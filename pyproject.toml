--- conflicted
+++ resolved
@@ -1,11 +1,8 @@
 
 [tool.poetry]
 name = "hpcflow"
-<<<<<<< HEAD
 version = "0.26.0a0"
-=======
-version = "0.26.0"
->>>>>>> e3413b19
+
 
 description = "Computational workflow management"
 authors = ["aplowman <adam.plowman@manchester.ac.uk>"]
@@ -38,11 +35,7 @@
 
 [tool.commitizen]
 name = "cz_conventional_commits"
-<<<<<<< HEAD
 version = "0.26.0a0"
-=======
-version = "0.26.0"
->>>>>>> e3413b19
 tag_format = "v$version"
 version_files = [ 
     "pyproject.toml:version",
