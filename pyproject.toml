--- conflicted
+++ resolved
@@ -1,13 +1,7 @@
 
 [tool.poetry]
-<<<<<<< HEAD
 name = "hpcflow-new"
-version = "0.73.0"
-=======
-name = "hpcflow"
 version = "0.79.0"
->>>>>>> 57d2addd
-
 
 description = "Computational workflow management"
 authors = ["aplowman <adam.plowman@manchester.ac.uk>"]
