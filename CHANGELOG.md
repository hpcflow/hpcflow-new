
<<<<<<< HEAD
<a name="v0.23.0a32"></a>
## [v0.23.0a32](https://github.com/hpcflow/hpcflow-new/compare/v0.24.0...v0.23.0a32) - 2022.03.07

### 👷 Build changes

* GH wk


<a name="v0.24.0"></a>
## [v0.24.0](https://github.com/hpcflow/hpcflow-new/compare/v0.23.0a31...v0.24.0) - 2022.03.07


<a name="v0.23.0a31"></a>
## [v0.23.0a31](https://github.com/hpcflow/hpcflow-new/compare/v0.23.0a30...v0.23.0a31) - 2022.03.07

### 👷 Build changes

* GH wk
=======
<a name="v0.24.0"></a>
## [v0.24.0](https://github.com/hpcflow/hpcflow-new/compare/v0.23.0...v0.24.0) - 2022.03.07
>>>>>>> 1da53205

### ✨ Features

* 70
* 68
* 68
* 67

### 👷 Build changes

* GH wk
* GH wk
* GH wk
* GH wk
* GH wk


<a name="v0.23.0"></a>
## [v0.23.0](https://github.com/hpcflow/hpcflow-new/compare/v0.22.0...v0.23.0) - 2022.03.06

### ✨ Features

* 66
* 65
* 64
* 63
* 62
* 61
* 60
* 59
* 58
* 57
* 56
* 55
* 54
* 53
* 52
* 51
* 50
* 49


<a name="v0.22.0"></a>
## [v0.22.0](https://github.com/hpcflow/hpcflow-new/compare/v0.21.0...v0.22.0) - 2022.03.06

### ✨ Features

* 48
* 47
* 46
* 45
* 44
* 43
* 42
* 41
* 40
* 39
* 38
* 37
* 36
* 35
* 34
* 33
* 32
* 31
* 30
* 29
* 28
* 27
* 26
* 25
* 24
* 23
* 22
* 21
* 20
* 29
* 19
* 18
* 17
* 16
* 15
* 14
* 13
* 12
* 11


<a name="v0.21.0"></a>
## [v0.21.0](https://github.com/hpcflow/hpcflow-new/compare/v0.20.0...v0.21.0) - 2022.03.06

### ✨ Features

* 10
* 9


<a name="v0.20.0"></a>
## [v0.20.0](https://github.com/hpcflow/hpcflow-new/compare/v0.19.0...v0.20.0) - 2022.03.06

### ✨ Features

* 8
* 7


<a name="v0.19.0"></a>
## [v0.19.0](https://github.com/hpcflow/hpcflow-new/compare/v0.18.0...v0.19.0) - 2022.03.06

### ✨ Features

* 7


<a name="v0.18.0"></a>
## [v0.18.0](https://github.com/hpcflow/hpcflow-new/compare/v0.17.0...v0.18.0) - 2022.03.06

### ✨ Features

* 6
* 5


<a name="v0.17.0"></a>
## [v0.17.0](https://github.com/hpcflow/hpcflow-new/compare/v0.16.0...v0.17.0) - 2022.03.06

### ✨ Features

* 4


<a name="v0.16.0"></a>
## [v0.16.0](https://github.com/hpcflow/hpcflow-new/compare/v0.15.0...v0.16.0) - 2022.03.06

### ✨ Features

* 3


<a name="v0.15.0"></a>
## [v0.15.0](https://github.com/hpcflow/hpcflow-new/compare/v0.14.0...v0.15.0) - 2022.03.06

### ✨ Features

* 123

### 👷 Build changes

* ghw


<a name="v0.14.0"></a>
## [v0.14.0](https://github.com/hpcflow/hpcflow-new/compare/v0.13.0...v0.14.0) - 2022.03.04

### ✨ Features

* 12345


<a name="v0.13.0"></a>
## [v0.13.0](https://github.com/hpcflow/hpcflow-new/compare/v0.12.0...v0.13.0) - 2022.03.04

### ✨ Features

* 12345

### 👷 Build changes

* 12345


<a name="v0.12.0"></a>
## [v0.12.0](https://github.com/hpcflow/hpcflow-new/compare/v0.11.0...v0.12.0) - 2022.03.04

### ✨ Features

* 12345


<a name="v0.11.0"></a>
## [v0.11.0](https://github.com/hpcflow/hpcflow-new/compare/v0.10.0...v0.11.0) - 2022.03.04

### ✨ Features

* 12345


<a name="v0.10.0"></a>
## [v0.10.0](https://github.com/hpcflow/hpcflow-new/compare/v0.9.0...v0.10.0) - 2022.03.04

### ✨ Features

* 12345
* 12345

### 👷 Build changes

* ijasdj


<a name="v0.9.0"></a>
## [v0.9.0](https://github.com/hpcflow/hpcflow-new/compare/v0.8.0...v0.9.0) - 2022.03.04

### ✨ Features

* 12345


<a name="v0.8.0"></a>
## [v0.8.0](https://github.com/hpcflow/hpcflow-new/compare/v0.7.0...v0.8.0) - 2022.03.04

### ✨ Features

* great feat


<a name="v0.7.0"></a>
## [v0.7.0](https://github.com/hpcflow/hpcflow-new/compare/v0.6.0...v0.7.0) - 2022.03.04

### ✨ Features

* 1233


<a name="v0.6.0"></a>
## [v0.6.0](https://github.com/hpcflow/hpcflow-new/compare/v0.5.0...v0.6.0) - 2022.03.04

### ✨ Features

* 123
* new feat


<a name="v0.5.0"></a>
## [v0.5.0](https://github.com/hpcflow/hpcflow-new/compare/v0.4.0...v0.5.0) - 2022.03.04

### ✨ Features

* new feat
* 123
* blah
* test deploy main

### 👷 Build changes

* git user
* git user
* update action git user
* use secret in bump-version
* add pre-commit hooks


<a name="v0.4.0"></a>
## [v0.4.0](https://github.com/hpcflow/hpcflow-new/compare/v0.3.0...v0.4.0) - 2022.03.04

### ✨ Features

* yep

### 👷 Build changes

* fix GH workflow


<a name="v0.3.0"></a>
## [v0.3.0](https://github.com/hpcflow/hpcflow-new/compare/v0.2.0...v0.3.0) - 2022.03.04

### ✨ Features

* dummy

### 👷 Build changes

* update GH workflow
* use correct branch in deploy workflow
* add pyinstaller
* changelog setup


<a name="v0.2.0"></a>
## [v0.2.0](https://github.com/hpcflow/hpcflow-new/compare/v0.1.16...v0.2.0) - 2022.03.04

### ♻ Code Refactoring

* initial

### ✨ Features

* add skeleton CLI

### 👷 Build changes

* fix test workflow
* disable failing tests for CI setup
* update GH workflows
* update GH workflows
* update GH workflows
* replace local valida with PyPI version


<a name="v0.1.16"></a>
## [v0.1.16](https://github.com/hpcflow/hpcflow-new/compare/v0.1.15...v0.1.16) - 2021.06.06


<a name="v0.1.15"></a>
## [v0.1.15](https://github.com/hpcflow/hpcflow-new/compare/v0.1.14...v0.1.15) - 2021.04.10


<a name="v0.1.14"></a>
## [v0.1.14](https://github.com/hpcflow/hpcflow-new/compare/v0.1.13...v0.1.14) - 2021.02.05


<a name="v0.1.13"></a>
## [v0.1.13](https://github.com/hpcflow/hpcflow-new/compare/v0.1.12...v0.1.13) - 2021.01.18


<a name="v0.1.12"></a>
## [v0.1.12](https://github.com/hpcflow/hpcflow-new/compare/v0.1.11...v0.1.12) - 2020.12.16


<a name="v0.1.11"></a>
## [v0.1.11](https://github.com/hpcflow/hpcflow-new/compare/v0.1.10...v0.1.11) - 2020.08.25


<a name="v0.1.10"></a>
## [v0.1.10](https://github.com/hpcflow/hpcflow-new/compare/v0.1.9...v0.1.10) - 2020.07.07


<a name="v0.1.9"></a>
## [v0.1.9](https://github.com/hpcflow/hpcflow-new/compare/v0.1.8...v0.1.9) - 2020.06.09


<a name="v0.1.8"></a>
## [v0.1.8](https://github.com/hpcflow/hpcflow-new/compare/v0.1.7...v0.1.8) - 2020.06.09


<a name="v0.1.7"></a>
## [v0.1.7](https://github.com/hpcflow/hpcflow-new/compare/v0.1.6...v0.1.7) - 2020.05.12


<a name="v0.1.6"></a>
## [v0.1.6](https://github.com/hpcflow/hpcflow-new/compare/v0.1.5...v0.1.6) - 2020.05.11


<a name="v0.1.5"></a>
## [v0.1.5](https://github.com/hpcflow/hpcflow-new/compare/v0.1.4...v0.1.5) - 2020.05.07


<a name="v0.1.4"></a>
## [v0.1.4](https://github.com/hpcflow/hpcflow-new/compare/v0.1.3...v0.1.4) - 2020.05.07


<a name="v0.1.3"></a>
## [v0.1.3](https://github.com/hpcflow/hpcflow-new/compare/v0.1.2...v0.1.3) - 2020.05.07


<a name="v0.1.2"></a>
## [v0.1.2](https://github.com/hpcflow/hpcflow-new/compare/v0.1.1...v0.1.2) - 2020.05.06


<a name="v0.1.1"></a>
## v0.1.1 - 2019.06.14
<|MERGE_RESOLUTION|>--- conflicted
+++ resolved
@@ -1,27 +1,6 @@
 
-<<<<<<< HEAD
-<a name="v0.23.0a32"></a>
-## [v0.23.0a32](https://github.com/hpcflow/hpcflow-new/compare/v0.24.0...v0.23.0a32) - 2022.03.07
-
-### 👷 Build changes
-
-* GH wk
-
-
-<a name="v0.24.0"></a>
-## [v0.24.0](https://github.com/hpcflow/hpcflow-new/compare/v0.23.0a31...v0.24.0) - 2022.03.07
-
-
-<a name="v0.23.0a31"></a>
-## [v0.23.0a31](https://github.com/hpcflow/hpcflow-new/compare/v0.23.0a30...v0.23.0a31) - 2022.03.07
-
-### 👷 Build changes
-
-* GH wk
-=======
 <a name="v0.24.0"></a>
 ## [v0.24.0](https://github.com/hpcflow/hpcflow-new/compare/v0.23.0...v0.24.0) - 2022.03.07
->>>>>>> 1da53205
 
 ### ✨ Features
 
@@ -383,4 +362,4 @@
 
 
 <a name="v0.1.1"></a>
-## v0.1.1 - 2019.06.14
+## v0.1.1 - 2019.06.14