--- conflicted
+++ resolved
@@ -1,11 +1,8 @@
-<<<<<<< HEAD
-from __future__ import annotations
-=======
 """
 Command line interface implementation.
 """
 
->>>>>>> 843003bf
+from __future__ import annotations
 import json
 import os
 import click
@@ -52,7 +49,6 @@
 from hpcflow.sdk.log import TimeIt
 from hpcflow.sdk.submission.shells import ALL_SHELLS
 
-<<<<<<< HEAD
 if TYPE_CHECKING:
     from pathlib import Path
     from typing import Literal
@@ -62,9 +58,7 @@
     from hpcflow.sdk.submission.submission import Submission
     from hpcflow.sdk.submission.schedulers.sge import SGEPosix
 
-=======
 #: Standard option
->>>>>>> 843003bf
 string_option = click.option(
     "--string",
     is_flag=True,
@@ -81,17 +75,13 @@
 )
 
 
-<<<<<<< HEAD
+_add_doc_from_help(string_option, workflow_ref_type_opt)
+
+
 def parse_jobscript_wait_spec(jobscripts: str) -> dict[int, list[int]]:
-=======
-_add_doc_from_help(string_option, workflow_ref_type_opt)
-
-
-def parse_jobscript_wait_spec(jobscripts: str) -> Dict[int, List[int]]:
     """
     Parse a jobscript wait specification.
     """
->>>>>>> 843003bf
     sub_js_idx_dct = {}
     for sub_i in jobscripts.split(";"):
         sub_idx_str, js_idx_lst_str = sub_i.split(":")
