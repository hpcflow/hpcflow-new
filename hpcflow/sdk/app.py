"""An hpcflow application."""

from __future__ import annotations

from collections import defaultdict
from contextlib import AbstractContextManager, nullcontext
from datetime import datetime
import enum
import json
import shutil
from functools import wraps
from importlib import resources, import_module
from logging import Logger
import os
from contextlib import contextmanager
from pathlib import Path
import sys
from tempfile import TemporaryDirectory
from typing import Any, TypeVar, Generic, TypedDict, cast, TYPE_CHECKING
import warnings
import zipfile
from platformdirs import user_cache_path, user_data_dir
import requests
from reretry import retry  # type: ignore
from rich.console import Console, Group
from rich.syntax import Syntax
from rich.table import Table, box
from rich.text import Text
from rich.padding import Padding
from rich.panel import Panel
from rich import print as rich_print
from fsspec.core import url_to_fs  # type: ignore
from fsspec.implementations.local import LocalFileSystem  # type: ignore

from hpcflow import __version__
from hpcflow.sdk.core.actions import EARStatus
from hpcflow.sdk.core.utils import (
    read_YAML_str,
    read_YAML_file,
    read_JSON_file,
    write_YAML_file,
    write_JSON_file,
    parse_timestamp,
)
from hpcflow.sdk import sdk_classes, sdk_funcs, get_SDK_logger
from hpcflow.sdk.config import Config, ConfigFile
from hpcflow.sdk.core import ALL_TEMPLATE_FORMATS
from hpcflow.sdk.log import AppLog, TimeIt
from hpcflow.sdk.persistence.defaults import DEFAULT_STORE_FORMAT
from hpcflow.sdk.persistence.base import TEMPLATE_COMP_TYPES
from hpcflow.sdk.runtime import RunTimeInfo
from hpcflow.sdk.cli import make_cli
from hpcflow.sdk.submission.jobscript_info import JobscriptElementState
from hpcflow.sdk.submission.shells import get_shell
from hpcflow.sdk.submission.shells.os_version import (
    get_OS_info_POSIX,
    get_OS_info_windows,
)
from hpcflow.sdk.typing import PathLike

if TYPE_CHECKING:
    from collections.abc import Callable, Iterator, Mapping
    from types import ModuleType
    from typing import Dict, Literal
    from typing_extensions import NotRequired
    from rich.status import Status
    from .core.actions import (
        ElementActionRun,
        ElementAction,
        ActionEnvironment,
        Action,
        ActionScope,
        ActionScopeType,
        ActionRule,
    )
    from .core.command_files import (
        FileSpec,
        FileNameSpec,
        InputFileGenerator,
        FileNameStem,
        FileNameExt,
        OutputFileParser,
    )
    from .core.commands import Command
    from .core.element import (
        ElementInputs,
        ElementOutputs,
        ElementInputFiles,
        ElementOutputFiles,
        ElementIteration,
        Element,
        ElementParameter,
        ElementResources,
        ElementFilter,
        ElementGroup,
    )
    from .core.environment import NumCores, Environment, Executable, ExecutableInstance
    from .core.loop import Loop, WorkflowLoop
    from .core.object_list import (
        CommandFilesList as CommandFilesList_,
        EnvironmentsList as _EnvironmentsList,
        ExecutablesList,
        GroupList,
        ParametersList as _ParametersList,
        ResourceList,
        TaskList,
        TaskSchemasList as _TaskSchemasList,
        TaskTemplateList,
        WorkflowLoopList,
        WorkflowTaskList,
    )
    from .core.parameters import (
        SchemaParameter,
        InputValue,
        Parameter,
        ParameterValue,
        InputSource,
        ResourceSpec,
        SchemaOutput,
        InputSourceType,
        ValueSequence,
        SchemaInput,
    )
    from .core.rule import Rule
    from .core.run_dir_files import RunDirAppFiles
    from .core.task import (
        Task,
        WorkflowTask,
        Parameters,
        TaskInputParameters,
        TaskOutputParameters,
        ElementPropagation,
        ElementSet,
        TaskSourceType,
    )
    from .core.task_schema import TaskSchema, TaskObjective
    from .core.workflow import (
        Workflow as _Workflow,
        WorkflowTemplate as _WorkflowTemplate,
    )
    from .submission.jobscript import Jobscript
    from .submission.submission import Submission
    from .submission.schedulers import Scheduler, QueuedScheduler
    from .submission.schedulers.direct import DirectPosix, DirectWindows
    from .submission.schedulers.sge import SGEPosix
    from .submission.schedulers.slurm import SlurmPosix
    from .submission.shells.base import VersionInfo

SDK_logger = get_SDK_logger(__name__)
DEMO_WK_FORMATS = {".yaml": "yaml", ".yml": "yaml", ".json": "json", ".jsonc": "json"}

<<<<<<< HEAD
T = TypeVar("T")


class KnownSubmission(TypedDict):
    local_id: int
    workflow_id: str
    is_active: bool
    sub_idx: int
    submit_time: str
    path: str
    start_time: str
    end_time: str


class KnownSubmissionItem(TypedDict):
    local_id: int
    workflow_id: str
    workflow_path: str
    submit_time: str
    submit_time_obj: NotRequired[datetime | None]
    start_time: str
    start_time_obj: datetime | None
    end_time: str
    end_time_obj: datetime | None
    sub_idx: int
    jobscripts: list[int]
    active_jobscripts: dict[int, dict[int, JobscriptElementState]]
    deleted: bool
    unloadable: bool
    submission: NotRequired[Submission]


def rate_limit_safe_url_to_fs(app: BaseApp, *args, logger=None, **kwargs):
    """Call fsspec's `url_to_fs` but retry on `requests.exceptions.HTTPError`s
=======

def rate_limit_safe_url_to_fs(app, *args, logger=None, **kwargs):
    R"""Call fsspec's ``url_to_fs`` but retry on ``requests.exceptions.HTTPError``\ s.
>>>>>>> 843003bf

    References
    ----------
    [1]: https://docs.github.com/en/rest/using-the-rest-api/rate-limits-for-the-rest-api?
            apiVersion=2022-11-28#about-secondary-rate-limits
    """

    auth = {}
    if app.run_time_info.in_pytest:
        gh_token = os.environ.get("GH_TOKEN")
        if gh_token:
            # using the GitHub actions built in token increases the number of API
            # requests allowed per hour to 1000 [1]. fsspec requires "username" to be
            # set if using "token":
            auth = {"username": "", "token": gh_token}
            logger.info(
                "calling fsspec's `url_to_fs` with a token from the env variable "
                "`GH_TOKEN`."
            )

    # GitHub actions testing is potentially highly concurrent, with multiple
    # Python versions and OSes being tested at the same time; so we might hit
    # GitHub's secondary rate limit:
    @retry(
        requests.exceptions.HTTPError,
        tries=3,
        delay=5,
        backoff=1.5,
        jitter=(0, 20),
        logger=logger,
    )
    def _inner(*args, **kwargs):
        kwargs.update(auth)
        return url_to_fs(*args, **kwargs)

    return _inner(*args, **kwargs)


def __getattr__(name):
    """Allow access to core classes and API functions."""
    try:
        return get_app_attribute(name)
    except AttributeError:
        raise AttributeError(f"module {__name__!r} has no attribute {name!r}.")


def get_app_attribute(name):
    """A function to assign to an app module `__getattr__` to access app attributes."""
    try:
        app_obj = App.get_instance()
    except RuntimeError:
        app_obj = BaseApp.get_instance()
    try:
        return getattr(app_obj, name)
    except AttributeError:
        raise AttributeError(f"module {app_obj.module!r} has no attribute {name!r}.")


<<<<<<< HEAD
def get_app_module_all() -> list[str]:
    return ["app"] + list(sdk_classes.keys()) + list(sdk_funcs)


def get_app_module_dir() -> Callable[[], list[str]]:
    return lambda: sorted(get_app_module_all())


class Singleton(type, Generic[T]):
    _instances: dict[Singleton[T], Any] = {}
=======
def get_app_module_all():
    """
    The list of all symbols exported by this module.
    """
    return ["app"] + list(sdk_classes.keys()) + list(sdk_funcs)


def get_app_module_dir():
    """
    The sorted list of all symbols exported by this module.
    """
    return lambda: sorted(get_app_module_all())


class Singleton(type):
    """
    Metaclass that enforces that only one instance of a class can be made.
    """

    _instances = {}
>>>>>>> 843003bf

    def __call__(cls: Singleton[T], *args, **kwargs) -> T:
        SDK_logger.info(
            f"App metaclass __call__: "
            f"name={kwargs['name']!r}, version={kwargs['version']!r}."
        )
        if cls not in cls._instances:
            SDK_logger.info(f"App metaclass initialising new object {kwargs['name']!r}.")
            cls._instances[cls] = super(Singleton, cls).__call__(*args, **kwargs)
        return cls._instances[cls]

    def get_instance(cls: Singleton[T]) -> T:
        """Retrieve the instance of the singleton class if initialised."""
        try:
            return cls._instances[cls]
        except KeyError:
            raise RuntimeError(f"{cls.__name__!r} object has not be instantiated!")


class TemplateComponents(TypedDict):
    parameters: NotRequired[_ParametersList]
    command_files: NotRequired[CommandFilesList_]
    environments: NotRequired[_EnvironmentsList]
    task_schemas: NotRequired[_TaskSchemasList]
    scripts: NotRequired[dict[str, Path]]


class BaseApp(metaclass=Singleton):
    """Class to generate the hpcflow application.

    Parameters
    ----------
    name:
        The name of the application.
    version:
        The version of the application.
    module:
        The module name in which the app object is defined.
    description:
        Description of the application.
    gh_org:
        Name of Github organisation responsible for the application.
    gh_repo:
        Github repository containing the application source.
    config_options:
        Configuration options.
    scripts_dir:
        Directory for scripts.
    workflows_dir:
        Directory for workflows.
    demo_data_dir:
        Directory for demonstration data.
    data_data_manifest_dir:
        Directory for demonstration data manifests.
    template_components:
        Template components.
    pytest_args:
        Arguments for pytest.
    package_name:
        Name of package if not the application name.
    docs_import_conv:
        The convention for the app alias used in import statements in the documentation.
        E.g. for the `hpcflow` base app, this is `hf`. This is combined with `module` to
        form the complete import statement. E.g. for the `hpcflow` base app, the complete
        import statement is: `import hpcflow.app as hf`, where `hpcflow.app` is the
        `module` argument and `hf` is the `docs_import_conv` argument.
    docs_url:
        URL to documentation.
    """

    _known_subs_file_name = "known_submissions.txt"
    _known_subs_file_sep = "::"
    _submission_ts_fmt = r"%Y-%m-%d %H:%M:%S.%f"
    __load_pending = False

    def __init__(
        self,
        name: str,
        version: str,
        module,
        description: str,
        gh_org: str,
        gh_repo: str,
        config_options,
        scripts_dir: str,
        workflows_dir: str | None = None,
        demo_data_dir: str | None = None,
        demo_data_manifest_dir: str | None = None,
        template_components: dict[str, list[Dict]] | None = None,
        pytest_args=None,
        package_name=None,
        docs_import_conv=None,
        docs_url=None,
    ):
        SDK_logger.info(f"Generating {self.__class__.__name__} {name!r}.")

        #: The name of the application.
        self.name = name
        #: Name of package.
        self.package_name = package_name or name.lower()
        #: The version of the application.
        self.version = version
        #: The module name in which the app object is defined.
        self.module = module
        #: Description of the application.
        self.description = description
        #: Name of Github organisation responsible for the application.
        self.gh_org = gh_org
        #: Github repository containing the application source.
        self.gh_repo = gh_repo
        #: Configuration options.
        self.config_options = config_options
        #: Arguments for pytest.
        self.pytest_args = pytest_args
        #: Directory for scripts.
        self.scripts_dir = scripts_dir
        #: Directory for workflows.
        self.workflows_dir = workflows_dir
        #: Directory for demonstration data.
        self.demo_data_dir = demo_data_dir
        #: Directory for demonstration data manifests.
        self.demo_data_manifest_dir = demo_data_manifest_dir
        #: The convention for the app alias used in import statements in the documentation.
        self.docs_import_conv = docs_import_conv
        #: URL to documentation.
        self.docs_url = docs_url

        #: Command line interface subsystem.
        self.cli = make_cli(self)

        self._log = AppLog(self)
        self._run_time_info = RunTimeInfo(
            self.name,
            self.package_name,
            self.version,
            self.runtime_info_logger,
        )

        self._builtin_template_components = template_components or {}

        self._config: Config | None = (
            None  # assigned on first access to `config` property
        )
        self._config_files: dict[
            str, ConfigFile
        ] = {}  # assigned on config load, keys are string absolute paths

        # Set by `_load_template_components`:
        self._template_components: TemplateComponents = {}
        self._parameters: _ParametersList | None = None
        self._command_files: CommandFilesList_ | None = None
        self._environments: _EnvironmentsList | None = None
        self._task_schemas: _TaskSchemasList | None = None
        self._scripts: dict[str, Path] | None = None

        self.__app_type_cache: dict[str, type] = {}
        self.__app_func_cache: dict[str, Callable[..., Any]] = {}

        # assigned on first access to respective properties
        self._user_data_dir: Path | None = None
        self._user_cache_dir: Path | None = None
        self._user_runtime_dir: Path | None = None
        self._user_data_hostname_dir: Path | None = None
        self._user_cache_hostname_dir: Path | None = None
        self._demo_data_cache_dir: Path | None = None

    @property
    def ElementActionRun(self) -> type[ElementActionRun]:
        return self._get_app_core_class("ElementActionRun")

    @property
    def ElementAction(self) -> type[ElementAction]:
        return self._get_app_core_class("ElementAction")

    @property
    def ElementFilter(self) -> type[ElementFilter]:
        return self._get_app_core_class("ElementFilter")

    @property
    def ElementGroup(self) -> type[ElementGroup]:
        return self._get_app_core_class("ElementGroup")

    @property
    def Environment(self) -> type[Environment]:
        return self._get_app_core_class("Environment")

    @property
    def Executable(self) -> type[Executable]:
        return self._get_app_core_class("Executable")

    @property
    def ExecutableInstance(self) -> type[ExecutableInstance]:
        return self._get_app_core_class("ExecutableInstance")

    @property
    def NumCores(self) -> type[NumCores]:
        return self._get_app_core_class("NumCores")

    @property
    def ActionEnvironment(self) -> type[ActionEnvironment]:
        return self._get_app_core_class("ActionEnvironment")

    @property
    def Action(self) -> type[Action]:
        return self._get_app_core_class("Action")

    @property
    def ActionRule(self) -> type[ActionRule]:
        return self._get_app_core_class("ActionRule")

    @property
    def ActionScope(self) -> type[ActionScope]:
        return self._get_app_core_class("ActionScope")

    @property
    def ActionScopeType(self) -> type[ActionScopeType]:
        return self._get_app_core_class("ActionScopeType")

    @property
    def FileSpec(self) -> type[FileSpec]:
        return self._get_app_core_class("FileSpec")

    @property
    def FileNameSpec(self) -> type[FileNameSpec]:
        return self._get_app_core_class("FileNameSpec")

    @property
    def FileNameStem(self) -> type[FileNameStem]:
        return self._get_app_core_class("FileNameStem")

    @property
    def FileNameExt(self) -> type[FileNameExt]:
        return self._get_app_core_class("FileNameExt")

    @property
    def OutputFileParser(self) -> type[OutputFileParser]:
        return self._get_app_core_class("OutputFileParser")

    @property
    def InputSource(self) -> type[InputSource]:
        return self._get_app_core_class("InputSource")

    @property
    def InputSourceType(self) -> type[InputSourceType]:
        return self._get_app_core_class("InputSourceType")

    @property
    def ValueSequence(self) -> type[ValueSequence]:
        return self._get_app_core_class("ValueSequence")

    @property
    def SchemaInput(self) -> type[SchemaInput]:
        return self._get_app_core_class("SchemaInput")

    @property
    def InputFileGenerator(self) -> type[InputFileGenerator]:
        return self._get_app_core_class("InputFileGenerator")

    @property
    def Command(self) -> type[Command]:
        return self._get_app_core_class("Command")

    @property
    def ElementInputs(self) -> type[ElementInputs]:
        return self._get_app_core_class("ElementInputs")

    @property
    def ElementOutputs(self) -> type[ElementOutputs]:
        return self._get_app_core_class("ElementOutputs")

    @property
    def ElementInputFiles(self) -> type[ElementInputFiles]:
        return self._get_app_core_class("ElementInputFiles")

    @property
    def ElementOutputFiles(self) -> type[ElementOutputFiles]:
        return self._get_app_core_class("ElementOutputFiles")

    @property
    def ElementResources(self) -> type[ElementResources]:
        return self._get_app_core_class("ElementResources")

    @property
    def ElementIteration(self) -> type[ElementIteration]:
        return self._get_app_core_class("ElementIteration")

    @property
    def ElementSet(self) -> type[ElementSet]:
        return self._get_app_core_class("ElementSet")

    @property
    def Element(self) -> type[Element]:
        return self._get_app_core_class("Element")

    @property
    def ElementParameter(self) -> type[ElementParameter]:
        return self._get_app_core_class("ElementParameter")

    @property
    def Loop(self) -> type[Loop]:
        return self._get_app_core_class("Loop")

    @property
    def WorkflowLoop(self) -> type[WorkflowLoop]:
        return self._get_app_core_class("WorkflowLoop")

    @property
    def CommandFilesList(self) -> type[CommandFilesList_]:
        return self._get_app_core_class("CommandFilesList")

    @property
    def EnvironmentsList(self) -> type[_EnvironmentsList]:
        return self._get_app_core_class("EnvironmentsList")

    @property
    def ExecutablesList(self) -> type[ExecutablesList]:
        return self._get_app_core_class("ExecutablesList")

    @property
    def GroupList(self) -> type[GroupList]:
        return self._get_app_core_class("GroupList")

    @property
    def ParametersList(self) -> type[_ParametersList]:
        return self._get_app_core_class("ParametersList")

    @property
    def ResourceList(self) -> type[ResourceList]:
        return self._get_app_core_class("ResourceList")

    @property
    def ResourceSpec(self) -> type[ResourceSpec]:
        return self._get_app_core_class("ResourceSpec")

    @property
    def TaskList(self) -> type[TaskList]:
        return self._get_app_core_class("TaskList")

    @property
    def TaskSchemasList(self) -> type[_TaskSchemasList]:
        return self._get_app_core_class("TaskSchemasList")

    @property
    def TaskTemplateList(self) -> type[TaskTemplateList]:
        return self._get_app_core_class("TaskTemplateList")

    @property
    def WorkflowLoopList(self) -> type[WorkflowLoopList]:
        return self._get_app_core_class("WorkflowLoopList")

    @property
    def WorkflowTaskList(self) -> type[WorkflowTaskList]:
        return self._get_app_core_class("WorkflowTaskList")

    @property
    def SchemaParameter(self) -> type[SchemaParameter]:
        return self._get_app_core_class("SchemaParameter")

    @property
    def SchemaOutput(self) -> type[SchemaOutput]:
        return self._get_app_core_class("SchemaOutput")

    @property
    def Rule(self) -> type[Rule]:
        return self._get_app_core_class("Rule")

    @property
    def RunDirAppFiles(self) -> type[RunDirAppFiles]:
        return self._get_app_core_class("RunDirAppFiles")

    @property
    def WorkflowTask(self) -> type[WorkflowTask]:
        return self._get_app_core_class("WorkflowTask")

    @property
    def Parameters(self) -> type[Parameters]:
        return self._get_app_core_class("Parameters")

    @property
    def Parameter(self) -> type[Parameter]:
        return self._get_app_core_class("Parameter")

    @property
    def ParameterValue(self) -> type[ParameterValue]:
        return self._get_app_core_class("ParameterValue")

    @property
    def InputValue(self) -> type[InputValue]:
        return self._get_app_core_class("InputValue")

    @property
    def Task(self) -> type[Task]:
        return self._get_app_core_class("Task")

    @property
    def TaskSchema(self) -> type[TaskSchema]:
        return self._get_app_core_class("TaskSchema")

    @property
    def TaskSourceType(self) -> type[TaskSourceType]:
        return self._get_app_core_class("TaskSourceType")

    @property
    def TaskObjective(self) -> type[TaskObjective]:
        return self._get_app_core_class("TaskObjective")

    @property
    def TaskInputParameters(self) -> type[TaskInputParameters]:
        return self._get_app_core_class("TaskInputParameters")

    @property
    def TaskOutputParameters(self) -> type[TaskOutputParameters]:
        return self._get_app_core_class("TaskOutputParameters")

    @property
    def ElementPropagation(self) -> type[ElementPropagation]:
        return self._get_app_core_class("ElementPropagation")

    @property
    def WorkflowTemplate(self) -> type[_WorkflowTemplate]:
        return self._get_app_core_class("WorkflowTemplate")

    @property
    def Workflow(self) -> type[_Workflow]:
        return self._get_app_core_class("Workflow")

    @property
    def Jobscript(self) -> type[Jobscript]:
        return self._get_app_core_class("Jobscript")

    @property
    def Submission(self) -> type[Submission]:
        return self._get_app_core_class("Submission")

    @property
    def DirectPosix(self) -> type[DirectPosix]:
        return self._get_app_core_class("DirectPosix")

    @property
    def DirectWindows(self) -> type[DirectWindows]:
        return self._get_app_core_class("DirectWindows")

    @property
    def SGEPosix(self) -> type[SGEPosix]:
        return self._get_app_core_class("SGEPosix")

    @property
    def SlurmPosix(self) -> type[SlurmPosix]:
        return self._get_app_core_class("SlurmPosix")

    @property
    def QueuedScheduler(self) -> type[QueuedScheduler]:
        from .submission.schedulers import QueuedScheduler as QS

        return QS

    @property
    def make_workflow(self) -> Callable[..., _Workflow]:
        return self.__get_app_func("make_workflow")

    @property
    def make_demo_workflow(self) -> Callable[..., Any]:
        return self.__get_app_func("make_demo_workflow")

    @property
    def make_and_submit_workflow(self) -> Callable[..., tuple[int, ...]]:
        return self.__get_app_func("make_and_submit_workflow")

    @property
    def make_and_submit_demo_workflow(self) -> Callable[..., Any]:
        return self.__get_app_func("make_and_submit_demo_workflow")

    @property
    def submit_workflow(self) -> Callable[..., Any]:
        return self.__get_app_func("submit_workflow")

    @property
    def run_hpcflow_tests(self) -> Callable[..., int]:
        return self.__get_app_func("run_hpcflow_tests")

    @property
    def run_tests(self) -> Callable[..., int]:
        return self.__get_app_func("run_tests")

    @property
    def get_OS_info(self) -> Callable[..., Mapping[str, str]]:
        return self.__get_app_func("get_OS_info")

    @property
    def get_shell_info(self) -> Callable[[str, bool], VersionInfo]:
        return self.__get_app_func("get_shell_info")

    @property
    def get_known_submissions(self) -> Callable[..., list[KnownSubmissionItem]]:
        return self.__get_app_func("get_known_submissions")

    @property
    def show(self) -> Callable[..., None]:
        return self.__get_app_func("show")

    @property
    def show_legend(self) -> Callable[[], None]:
        return self.__get_app_func("show_legend")

    @property
    def cancel(self) -> Callable[..., None]:
        return self.__get_app_func("cancel")

    def __getattr__(self, name):
        if name in sdk_classes:
            return self._get_app_core_class(name)
        elif name in sdk_funcs:
            return self.__get_app_func(name)
        else:
            raise AttributeError(f"module {__name__!r} has no attribute {name!r}.")

    def __repr__(self):
        return f"{self.__class__.__name__}(name={self.name!r}, version={self.version!r})"

    def _get_app_core_class(self, name: str) -> type:
        if name in self.__app_type_cache:
            return self.__app_type_cache[name]
        obj_mod = import_module(sdk_classes[name])
        cls = getattr(obj_mod, name)
        if issubclass(cls, enum.Enum):
            sub_cls = cls
        else:
            dct: dict[str, Any] = {}
            if hasattr(cls, "_app_attr"):
                dct = {getattr(cls, "_app_attr"): self}
            sub_cls = type(cls.__name__, (cls,), dct)
            if cls.__doc__:
                sub_cls.__doc__ = cls.__doc__.format(app_name=self.name)
        sub_cls.__module__ = self.module
        self.__app_type_cache[name] = sub_cls
        return sub_cls

    def __get_app_func(self, name) -> Callable[..., Any]:
        if name in self.__app_func_cache:
            return self.__app_func_cache[name]

        def wrap_func(func) -> Callable[..., Any]:
            # this function avoids scope issues
            return lambda *args, **kwargs: func(*args, **kwargs)

        # retrieve the "private" function:
        sdk_func = getattr(self, f"_{name}")

        func = wrap_func(sdk_func)
        func = wraps(sdk_func)(func)
        if func.__doc__:
            func.__doc__ = func.__doc__.format(app_name=self.name)
        func.__module__ = self.module
        self.__app_func_cache[name] = func
        return func

    @property
    def run_time_info(self) -> RunTimeInfo:
        """
        Information about the runtime.
        """
        return self._run_time_info

    @property
    def log(self) -> AppLog:
        """
        The application log.
        """
        return self._log

    @property
    def timeit(self) -> bool:
        """
        Whether the timing analysis system is active.
        """
        return TimeIt.active

    @timeit.setter
    def timeit(self, value: bool):
        TimeIt.active = bool(value)

    @property
<<<<<<< HEAD
    def template_components(self) -> TemplateComponents:
=======
    def template_components(self) -> Dict[str, ObjectList]:
        """
        The template component data.
        """
>>>>>>> 843003bf
        if not self.is_template_components_loaded:
            if BaseApp.__load_pending:
                return {}
            BaseApp.__load_pending = True
            self._load_template_components()
            BaseApp.__load_pending = False
        return self._template_components

    @property
    def _shared_data(self) -> Mapping[str, Any]:
        return cast("Mapping[str, Any]", self.template_components)

    def _ensure_template_component(self, name) -> None:
        """Invoked by access to individual template components (e.g. parameters)"""
        if not getattr(self, f"_{name}"):
            self._load_template_components(name)
        else:
            self.logger.debug(f"Template component {name!r} already loaded")

    def load_template_components(self, warn=True) -> None:
        """Load all template component data, warning by default if already loaded."""
        if warn and self.is_template_components_loaded:
            warnings.warn("Template components already loaded; reloading now.")
        self._load_template_components()

    def reload_template_components(self, warn=True) -> None:
        """Reload all template component data, warning by default if not already
        loaded."""
        if warn and not self.is_template_components_loaded:
            warnings.warn("Template components not loaded; loading now.")
        self._load_template_components()

    @TimeIt.decorator
    def _load_template_components(self, *include: str) -> None:
        """Combine any builtin template components with user-defined template components
        and initialise list objects."""

        if not include or "task_schemas" in include:
            # task schemas require all other template components to be loaded first
            include = (
                "parameters",
                "command_files",
                "environments",
                "task_schemas",
                "scripts",
            )

        self.logger.debug(f"Loading template components: {include!r}.")

        self_tc: Any = self._template_components

        if "parameters" in include:
            params: list[Any] = self._builtin_template_components.get("parameters", [])
            for path in self.config.parameter_sources:
                params.extend(read_YAML_file(path))
            param_list = self.ParametersList.from_json_like(params, shared_data=self_tc)
            self._template_components["parameters"] = param_list
            self._parameters = param_list

        if "command_files" in include:
            cmd_files: list[Any] = self._builtin_template_components.get(
                "command_files", []
            )
            for path in self.config.command_file_sources:
                cmd_files.extend(read_YAML_file(path))
            cf_list = self.CommandFilesList.from_json_like(cmd_files, shared_data=self_tc)
            self._template_components["command_files"] = cf_list
            self._command_files = cf_list

        if "environments" in include:
            envs = []
            builtin_envs: list[Any] = self._builtin_template_components.get(
                "environments", []
            )
            for path in self.config.environment_sources:
                envs_i_lst = read_YAML_file(path)
                for env_j in envs_i_lst:
                    for b_idx, builtin_env in enumerate(list(builtin_envs)):
                        # overwrite builtin envs with user-supplied:
                        if builtin_env["name"] == env_j["name"]:
                            builtin_envs.pop(b_idx)
                    envs.append(env_j)
            envs = builtin_envs + envs
            env_list = self.EnvironmentsList.from_json_like(envs, shared_data=self_tc)
            self._template_components["environments"] = env_list
            self._environments = env_list

        if "task_schemas" in include:
            schemas: list[Any] = self._builtin_template_components.get("task_schemas", [])
            for path in self.config.task_schema_sources:
                schemas.extend(read_YAML_file(path))
            ts_list = self.TaskSchemasList.from_json_like(schemas, shared_data=self_tc)
            self._template_components["task_schemas"] = ts_list
            self._task_schemas = ts_list

        if "scripts" in include:
            scripts = self._load_scripts()
            self._template_components["scripts"] = scripts
            self._scripts = scripts

        self.logger.info(f"Template components loaded ({include!r}).")

    @staticmethod
    def __open_text_resource(package: ModuleType | str, resource: str):
        try:
            return resources.files(package).joinpath(resource).open("r")
        except AttributeError:
            # < python 3.9; `resource.open_text` deprecated since 3.11
            return resources.open_text(package, resource)

    @staticmethod
    def __get_file_context(
        package: ModuleType | str, src: str
    ) -> AbstractContextManager[Path] | None:
        try:
            try:
                return resources.as_file(resources.files(package).joinpath(src))
                # raises ModuleNotFoundError
            except AttributeError:
                # < python 3.9
                return resources.path(package, src)
        except ModuleNotFoundError:
            return None

    @classmethod
    def load_builtin_template_component_data(
<<<<<<< HEAD
        cls, package: ModuleType | str
    ) -> dict[str, list[Dict]]:
=======
        cls, package
    ) -> Dict[str, Union[List, Dict]]:
        """
        Load the template component data built into the package.
        This is as opposed to the template components defined by users.
        """
>>>>>>> 843003bf
        SDK_logger.info(
            f"Loading built-in template component data for package: {package!r}."
        )
        components: dict[str, list[Dict]] = {}
        for comp_type in TEMPLATE_COMP_TYPES:
            with cls.__open_text_resource(package, f"{comp_type}.yaml") as fh:
                SDK_logger.info(f"Parsing file as YAML: {fh.name!r}")
                components[comp_type] = read_YAML_str(fh.read())

        return components

    @property
<<<<<<< HEAD
    def parameters(self) -> _ParametersList:
=======
    def parameters(self) -> get_app_attribute("ParametersList"):
        """
        The known template parameters.
        """
>>>>>>> 843003bf
        self._ensure_template_component("parameters")
        assert self._parameters is not None
        return self._parameters

    @property
<<<<<<< HEAD
    def command_files(self) -> CommandFilesList_:
=======
    def command_files(self) -> get_app_attribute("CommandFilesList"):
        """
        The known template command files.
        """
>>>>>>> 843003bf
        self._ensure_template_component("command_files")
        assert self._command_files is not None
        return self._command_files

    @property
<<<<<<< HEAD
    def envs(self) -> _EnvironmentsList:
=======
    def envs(self) -> get_app_attribute("EnvironmentsList"):
        """
        The known template execution environments.
        """
>>>>>>> 843003bf
        self._ensure_template_component("environments")
        assert self._environments is not None
        return self._environments

    @property
<<<<<<< HEAD
    def scripts(self) -> dict[str, Path]:
=======
    def scripts(self):
        """
        The known template scripts.
        """
>>>>>>> 843003bf
        self._ensure_template_component("scripts")
        assert self._scripts is not None
        return self._scripts

    @property
<<<<<<< HEAD
    def task_schemas(self) -> _TaskSchemasList:
=======
    def task_schemas(self) -> get_app_attribute("TaskSchemasList"):
        """
        The known template task schemas.
        """
>>>>>>> 843003bf
        self._ensure_template_component("task_schemas")
        assert self._task_schemas is not None
        return self._task_schemas

    @property
    def logger(self) -> Logger:
        """
        The main underlying logger.
        """
        return self.log.logger

    @property
    def API_logger(self) -> Logger:
        """
        The logger for API messages.
        """
        return self.logger.getChild("api")

    @property
    def CLI_logger(self) -> Logger:
        """
        The logger for CLI messages.
        """
        return self.logger.getChild("cli")

    @property
    def config_logger(self) -> Logger:
        """
        The logger for configuration messages.
        """
        return self.logger.getChild("config")

    @property
    def persistence_logger(self) -> Logger:
        """
        The logger for persistence engine messages.
        """
        return self.logger.getChild("persistence")

    @property
    def submission_logger(self) -> Logger:
        """
        The logger for job submission messages.
        """
        return self.logger.getChild("submission")

    @property
    def runtime_info_logger(self) -> Logger:
        """
        The logger for runtime messages.
        """
        return self.logger.getChild("runtime")

    @property
    def is_config_loaded(self) -> bool:
        """
        Whether the configuration is loaded.
        """
        return bool(self._config)

    @property
    def is_template_components_loaded(self) -> bool:
        """Whether any template component (e.g. parameters) has been loaded."""
        return bool(self._template_components)

    @property
    def config(self) -> Config:
        """
        The configuration.
        """
        if not self.is_config_loaded:
            self.load_config()
        assert self._config
        return self._config

    @property
<<<<<<< HEAD
    def scheduler_lookup(self) -> dict[tuple[str, str], type[Scheduler]]:
=======
    def scheduler_lookup(self):
        """
        The scheduler mapping.
        """
>>>>>>> 843003bf
        return {
            ("direct", "posix"): self.DirectPosix,
            ("direct", "nt"): self.DirectWindows,
            ("sge", "posix"): self.SGEPosix,
            ("slurm", "posix"): self.SlurmPosix,
        }

    def get_scheduler(
        self,
        scheduler_name: str,
        os_name: str,
        scheduler_args: dict[str, Any] | None = None,
    ) -> Scheduler:
        """Get an arbitrary scheduler object."""
        scheduler_kwargs = scheduler_args or {}

        os_name = os_name.lower()
        if os_name == "nt" and "_" in scheduler_name:
            # e.g. WSL on windows uses *_posix
            key = tuple(scheduler_name.split("_"))
            assert len(key) == 2
        else:
            key = (scheduler_name.lower(), os_name)

        try:
            scheduler_cls = self.scheduler_lookup[key]
        except KeyError:
            raise ValueError(
                f"Unsupported combination of scheduler and operation system: {key!r}"
            )
        return scheduler_cls(**scheduler_kwargs)

    def get_OS_supported_schedulers(self) -> list[str]:
        """Retrieve a list of schedulers that are supported in principle by this operating
        system.

        This does not necessarily mean all the returned schedulers are available on this
        system.

        """
        out: list[str] = []
        for k in self.scheduler_lookup:
            if os.name == "nt" and k == ("direct", "posix"):
                # this is valid for WSL on Windows
                out.append("_".join(k))
            elif k[1] == os.name:
                out.append(k[0])
        return out

    def perm_error_retry(self):
        """Return a decorator for retrying functions on permission and OS errors that
        might be associated with cloud-storage desktop sync. engine operations."""
        return retry(
            (PermissionError, OSError),
            tries=10,
            delay=1,
            backoff=2,
            logger=self.persistence_logger,
        )

    @property
    def user_data_dir(self) -> Path:
        """
        The user's data directory.
        """
        if self._user_data_dir is None:
            self._user_data_dir = Path(user_data_dir(appname=self.package_name))
        return self._user_data_dir

    @property
    def user_cache_dir(self) -> Path:
        """The user's cache directory."""
        if self._user_cache_dir is None:
            self._user_cache_dir = Path(user_cache_path(appname=self.package_name))
        return self._user_cache_dir

    @property
    def user_runtime_dir(self) -> Path:
        """The user's temporary runtime directory."""
        if self._user_runtime_dir is None:
            self._user_runtime_dir = self.user_data_dir.joinpath("temp")
        return self._user_runtime_dir

    @property
    def demo_data_cache_dir(self) -> Path:
        """A directory for example data caching."""
        if self._demo_data_cache_dir is None:
            self._demo_data_cache_dir = self.user_cache_dir.joinpath("demo_data")
        return self._demo_data_cache_dir

    @property
    def user_data_hostname_dir(self) -> Path:
        """
        The directory for holding user data.

        We segregate by hostname to account for the case where multiple machines might
        use the same shared file system.
        """

        # This might need to cover e.g. multiple login nodes, as described in the
        # config file:
        if self._user_data_hostname_dir is None:
            machine_name = self.config.get("machine")
            self._user_data_hostname_dir = self.user_data_dir.joinpath(machine_name)
        return self._user_data_hostname_dir

    @property
    def user_cache_hostname_dir(self) -> Path:
        """The hostname-scoped app cache directory."""
        if self._user_cache_hostname_dir is None:
            machine_name = self.config.get("machine")
            self._user_cache_hostname_dir = self.user_cache_dir.joinpath(machine_name)
        return self._user_cache_hostname_dir

    def _ensure_user_data_dir(self) -> Path:
        """Ensure a user data directory exists."""
        if not self.user_data_dir.exists():
            self.user_data_dir.mkdir(parents=True)
            self.logger.info(f"Created user data directory: {self.user_data_dir!r}.")
        return self.user_data_dir

    def _ensure_user_runtime_dir(self) -> Path:
        """Generate a user runtime directory for this machine in which we can create
        semi-persistent temporary files.

        Note: unlike `_ensure_user_data_dir`, and `_ensure_user_data_hostname_dir`, this
        method is not invoked on config load, because it might need to be created after
        each reboot, and it is not routinely used.

        """
        if not self.user_runtime_dir.exists():
            self.user_runtime_dir.mkdir(parents=True)
            self.logger.info(
                f"Created user runtime directory: {self.user_runtime_dir!r}."
            )
        return self.user_runtime_dir

    def _ensure_user_cache_dir(self) -> Path:
        """Ensure a cache directory exists."""
        if not self.user_cache_dir.exists():
            self.user_cache_dir.mkdir(parents=True)
            self.logger.info(f"Created user cache directory: {self.user_cache_dir!r}.")
        return self.user_cache_dir

    def _ensure_demo_data_cache_dir(self) -> Path:
        """Ensure a cache directory for example data files exists."""
        if not self.demo_data_cache_dir.exists():
            self.demo_data_cache_dir.mkdir(parents=True)
            self.logger.info(
                f"Created example data cache directory: " f"{self.demo_data_cache_dir!r}."
            )
        return self.demo_data_cache_dir

    def _ensure_user_data_hostname_dir(self) -> Path:
        """Ensure a user data directory for this machine exists (used by the helper
        process and the known-submissions file)."""
        if not self.user_data_hostname_dir.exists():
            self.user_data_hostname_dir.mkdir(parents=True)
            self.logger.info(
                f"Created user data hostname directory: {self.user_data_hostname_dir!r}."
            )
        return self.user_data_hostname_dir

    def _ensure_user_cache_hostname_dir(self) -> Path:
        """Ensure a cache directory exists."""
        if not self.user_cache_hostname_dir.exists():
            self.user_cache_hostname_dir.mkdir(parents=True)
            self.logger.info(
                f"Created hostname-scoped user cache directory: "
                f"{self.user_cache_hostname_dir!r}."
            )
        return self.user_cache_hostname_dir

    def clear_user_runtime_dir(self) -> None:
        """Delete the contents of the user runtime directory."""
        if self.user_runtime_dir.exists():
            shutil.rmtree(self.user_runtime_dir)
            self._ensure_user_runtime_dir()

    def clear_user_cache_dir(self) -> None:
        """Delete the contents of the cache directory."""
        if self.user_cache_dir.exists():
            shutil.rmtree(self.user_cache_dir)
            self._ensure_user_cache_dir()

    def clear_demo_data_cache_dir(self) -> None:
        """Delete the contents of the example data files cache directory."""
        if self.demo_data_cache_dir.exists():
            shutil.rmtree(self.demo_data_cache_dir)
            self._ensure_demo_data_cache_dir()

    def clear_user_cache_hostname_dir(self) -> None:
        """Delete the contents of the hostname-scoped cache directory."""
        if self.user_cache_hostname_dir.exists():
            shutil.rmtree(self.user_cache_hostname_dir)
            self._ensure_user_cache_hostname_dir()

    @TimeIt.decorator
    def _load_config(self, config_dir, config_key, **overrides) -> None:
        self.logger.info("Loading configuration.")
        self._ensure_user_data_dir()
        config_dir = ConfigFile._resolve_config_dir(
            config_opt=self.config_options,
            logger=self.config_logger,
            directory=config_dir,
        )
        if str(config_dir) not in self._config_files:
            self._config_files[str(config_dir)] = ConfigFile(
                directory=config_dir,
                logger=self.config_logger,
                config_options=self.config_options,
            )
        file = self._config_files[str(config_dir)]
        self._config = Config(
            app=self,
            config_file=file,
            options=self.config_options,
            config_key=config_key,
            logger=self.config_logger,
            variables={"app_name": self.name, "app_version": self.version},
            **overrides,
        )
        self.log.update_console_level(self.config.get("log_console_level"))
        self.log.add_file_logger(
            path=self.config.get("log_file_path"),
            level=self.config.get("log_file_level"),
        )
        self.logger.info(f"Configuration loaded from: {self.config.config_file_path}")
        self._ensure_user_data_hostname_dir()

    def load_config(
        self,
        config_dir=None,
        config_key=None,
        warn=True,
        **overrides,
    ) -> None:
        """
        Load the user's configuration.
        """
        if warn and self.is_config_loaded:
            warnings.warn("Configuration is already loaded; reloading.")
        self._load_config(config_dir, config_key, **overrides)

<<<<<<< HEAD
    def unload_config(self) -> None:
=======
    def unload_config(self):
        """
        Discard any loaded configuration.
        """
>>>>>>> 843003bf
        self._config_files = {}
        self._config = None

    def get_config_path(self, config_dir=None) -> Path:
        """Return the full path to the config file, without loading the config."""
        config_dir = ConfigFile._resolve_config_dir(
            config_opt=self.config_options,
            logger=self.logger,
            directory=config_dir,
        )
        return ConfigFile.get_config_file_path(config_dir)

    def _delete_config_file(self, config_dir=None) -> None:
        """Delete the config file."""
        config_path = self.get_config_path(config_dir=config_dir)
        self.logger.info(f"deleting config file: {str(config_path)!r}.")
        config_path.unlink()

    def reset_config(
        self,
        config_dir=None,
        config_key=None,
        warn=True,
        **overrides,
    ) -> None:
        """Reset the config file to defaults, and reload the config."""
        self.logger.info("resetting config")
        self._delete_config_file(config_dir=config_dir)
        self._config = None
        self._config_files = {}
        self.load_config(config_dir, config_key, warn=warn, **overrides)

    def reload_config(
        self,
        config_dir=None,
        config_key=None,
        warn=True,
        **overrides,
    ) -> None:
        """
        Reload the configuration. Use if a user has updated the configuration file
        outside the scope of this application.
        """
        if warn and not self.is_config_loaded:
            warnings.warn("Configuration is not loaded; loading.")
        self.log.remove_file_handlers()
        self._config_files = {}
        self._load_config(config_dir, config_key, **overrides)

    @TimeIt.decorator
    def _load_scripts(self) -> dict[str, Path]:

        # TODO: load custom directories / custom functions (via decorator)
        scripts_package = f"{self.package_name}.{self.scripts_dir}"

        try:
            ctx = resources.as_file(resources.files(scripts_package))
        except AttributeError:
            # < python 3.9; `resource.path` deprecated since 3.11
            ctx = resources.path(scripts_package, "")

        scripts: dict[str, Path] = {}
        with ctx as path:
            for dirpath, _, filenames in os.walk(path):
                dirpath_ = Path(dirpath)
                if dirpath_.name == "__pycache__":
                    continue
                for filename in filenames:
                    if filename == "__init__.py":
                        continue
                    val = dirpath_.joinpath(filename)
                    key = str(val.relative_to(path).as_posix())
                    scripts[key] = Path(val)

        return scripts

    def _get_demo_workflows(self) -> dict[str, Path]:
        """Get all builtin demo workflow template file paths."""
        templates = {}
        pkg = f"{self.package_name}.{self.workflows_dir}"
        for i in resources.files(pkg).iterdir():
            p = Path(i.name)
            if p.suffix in (".yaml", ".yml", ".json", ".jsonc"):
                templates[p.stem] = p
        return templates

    def list_demo_workflows(self) -> tuple[str, ...]:
        """Return a list of demo workflow templates included in the app."""
        return tuple(sorted(self._get_demo_workflows().keys()))

    @contextmanager
    def get_demo_workflow_template_file(
        self, name: str, doc: bool = True, delete: bool = True
    ) -> Iterator[Path]:
        """Context manager to get a (temporary) file path to an included demo workflow
        template.

        Parameters
        ----------
        name
            Name of the builtin demo workflow template whose file path is to be retrieved.
        doc
            If False, the yielded path will be to a file without the `doc` attribute (if
            originally present).
        delete
            If True, remove the temporary file on exit.

        """
        tmp_dir = self._ensure_user_runtime_dir()
        builtin_path = self._get_demo_workflows()[name]
        path = tmp_dir / builtin_path.name

        if doc:
            # copy the file to the temp location:
            path.write_text(builtin_path.read_text())
        else:
            # load the file, modify, then dump to temp location:
            if builtin_path.suffix in (".yaml", ".yml"):
                # use round-trip loader to preserve comments:
                data = read_YAML_file(builtin_path, typ="rt", variables={})
                data.pop("doc", None)
                write_YAML_file(data, path, typ="rt")

            elif builtin_path.suffix in (".json", ".jsonc"):
                data = read_JSON_file(builtin_path, variables={})
                data.pop("doc", None)
                write_JSON_file(data, path)

        yield path

        if delete:
            path.unlink()

    def copy_demo_workflow(
        self, name: str, dst: PathLike | None = None, doc: bool = True
    ) -> str:
        """Copy a builtin demo workflow to the specified location.

        Parameters
        ----------
        name
            The name of the demo workflow to copy
        dst
            Directory or full file path to copy the demo workflow to. If not specified,
            the current working directory will be used.
        doc
            If False, the copied workflow template file will not include the `doc`
            attribute (if originally present).
        """

        dst = dst or Path(".")
        with self.get_demo_workflow_template_file(name, doc=doc) as src:
            shutil.copy2(src, dst)  # copies metadata, and `dst` can be a dir

        return src.name

    def show_demo_workflow(self, name: str, syntax: bool = True, doc: bool = False):
        """Print the contents of a builtin demo workflow template file.

        Parameters
        ----------
        name
            The name of the demo workflow file to print.
        syntax
            If True, use rich to syntax-highlight the output.
        doc
            If False, the printed workflow template file contents will not include the
            `doc` attribute (if originally present).
        """
        with self.get_demo_workflow_template_file(name, doc=doc) as path:
            with path.open("rt") as fp:
                contents = fp.read()

            if syntax:
                fmt = DEMO_WK_FORMATS[path.suffix]
                Console().print(Syntax(contents, fmt))
            else:
                print(contents)

    def load_demo_workflow(self, name: str) -> _WorkflowTemplate:
        """Load a WorkflowTemplate object from a builtin demo template file."""
        with self.get_demo_workflow_template_file(name) as path:
            return self.WorkflowTemplate.from_file(path)

<<<<<<< HEAD
    def template_components_from_json_like(
        self, json_like: dict[str, dict]
    ) -> TemplateComponents:
        tc: TemplateComponents = {}
        sd: Mapping[str, Any] = tc
        tc["parameters"] = self.ParametersList.from_json_like(
            json_like.get("parameters", {}), shared_data=sd, is_hashed=True
        )
        tc["command_files"] = self.CommandFilesList.from_json_like(
            json_like.get("command_files", {}), shared_data=sd, is_hashed=True
        )
        tc["environments"] = self.EnvironmentsList.from_json_like(
            json_like.get("environments", {}), shared_data=sd, is_hashed=True
        )
        tc["task_schemas"] = self.TaskSchemasList.from_json_like(
            json_like.get("task_schemas", {}), shared_data=sd, is_hashed=True
        )
=======
    def template_components_from_json_like(self, json_like):
        """
        Get template components from a (simply parsed) JSOM document.
        """
        cls_lookup = {
            "parameters": self.ParametersList,
            "command_files": self.CommandFilesList,
            "environments": self.EnvironmentsList,
            "task_schemas": self.TaskSchemasList,
        }
        tc = {}
        for k, v in cls_lookup.items():
            tc_k = v.from_json_like(
                json_like.get(k, {}),
                shared_data=tc,
                is_hashed=True,
            )
            tc[k] = tc_k
>>>>>>> 843003bf
        return tc

    def get_parameter_task_schema_map(self) -> dict[str, list[list[str]]]:
        """Get a dict mapping parameter types to task schemas that input/output each
        parameter."""

        param_map: dict[str, list[list[str]]] = {}
        for ts in self.task_schemas:
            for inp in ts.inputs:
                if inp.parameter.typ not in param_map:
                    param_map[inp.parameter.typ] = [[], []]
                param_map[inp.parameter.typ][0].append(ts.objective.name)
            for out in ts.outputs:
                if out.parameter.typ not in param_map:
                    param_map[out.parameter.typ] = [[], []]
                param_map[out.parameter.typ][1].append(ts.objective.name)

        return param_map

<<<<<<< HEAD
    def get_info(self) -> dict[str, Any]:
=======
    def get_info(self) -> Dict[str, Any]:
        """
        Get miscellaneous runtime system information.
        """
>>>>>>> 843003bf
        return {
            "name": self.name,
            "version": self.version,
            "python_version": self.run_time_info.python_version,
            "is_frozen": self.run_time_info.is_frozen,
        }

    @property
<<<<<<< HEAD
    def known_subs_file_name(self) -> str:
        return self._known_subs_file_name

    @property
    def known_subs_file_path(self) -> Path:
        return self.user_data_hostname_dir / self.known_subs_file_name
=======
    def known_subs_file_path(self):
        """
        The path to the file describing known submissions.
        """
        return self.user_data_hostname_dir / self._known_subs_file_name
>>>>>>> 843003bf

    def _format_known_submissions_line(
        self,
        local_id,
        workflow_id,
        submit_time,
        sub_idx,
        is_active,
        wk_path,
        start_time,
        end_time,
    ) -> str:
        line = [
            str(local_id),
            workflow_id,
            str(int(is_active)),
            str(sub_idx),
            submit_time,
            str(wk_path),
            start_time,
            end_time,
        ]
        return self._known_subs_file_sep.join(line) + "\n"

    def _parse_known_submissions_line(self, line: str) -> KnownSubmission:
        (
            local_id,
            workflow_id,
            is_active,
            sub_idx,
            submit_time,
            path_i,
            start_time,
            end_time,
        ) = line.split(self._known_subs_file_sep, maxsplit=7)
        return {
            "local_id": int(local_id),
            "workflow_id": workflow_id,
            "is_active": bool(int(is_active)),
            "sub_idx": int(sub_idx),
            "submit_time": submit_time,
            "path": path_i,
            "start_time": start_time,
            "end_time": end_time.strip(),
        }

    @TimeIt.decorator
    def read_known_submissions_file(self) -> list[KnownSubmission]:
        """Retrieve existing workflows that *might* be running."""
        with self.known_subs_file_path.open("rt", newline="\n") as fh:
            return [self._parse_known_submissions_line(ln) for ln in fh.readlines()]

    def _add_to_known_submissions(
        self,
        wk_path: PathLike,
        wk_id: str,
        sub_idx: int,
        sub_time: str,
    ) -> int:
        """Ensure a the specified workflow submission is in the known-submissions file and
        return the associated local ID."""

        try:
            known = self.read_known_submissions_file()
        except FileNotFoundError:
            known = []

        wk_path = str(wk_path)
        all_ids = []
        for i in known:
            all_ids.append(i["local_id"])
            if (
                wk_path == i["path"]
                and sub_idx == i["sub_idx"]
                and sub_time == i["submit_time"]
            ):
                # workflow submission part already present
                return i["local_id"]

        # get the next available local ID:
        if all_ids:
            avail = set(range(0, max(all_ids) + 1)).difference(all_ids)
            next_id = min(avail) if avail else max(all_ids) + 1
        else:
            next_id = 0

        run_line = self._format_known_submissions_line(
            local_id=next_id,
            workflow_id=wk_id,
            is_active=True,
            submit_time=sub_time,
            sub_idx=sub_idx,
            wk_path=wk_path,
            start_time="",
            end_time="",
        )
        with self.known_subs_file_path.open("at", newline="\n") as fh:
            # TODO: check wk_path is an absolute path? what about if a remote fsspec path?
            self.submission_logger.info(
                f"adding to known-submissions file workflow path: {wk_path}"
            )
            fh.write(run_line)

        return next_id

    @TimeIt.decorator
    def update_known_subs_file(
        self,
        inactive_IDs: list[int],
        start_times: dict[int, str],
        end_times: dict[int, str],
    ):
        """Update submission records in the known-submission file.

        Note we aim for atomicity to help with the scenario where a new workflow
        submission is adding itself to the file at the same time as we have decided an
        existing workflow should no longer be part of this file. Ideally, such a scenario
        should not arise because both operations should only ever be interactively
        initiated by the single user (`Workflow.submit` and `App.get_known_submissions`).
        If this operation is atomic, then at least the known-submissions file should be
        left in a usable (but inaccurate) state.

        Returns
        -------
        removed_IDs
            List of local IDs removed from the known-submissions file due to the maximum
            number of recent workflows to store being exceeded.

        """

        self.submission_logger.info(
            f"setting these local IDs to inactive in known-submissions file: "
            f"{inactive_IDs}"
        )

        max_inactive = 10

        # keys are line indices of non-running submissions, values are submission
        # date-times:
        line_date = {}

        removed_IDs = []  # which submissions we completely remove from the file

        new_lines = []
        line_IDs: list[int] = []
        for ln_idx, line in enumerate(self.known_subs_file_path.read_text().split("\n")):
            if not line.strip():
                continue
            item = self._parse_known_submissions_line(line)
            line_IDs.append(item["local_id"])
            shows_as_active = item["is_active"]
            is_inactive = item["local_id"] in inactive_IDs
            start_time = item["start_time"] or start_times.get(item["local_id"], "")
            end_time = item["end_time"] or end_times.get(item["local_id"], "")

            update_inactive = is_inactive and shows_as_active
            update_start = item["local_id"] in start_times
            update_end = item["local_id"] in end_times

            if update_inactive or update_start or update_end:

                updated = self._format_known_submissions_line(
                    local_id=item["local_id"],
                    workflow_id=item["workflow_id"],
                    is_active=not is_inactive,
                    submit_time=item["submit_time"],
                    sub_idx=item["sub_idx"],
                    wk_path=item["path"],
                    start_time=start_time,
                    end_time=end_time,
                )
                new_lines.append(updated)

                self.submission_logger.debug(
                    f"Updating (workflow, submission) from the known-submissions file: "
                    f"{'set to inactive; ' if update_inactive else ''}"
                    f"{f'set start_time: {start_time!r}; ' if update_start else ''}"
                    f"{f'set end_time: {end_time!r}; ' if update_end else ''}"
                    f"({item['path']}, {item['sub_idx']})"
                )
            else:
                # leave this one alone:
                new_lines.append(line + "\n")

            if is_inactive:
                line_date[ln_idx] = item["submit_time"]

        ld_srt_idx = list(dict(sorted(line_date.items(), key=lambda i: i[1])).keys())

        if len(line_date) > max_inactive:
            # remove oldest inactive submissions:
            num_remove = len(line_date) - max_inactive
            self.submission_logger.debug(
                f"will remove {num_remove} inactive workflow submissions from the "
                f"known-submissions file because the maximum number of stored inactive "
                f"workflows ({max_inactive}) has been exceeded."
            )

            # sort in reverse so we can remove indices from new_lines:
            oldest_idx = sorted(ld_srt_idx[:num_remove], reverse=True)
            for i in oldest_idx:
                new_lines.pop(i)
                removed_IDs.append(line_IDs.pop(i))

        # write the temp file:
        tmp_file = self.known_subs_file_path.with_suffix(
            self.known_subs_file_path.suffix + ".tmp"
        )
        with tmp_file.open("wt", newline="\n") as fh:
            fh.writelines(new_lines + [])

        # hopefully atomic rename:
        os.replace(src=tmp_file, dst=self.known_subs_file_path)
        self.submission_logger.debug("known-submissions file updated")

        return removed_IDs

    def clear_known_submissions_file(self) -> None:
        """Clear the known-submissions file of all submissions. This shouldn't be needed
        normally."""
        self.submission_logger.warning(
            f"clearing the known-submissions file at {self.known_subs_file_path}"
        )
        with self.known_subs_file_path.open("wt", newline="\n"):
            pass

    def _make_workflow(
        self,
        template_file_or_str: PathLike | str,
        is_string: bool = False,
        template_format: Literal["json", "yaml"] | None = None,
        path: PathLike = None,
        name: str | None = None,
        overwrite: bool = False,
        store: str = DEFAULT_STORE_FORMAT,
        ts_fmt: str | None = None,
        ts_name_fmt: str | None = None,
        store_kwargs: dict[str, Any] | None = None,
        variables: dict[str, str] | None = None,
        status: bool = True,
    ) -> _Workflow:
        """Generate a new {app_name} workflow from a file or string containing a workflow
        template parametrisation.

        Parameters
        ----------
        template_path_or_str
            Either a path to a template file in YAML or JSON format, or a YAML/JSON string.
        is_string
            Determines if passing a file path or a string.
        template_format
            If specified, one of "json" or "yaml". This forces parsing from a particular
            format.
        path
            The directory in which the workflow will be generated. The current directory
            if not specified.
        name
            The name of the workflow. If specified, the workflow directory will be `path`
            joined with `name`. If not specified the workflow template name will be used,
            in combination with a date-timestamp.
        overwrite
            If True and the workflow directory (`path` + `name`) already exists, the
            existing directory will be overwritten.
        store
            The persistent store type to use.
        ts_fmt
            The datetime format to use for storing datetimes. Datetimes are always stored
            in UTC (because Numpy does not store time zone info), so this should not
            include a time zone name.
        ts_name_fmt
            The datetime format to use when generating the workflow name, where it
            includes a timestamp.
        store_kwargs
            Keyword arguments to pass to the store's `write_empty_workflow` method.
        variables
            String variables to substitute in `template_file_or_str`.
        status
            If True, display a live status to track workflow creation progress.
        """

        self.API_logger.info("make_workflow called")

        status_context: AbstractContextManager[Status] | AbstractContextManager[None] = (
            Console().status("Making persistent workflow...") if status else nullcontext()
        )

        with status_context as status_:
            if not is_string:
                return self.Workflow.from_file(
                    template_path=template_file_or_str,
                    template_format=template_format,
                    path=str(path) if path else None,
                    name=name,
                    overwrite=overwrite,
                    store=store,
                    ts_fmt=ts_fmt,
                    ts_name_fmt=ts_name_fmt,
                    store_kwargs=store_kwargs,
                    variables=variables,
                    status=status_,
                )
            elif template_format == "json":
                return self.Workflow.from_JSON_string(
                    JSON_str=str(template_file_or_str),
                    path=str(path) if path else None,
                    name=name,
                    overwrite=overwrite,
                    store=store,
                    ts_fmt=ts_fmt,
                    ts_name_fmt=ts_name_fmt,
                    store_kwargs=store_kwargs,
                    variables=variables,
                    status=status_,
                )
            elif template_format == "yaml":
                return self.Workflow.from_YAML_string(
                    YAML_str=str(template_file_or_str),
                    path=str(path) if path else None,
                    name=name,
                    overwrite=overwrite,
                    store=store,
                    ts_fmt=ts_fmt,
                    ts_name_fmt=ts_name_fmt,
                    store_kwargs=store_kwargs,
                    variables=variables,
                )
            elif not template_format:
                raise ValueError(
                    f"Must specify `template_format` if parsing a workflow template from a "
                    f"string; available options are: {ALL_TEMPLATE_FORMATS!r}."
                )
            else:
                raise ValueError(
                    f"Template format {template_format!r} not understood. Available template "
                    f"formats are {ALL_TEMPLATE_FORMATS!r}."
                )

    def _make_and_submit_workflow(
        self,
        template_file_or_str: PathLike | str,
        is_string: bool = False,
        template_format: str | None = None,
        path: PathLike | None = None,
        name: str | None = None,
        overwrite: bool = False,
        store: str = DEFAULT_STORE_FORMAT,
        ts_fmt: str | None = None,
        ts_name_fmt: str | None = None,
        store_kwargs: dict[str, Any] | None = None,
        variables: dict[str, str] | None = None,
        JS_parallelism: bool | None = None,
        wait: bool = False,
        add_to_known: bool = True,
        return_idx: bool = False,
        tasks: list[int] | None = None,
        cancel: bool = False,
        status: bool = True,
    ):
        """Generate and submit a new {app_name} workflow from a file or string containing a
        workflow template parametrisation.

        Parameters
        ----------

        template_path_or_str
            Either a path to a template file in YAML or JSON format, or a YAML/JSON string.
        is_string
            Determines whether `template_path_or_str` is a string or a file.
        template_format
            If specified, one of "json" or "yaml". This forces parsing from a particular
            format.
        path
            The directory in which the workflow will be generated. The current directory
            if not specified.
        name
            The name of the workflow. If specified, the workflow directory will be `path`
            joined with `name`. If not specified the `WorkflowTemplate` name will be used,
            in combination with a date-timestamp.
        overwrite
            If True and the workflow directory (`path` + `name`) already exists, the
            existing directory will be overwritten.
        store
            The persistent store to use for this workflow.
        ts_fmt
            The datetime format to use for storing datetimes. Datetimes are always stored
            in UTC (because Numpy does not store time zone info), so this should not
            include a time zone name.
        ts_name_fmt
            The datetime format to use when generating the workflow name, where it
            includes a timestamp.
        store_kwargs
            Keyword arguments to pass to the store's `write_empty_workflow` method.
        variables
            String variables to substitute in `template_file_or_str`.
        JS_parallelism
            If True, allow multiple jobscripts to execute simultaneously. Raises if set to
            True but the store type does not support the `jobscript_parallelism` feature. If
            not set, jobscript parallelism will be used if the store type supports it.
        wait
            If True, this command will block until the workflow execution is complete.
        add_to_known
            If True, add the new submission to the known-submissions file, which is
            used by the `show` command to monitor current and recent submissions.
        return_idx
            If True, return a dict representing the jobscript indices submitted for each
            submission.
        tasks
            List of task indices to include in this submission. By default all tasks are
            included.
        cancel
            Immediately cancel the submission. Useful for testing and benchmarking.
        status
            If True, display a live status to track workflow creation and submission
            progress.
        """

        self.API_logger.info("make_and_submit_workflow called")

        wk = self.make_workflow(
            template_file_or_str=template_file_or_str,
            is_string=is_string,
            template_format=template_format,
            path=path,
            name=name,
            overwrite=overwrite,
            store=store,
            ts_fmt=ts_fmt,
            ts_name_fmt=ts_name_fmt,
            store_kwargs=store_kwargs,
            variables=variables,
            status=status,
        )
        submitted_js = wk.submit(
            JS_parallelism=JS_parallelism,
            wait=wait,
            add_to_known=add_to_known,
            return_idx=True,
            tasks=tasks,
            cancel=cancel,
            status=status,
        )
        if return_idx:
            return (wk, submitted_js)
        else:
            return wk

    def _make_demo_workflow(
        self,
        workflow_name: str,
        template_format: Literal["json", "yaml"] | None = None,
        path: PathLike | None = None,
        name: str | None = None,
        overwrite: bool = False,
        store: str = DEFAULT_STORE_FORMAT,
        ts_fmt: str | None = None,
        ts_name_fmt: str | None = None,
        store_kwargs: dict[str, Any] | None = None,
        variables: dict[str, str] | None = None,
        status: bool = True,
    ) -> _Workflow:
        """Generate a new {app_name} workflow from a builtin demo workflow template.

        Parameters
        ----------
        workflow_name
            Name of the demo workflow to make.
        template_format
            If specified, one of "json" or "yaml". This forces parsing from a particular
            format.
        path
            The directory in which the workflow will be generated. The current directory
            if not specified.
        name
            The name of the workflow. If specified, the workflow directory will be `path`
            joined with `name`. If not specified the workflow template name will be used,
            in combination with a date-timestamp.
        overwrite
            If True and the workflow directory (`path` + `name`) already exists, the
            existing directory will be overwritten.
        store
            The persistent store type to use.
        ts_fmt
            The datetime format to use for storing datetimes. Datetimes are always stored
            in UTC (because Numpy does not store time zone info), so this should not
            include a time zone name.
        ts_name_fmt
            The datetime format to use when generating the workflow name, where it
            includes a timestamp.
        store_kwargs
            Keyword arguments to pass to the store's `write_empty_workflow` method.
        variables
            String variables to substitute in the demo workflow template file.
        status
            If True, display a live status to track workflow creation progress.
        """

        self.API_logger.info("make_demo_workflow called")

        status_context: AbstractContextManager[Status] | AbstractContextManager[None] = (
            Console().status("Making persistent workflow...") if status else nullcontext()
        )

        with status_context as status_, self.get_demo_workflow_template_file(
            workflow_name
        ) as template_path:
            return self.Workflow.from_file(
                template_path=template_path,
                template_format=template_format,
                path=str(path) if path else None,
                name=name,
                overwrite=overwrite,
                store=store,
                ts_fmt=ts_fmt,
                ts_name_fmt=ts_name_fmt,
                store_kwargs=store_kwargs,
                variables=variables,
                status=status_,
            )

    def _make_and_submit_demo_workflow(
        self,
        workflow_name: str,
        template_format: str | None = None,
        path: PathLike | None = None,
        name: str | None = None,
        overwrite: bool = False,
        store: str = DEFAULT_STORE_FORMAT,
        ts_fmt: str | None = None,
        ts_name_fmt: str | None = None,
        store_kwargs: dict[str, Any] | None = None,
        variables: dict[str, str] | None = None,
        JS_parallelism: bool | None = None,
        wait: bool = False,
        add_to_known: bool = True,
        return_idx: bool = False,
        tasks: list[int] | None = None,
        cancel: bool = False,
        status: bool = True,
    ):
        """Generate and submit a new {app_name} workflow from a file or string containing a
        workflow template parametrisation.

        Parameters
        ----------
        workflow_name
            Name of the demo workflow to make.
        template_format
            If specified, one of "json" or "yaml". This forces parsing from a particular
            format.
        path
            The directory in which the workflow will be generated. The current directory
            if not specified.
        name
            The name of the workflow. If specified, the workflow directory will be `path`
            joined with `name`. If not specified the `WorkflowTemplate` name will be used,
            in combination with a date-timestamp.
        overwrite
            If True and the workflow directory (`path` + `name`) already exists, the
            existing directory will be overwritten.
        store
            The persistent store to use for this workflow.
        ts_fmt
            The datetime format to use for storing datetimes. Datetimes are always stored
            in UTC (because Numpy does not store time zone info), so this should not
            include a time zone name.
        ts_name_fmt
            The datetime format to use when generating the workflow name, where it
            includes a timestamp.
        store_kwargs
            Keyword arguments to pass to the store's `write_empty_workflow` method.
        variables
            String variables to substitute in the demo workflow template file.
        JS_parallelism
            If True, allow multiple jobscripts to execute simultaneously. Raises if set to
            True but the store type does not support the `jobscript_parallelism` feature. If
            not set, jobscript parallelism will be used if the store type supports it.
        wait
            If True, this command will block until the workflow execution is complete.
        add_to_known
            If True, add the new submission to the known-submissions file, which is
            used by the `show` command to monitor current and recent submissions.
        return_idx
            If True, return a dict representing the jobscript indices submitted for each
            submission.
        tasks
            List of task indices to include in this submission. By default all tasks are
            included.
        cancel
            Immediately cancel the submission. Useful for testing and benchmarking.
        status
            If True, display a live status to track submission progress.
        """

        self.API_logger.info("make_and_submit_demo_workflow called")

        wk = self.make_demo_workflow(
            workflow_name=workflow_name,
            template_format=template_format,
            path=path,
            name=name,
            overwrite=overwrite,
            store=store,
            ts_fmt=ts_fmt,
            ts_name_fmt=ts_name_fmt,
            store_kwargs=store_kwargs,
            variables=variables,
        )
        submitted_js = wk.submit(
            JS_parallelism=JS_parallelism,
            wait=wait,
            add_to_known=add_to_known,
            return_idx=True,
            tasks=tasks,
            cancel=cancel,
            status=status,
        )
        if return_idx:
            return (wk, submitted_js)
        else:
            return wk

    def _submit_workflow(
        self,
        workflow_path: PathLike,
        JS_parallelism: bool | None = None,
        wait: bool = False,
        return_idx: bool = False,
        tasks: list[int] | None = None,
    ):
        """Submit an existing {app_name} workflow.

        Parameters
        ----------
        workflow_path
            Path to an existing workflow
        JS_parallelism
            If True, allow multiple jobscripts to execute simultaneously. Raises if set to
            True but the store type does not support the `jobscript_parallelism` feature. If
            not set, jobscript parallelism will be used if the store type supports it.
        tasks
            List of task indices to include in this submission. By default all tasks are
            included.
        """

        self.API_logger.info("submit_workflow called")
        assert workflow_path is not None
        wk = self.Workflow(workflow_path)
        if return_idx:
            return wk.submit(
                JS_parallelism=JS_parallelism,
                wait=wait,
                return_idx=True,
                tasks=tasks,
            )
        wk.submit(JS_parallelism=JS_parallelism, wait=wait, tasks=tasks)
        return None

    def _run_hpcflow_tests(self, *args):
        """Run hpcflow test suite. This function is only available from derived apps."""

        from hpcflow import app as hf

        return hf.app.run_tests(*args)

    def _run_tests(self, *args):
        """Run {app_name} test suite."""

        try:
            import pytest
        except ModuleNotFoundError:
            raise RuntimeError(
                f"{self.name} has not been built with testing dependencies."
            )
        test_args = (self.pytest_args or []) + list(args)
        ctx_man = self.__get_file_context(self.package_name, "tests")
        assert ctx_man is not None
        with ctx_man as test_dir:
            return pytest.main([str(test_dir)] + test_args)

    def _get_OS_info(self) -> dict[str, str]:
        """Get information about the operating system."""
        os_name = os.name
        if os_name == "posix":
            return get_OS_info_POSIX(
                linux_release_file=self.config.get("linux_release_file")
            )
        elif os_name == "nt":
            return get_OS_info_windows()
        else:
            raise Exception(f"unsupported OS '{os_name}'")

    def _get_shell_info(
        self,
        shell_name: str,
        exclude_os: bool = False,
    ) -> VersionInfo:
        """Get information about a given shell and the operating system.

        Parameters
        ----------
        shell_name
            One of the supported shell names.
        exclude_os
            If True, exclude operating system information.
        """
        shell = get_shell(
            shell_name=shell_name,
            os_args={"linux_release_file": self.config.linux_release_file},
        )
        return shell.get_version_info(exclude_os)

    @TimeIt.decorator
    def _get_known_submissions(
        self,
        max_recent: int = 3,
        no_update: bool = False,
        as_json: bool = False,
        status: Any | None = None,
    ) -> list[KnownSubmissionItem]:
        """Retrieve information about active and recently inactive finished {app_name}
        workflows.

        This method removes workflows from the known-submissions file that are found to be
        inactive on this machine (according to the scheduler/process ID).

        Parameters
        ----------
        max_recent
            Maximum number of inactive workflows to retrieve.
        no_update
            If True, do not update the known-submissions file to set submissions that are
            now inactive.
        as_json
            If True, only include JSON-compatible information. This will exclude the
            `submission` key, for instance.

        """

        out: list[KnownSubmissionItem] = []
        inactive_IDs: list[int] = []
        start_times: dict[int, str] = {}
        end_times: dict[int, str] = {}

        ts_fmt = self._submission_ts_fmt

        try:
            if status:
                status.update("Reading known submissions file...")
            known_subs = self.read_known_submissions_file()
        except FileNotFoundError:
            known_subs = []

        # keys are (workflow path, submission index)
        active_jobscripts: dict[
            tuple[str, int], dict[int, dict[int, JobscriptElementState]]
        ] = {}
        loaded_workflows: dict[str, _Workflow] = {}  # keys are workflow path

        # loop in reverse so we process more-recent submissions first:
        for file_dat_i in known_subs[::-1]:
            submit_time_str = file_dat_i["submit_time"]
            submit_time_obj = parse_timestamp(submit_time_str, ts_fmt)

            start_time_str = file_dat_i["start_time"]
            start_time_obj = None
            if start_time_str:
                start_time_obj = parse_timestamp(start_time_str, ts_fmt)

            end_time_str = file_dat_i["end_time"]
            end_time_obj = None
            if end_time_str:
                end_time_obj = parse_timestamp(end_time_str, ts_fmt)

            out_item: KnownSubmissionItem = {
                "local_id": file_dat_i["local_id"],
                "workflow_id": file_dat_i["workflow_id"],
                "workflow_path": file_dat_i["path"],
                "submit_time": submit_time_str,
                "submit_time_obj": submit_time_obj,
                "start_time": start_time_str,
                "start_time_obj": start_time_obj,
                "end_time": end_time_str,
                "end_time_obj": end_time_obj,
                "sub_idx": file_dat_i["sub_idx"],
                "jobscripts": [],
                "active_jobscripts": {},
                "deleted": False,
                "unloadable": False,
            }
            if file_dat_i["path"] in loaded_workflows:
                wk_i = loaded_workflows[file_dat_i["path"]]
            else:
                # might have been moved/archived/deleted:
                path_exists = Path(file_dat_i["path"]).exists()
                out_item["deleted"] = not path_exists
                if path_exists:
                    try:
                        if status:
                            status.update(f"Inspecting workflow {file_dat_i['path']!r}.")
                        wk_i = self.Workflow(file_dat_i["path"])
                    except KeyboardInterrupt:
                        raise
                    except Exception:
                        wk_i = None
                        self.submission_logger.info(
                            f"cannot load workflow from known-submissions file: "
                            f"{file_dat_i['path']!r}!"
                        )
                        out_item["unloadable"] = True
                        if file_dat_i["is_active"]:
                            inactive_IDs.append(file_dat_i["local_id"])
                            file_dat_i["is_active"] = False

                    else:
                        # cache:
                        loaded_workflows[file_dat_i["path"]] = wk_i
                else:
                    wk_i = None

            if wk_i:
                if wk_i.id_ != file_dat_i["workflow_id"]:
                    # overwritten with a new workflow
                    if file_dat_i["is_active"]:
                        inactive_IDs.append(file_dat_i["local_id"])
                    out_item["deleted"] = True

                else:
                    if status:
                        status.update(
                            f"Reading workflow {file_dat_i['path']!r} submission info..."
                        )
                    with wk_i._store.cache_ctx():
                        sub = wk_i.submissions[file_dat_i["sub_idx"]]

                        all_jobscripts = sub._submission_parts[submit_time_str]
                        out_item["jobscripts"] = all_jobscripts
                        out_item["submission"] = sub
                        if not out_item["start_time"]:
                            start_time_obj = sub.start_time
                            if start_time_obj:
                                start_time = datetime.strftime(start_time_obj, ts_fmt)
                                out_item["start_time"] = start_time
                                start_times[file_dat_i["local_id"]] = start_time
                            out_item["start_time_obj"] = start_time_obj

                        if not out_item["end_time"]:
                            end_time_obj = sub.end_time
                            if end_time_obj:
                                end_time = datetime.strftime(end_time_obj, ts_fmt)
                                out_item["end_time"] = end_time
                                end_times[file_dat_i["local_id"]] = end_time
                            out_item["end_time_obj"] = end_time_obj

                    if file_dat_i["is_active"]:
                        # check it really is active:
                        run_key = (file_dat_i["path"], file_dat_i["sub_idx"])
                        act_i_js: dict[int, dict[int, JobscriptElementState]]
                        if run_key in active_jobscripts:
                            act_i_js = active_jobscripts[run_key]
                        else:
                            try:
                                if as_json:
                                    act_i_js = cast(  # not actually used?
                                        Any, sub.get_active_jobscripts(as_json=True)
                                    )
                                else:
                                    act_i_js = sub.get_active_jobscripts()
                            except KeyboardInterrupt:
                                raise
                            except Exception:
                                self.submission_logger.info(
                                    f"failed to retrieve active jobscripts from workflow "
                                    f"at: {file_dat_i['path']!r}!"
                                )
                                out_item["unloadable"] = True
                                act_i_js = {}
                            else:
                                active_jobscripts[run_key] = act_i_js

                        out_item["active_jobscripts"] = {
                            k: v for k, v in act_i_js.items() if k in all_jobscripts
                        }
                        if (
                            not out_item["unloadable"]
                            and not act_i_js
                            and file_dat_i["is_active"]
                        ):
                            inactive_IDs.append(file_dat_i["local_id"])

            out.append(out_item)

        if (inactive_IDs or start_times or end_times) and not no_update:
            removed_IDs = self.update_known_subs_file(
                inactive_IDs, start_times, end_times
            )
            # remove these from the output, to avoid confusion (if kept, they would not
            # appear in the next invocation of this method):
            out = [i for i in out if i["local_id"] not in removed_IDs]

        # sort inactive by most-recently finished, then deleted:
        out_inactive = [i for i in out if not i["active_jobscripts"]]
        out_no_access = [i for i in out_inactive if (i["deleted"] or i["unloadable"])]
        out_access = [i for i in out_inactive if not (i["deleted"] or i["unloadable"])]

        # sort loadable inactive by end time or start time or submit time:
        def_timestamp = datetime(0, 0, 0)
        out_access = sorted(
            out_access,
            key=lambda i: (
                i["end_time_obj"]
                or i["start_time_obj"]
                or i.get("submit_time_obj")
                or def_timestamp
            ),
            reverse=True,
        )
        out_inactive = (out_access + out_no_access)[:max_recent]

        out_active = [i for i in out if i["active_jobscripts"]]

        # show active submissions first:
        out = out_active + out_inactive

        if as_json:
            for idx, _ in enumerate(out):
                out[idx].pop("submission", None)
                out[idx].pop("submit_time_obj")
        return out

    def _show_legend(self) -> None:
        """ "Output a legend for the jobscript-element and EAR states that are displayed
        by the `show` command."""

        js_notes = Panel(
            "The [i]Status[/i] column of the `show` command output displays the set of "
            "unique jobscript-element states for that submission. Jobscript element "
            "state meanings are shown below.",
            width=80,
            box=box.SIMPLE,
        )

        js_tab = Table(box=box.SQUARE, title="Jobscript element states")
        js_tab.add_column("Symbol")
        js_tab.add_column("State")
        js_tab.add_column("Description")
        for jse_state in JobscriptElementState.__members__.values():
            js_tab.add_row(jse_state.rich_repr, jse_state.name, jse_state.__doc__)

        act_notes = Panel(
            "\nThe [i]Actions[/i] column of the `show` command output displays either the "
            "set of unique action states for that submission, or (with the `--full` "
            "option) an action state for each action of the submission. Action state "
            "meanings are shown below.",
            width=80,
            box=box.SIMPLE,
        )

        act_tab = Table(box=box.SQUARE, title="Action states")
        act_tab.add_column("Symbol")
        act_tab.add_column("State")
        act_tab.add_column("Description")
        for ear_state in EARStatus.__members__.values():
            act_tab.add_row(ear_state.rich_repr, ear_state.name, ear_state.__doc__)

        group = Group(
            js_notes,
            js_tab,
            act_notes,
            act_tab,
        )
        rich_print(group)

    @TimeIt.decorator
    def _show(
        self,
        max_recent: int = 3,
        full: bool = False,
        no_update: bool = False,
        columns=None,
    ):
        """Show information about running {app_name} workflows.

        Parameters
        ----------
        max_recent
            Maximum number of inactive workflows to show.
        full
            If True, provide more information; output may spans multiple lines for each
            workflow submission.
        no_update
            If True, do not update the known-submissions file to remove workflows that are
            no longer running.
        """

        # TODO: add --json to show, just returning this but without submissions?

        allowed_cols = {
            "id": "ID",
            "name": "Name",
            "status": "Status",
            "submit_time": "Submit",
            "start_time": "Start",
            "end_time": "End",
            "times": "Times",
            "actions": "Actions",
            "actions_compact": "Actions",
        }

        if full:
            columns = ("id", "name", "status", "times", "actions")

        else:
            columns = (
                "id",
                "name",
                "status",
                "submit_time",
                "start_time",
                "end_time",
                "actions_compact",
            )

        unknown_cols = set(columns) - set(allowed_cols.keys())
        if unknown_cols:
            raise ValueError(
                f"Unknown column names: {unknown_cols!r}. Allowed columns are "
                f"{list(allowed_cols.keys())!r}."
            )

        # TODO: add --filter option to filter by ID or name
        # TODO: add --sort option to sort by ID/name/start/end

        ts_fmt = r"%Y-%m-%d %H:%M:%S"
        ts_fmt_part = r"%H:%M:%S"

        console = Console()
        with console.status("Retrieving data...") as status:
            run_dat = self._get_known_submissions(
                max_recent=max_recent,
                no_update=no_update,
                status=status,
            )
            if not run_dat:
                return

            status.update("Formatting...")
            table = Table(box=box.SQUARE, expand=False)
            for col_name in columns:
                table.add_column(allowed_cols[col_name])

            row_pad = 1 if full else 0

            for dat_i in run_dat:
                deleted = dat_i["deleted"]
                unloadable = dat_i["unloadable"]
                no_access = deleted or unloadable
                act_js = dat_i["active_jobscripts"]
                style = "grey42" if (no_access or not act_js) else ""
                style_wk_name = "grey42 strike" if deleted else style
                style_it = "italic grey42" if (no_access or not act_js) else "italic"

                all_cells: dict[str, str | Text | Padding] = {}
                if "status" in columns:
                    if act_js:
                        act_js_states = set(
                            [j for i in act_js.values() for j in i.values()]
                        )
                        all_cells["status"] = "/".join(
                            f"[{i.colour}]{i.symbol}[/{i.colour}]" for i in act_js_states
                        )
                    else:
                        if deleted:
                            txt = "deleted"
                        elif unloadable:
                            txt = "unloadable"
                        else:
                            txt = "inactive"
                        all_cells["status"] = Text(txt, style=style_it)

                if "id" in columns:
                    all_cells["id"] = Text(str(dat_i["local_id"]), style=style)

                if "name" in columns:
                    all_cells["name"] = Text(
                        Path(dat_i["workflow_path"]).name, style=style_wk_name
                    )

                start_time, end_time = None, None
                if not no_access:
                    start_time = cast(datetime, dat_i["start_time_obj"])
                    end_time = cast(datetime, dat_i["end_time_obj"])

                if "actions" in columns:
                    task_tab: str | Table
                    if not no_access:
                        task_tab = Table(box=None, show_header=False)
                        task_tab.add_column()
                        task_tab.add_column()

                        for task_idx, elements in dat_i[
                            "submission"
                        ].EARs_by_elements.items():
                            task = dat_i["submission"].workflow.tasks[task_idx]

                            # inner table for elements/actions:
                            elem_tab_i = Table(box=None, show_header=False)
                            elem_tab_i.add_column()
                            for elem_idx, EARs in elements.items():
                                elem_status = Text(f"{elem_idx} | ", style=style)
                                for i in EARs:
                                    elem_status.append(
                                        i.status.symbol, style=i.status.colour
                                    )
                                elem_tab_i.add_row(elem_status)
                            task_tab.add_row(task.unique_name, elem_tab_i, style=style)
                    else:
                        task_tab = ""

                    all_cells["actions"] = Padding(task_tab, (0, 0, row_pad, 0))

                if "actions_compact" in columns:
                    if not no_access:
                        EAR_stat_count: dict[EARStatus, int] = defaultdict(int)
                        sub = cast(Submission, dat_i["submission"])
                        for elements in sub.EARs_by_elements.values():
                            for EARs in elements.values():
                                for i in EARs:
                                    EAR_stat_count[i.status] += 1
                        all_cells["actions_compact"] = " | ".join(
                            f"[{k.colour}]{k.symbol}[/{k.colour}]:{v}"  # type: ignore
                            for k, v in EAR_stat_count.items()
                        )
                    else:
                        all_cells["actions_compact"] = ""

                if "submit_time" in columns or "times" in columns:
                    submit_time = parse_timestamp(
                        dat_i["submit_time"], self._submission_ts_fmt
                    )
                    submit_time_full = submit_time.strftime(ts_fmt)

                if "start_time" in columns or "times" in columns:
                    start_time_full = start_time.strftime(ts_fmt) if start_time else "-"
                    start_time_part = start_time_full
                    if start_time and start_time.date() == submit_time.date():
                        start_time_part = start_time.strftime(ts_fmt_part)

                if "end_time" in columns or "times" in columns:
                    end_time_full = end_time.strftime(ts_fmt) if end_time else "-"
                    end_time_part = end_time_full
                    if end_time and start_time and end_time.date() == start_time.date():
                        end_time_part = end_time.strftime(ts_fmt_part)

                if "submit_time" in columns:
                    all_cells["submit_time"] = Padding(
                        Text(submit_time_full, style=style), (0, 0, row_pad, 0)
                    )

                if "start_time" in columns:
                    all_cells["start_time"] = Padding(
                        Text(start_time_part, style=style), (0, 0, row_pad, 0)
                    )

                if "end_time" in columns:
                    all_cells["end_time"] = Padding(
                        Text(end_time_part, style=style), (0, 0, row_pad, 0)
                    )

                if "times" in columns:
                    # submit/start/end on separate lines:
                    times_tab = Table(box=None, show_header=False)
                    times_tab.add_column()
                    times_tab.add_column(justify="right")

                    times_tab.add_row(
                        Text("sb.", style=style_it), Text(submit_time_full, style=style)
                    )

                    if start_time:
                        times_tab.add_row(
                            Text("st.", style=style_it),
                            Text(start_time_part, style=style),
                        )
                    if end_time:
                        times_tab.add_row(
                            Text("en.", style=style_it), Text(end_time_part, style=style)
                        )

                    all_cells["times"] = Padding(times_tab, (0, 0, row_pad, 0))

                table.add_row(*[all_cells[i] for i in columns])

        if table.row_count:
            console.print(table)

    def _get_workflow_path_from_local_ID(self, local_ID: int) -> Path:
        try:
            known_subs = self.read_known_submissions_file()
        except FileNotFoundError:
            known_subs = []

        path = None
        for i in known_subs:
            if i["local_id"] == local_ID:
                path = Path(i["path"])
                break
        if not path:
            raise ValueError(f"Specified local ID is not valid: {local_ID}.")

        return path

    def _resolve_workflow_reference(self, workflow_ref, ref_type: str | None) -> Path:
        path = None
        if ref_type == "path":
            path = Path(workflow_ref)

        elif ref_type == "id":
            local_ID = int(workflow_ref)
            path = self._get_workflow_path_from_local_ID(local_ID)

        elif ref_type in ("assume-id", None):
            # see if reference is a valid local ID:
            is_local_ID = True
            try:
                local_ID = int(workflow_ref)
            except ValueError:
                is_local_ID = False
            else:
                try:
                    path = self._get_workflow_path_from_local_ID(local_ID)
                except ValueError:
                    is_local_ID = False

        if path is None:
            # see if reference is a valid path:
            is_path = True
            path = Path(workflow_ref)
            if not path.exists():
                is_path = False

            if is_path and is_local_ID:
                raise ValueError(
                    "Workflow reference appears to be both a valid path and a valid "
                    "local ID; set `ref_is_path` to True or False to disambiguate: "
                    f"{workflow_ref}."
                )
            elif not is_path and not is_local_ID:
                raise ValueError(
                    "Workflow reference appears to be neither a valid path or a valid "
                    f"local ID: {workflow_ref}."
                )
        return path.resolve()

    def _cancel(self, workflow_ref: int | str | PathLike, ref_is_path=None):
        """Cancel the execution of a workflow submission.

        Parameters
        ----------
        ref_is_path
            One of "id", "path" or "assume-id" (the default)
        """
        path = self._resolve_workflow_reference(workflow_ref, ref_is_path)
        self.Workflow(path).cancel()

    def configure_env(
        self,
        name,
        setup=None,
        executables=None,
        use_current_env=False,
        env_source_file=None,
    ):
        """
        Configure an execution environment.
        """
        if not setup:
            setup = []
        if not executables:
            executables = []
        if not env_source_file:
            env_source_file = self.config.get("config_directory").joinpath(
                "configured_envs.yaml"
            )
        if use_current_env:
            if self.run_time_info.is_conda_venv:
                # use the currently activated conda environment for the new app environment:
                conda_exe = os.environ.get("MAMBA_EXE", os.environ.get("CONDA_EXE"))
                setup.append(f"{conda_exe} activate {os.environ['CONDA_PREFIX']}")
            elif self.run_time_info.is_venv:
                if os.name == "posix":
                    cmd = f"source {self.run_time_info.venv_path}/bin/activate"
                elif os.name == "nt":
                    cmd = f"{self.run_time_info.venv_path}\\Scripts\\activate.ps1"
                setup.append(cmd)

            executables = [
                self.Executable(
                    label="python_script",
                    instances=[
                        self.ExecutableInstance(
                            command=f"{sys.executable} <<script_name>> <<args>>",
                            num_cores=1,
                            parallel_mode=None,
                        ),
                    ],
                ),
            ]

        new_env = self.Environment(name=name, setup=setup, executables=executables)
        new_env_dat = new_env.to_json_like(exclude="_hash_value")[0]
        if env_source_file.exists():
            existing_env_dat = read_YAML_file(env_source_file, typ="rt")
            if name in [i["name"] for i in existing_env_dat]:
                # TODO: this doesn't check all app envs, just those added with this method
                raise ValueError(f"Environment {name!r} already exists.")

            all_env_dat = existing_env_dat + [new_env_dat]

            # write a new temporary config file
            tmp_file = env_source_file.with_suffix(env_source_file.suffix + ".tmp")
            self.logger.debug(f"Creating temporary env source file: {tmp_file!r}.")
            write_YAML_file(all_env_dat, tmp_file, typ="rt")

            # atomic rename, overwriting original:
            self.logger.debug("Replacing original env source file with temporary file.")
            os.replace(src=tmp_file, dst=env_source_file)

        else:
            all_env_dat = [new_env_dat]
            write_YAML_file(all_env_dat, env_source_file, typ="rt")

        cur_env_source_files = self.config.get("environment_sources")
        if env_source_file not in cur_env_source_files:
            self.config.append("environment_sources", str(env_source_file))
            self.config.save()

    def get_demo_data_files_manifest(self) -> dict[str, Any]:
        """Get a dict whose keys are example data file names and whose values are the
        source files if the source file required unzipping or `None` otherwise.

        If the config item `demo_data_manifest_file` is set, this is used as the manifest
        file path. Otherwise, the app attribute `demo_data_manifest_dir` is used, and is
        expected to be the package/directory in the source code within which a file
        `demo_data_manifest.json` is expected.

        """
        if self.config.demo_data_manifest_file:
            self.logger.debug(
                f"loading example data files manifest from the config item "
                f"`demo_data_manifest_file`: "
                f"{self.config.demo_data_manifest_file!r}."
            )
            fs, url_path = rate_limit_safe_url_to_fs(
                self,
                str(self.config.demo_data_manifest_file),
                logger=self.logger,
            )
            with fs.open(url_path) as fh:
                manifest = json.load(fh)
        else:
            self.logger.debug(
                f"loading example data files manifest from the app attribute "
                f"`demo_data_manifest_dir`: "
                f"{self.demo_data_manifest_dir!r}."
            )
            package = self.demo_data_manifest_dir
            if package is None:
                self.logger.warning("no demo data dir defined")
                return {}
            with self.__open_text_resource(package, "demo_data_manifest.json") as fh:
                manifest = json.load(fh)
        return manifest

    def list_demo_data_files(self) -> tuple[str, ...]:
        """List available example data files."""
        return tuple(self.get_demo_data_files_manifest().keys())

    def _get_demo_data_file_source_path(self, file_name: str) -> tuple[Path, bool, bool]:
        """Get the full path to an example data file on the local file system, whether
        the file must be unpacked, and whether the file should be deleted.

        If `config.demo_data_dir` is set, this directory will be used as the example data
        file source directory. This could be set to a local path or an fsspec URL. This
        directory is expected to contain `file_name` if `file_name` exists in the
        manifest. If this points to a remote file system (e.g. GitHub), the file will be
        copied from the remote file system to a temporary local file, which should then be
        deleted at a later point.

        If `config.demo_data_dir` is not set, we use the app attribute
        `app.demo_data_dir`, which should point to a package resource within the source
        code tree. It may be that this package resource is not present in the case of
        using the frozen app, or installing via PyPI. In this case, we then set a default
        value of `config.demo_data_dir` (without saving to the persistent config file),
        and then retrieve the example data file path as above. The default value is set to
        the GitHub repo of the app using the current tag/version.

        """

        def _retrieve_source_path_from_config(src_fn):
            fs, url_path = rate_limit_safe_url_to_fs(
                self,
                self.config.demo_data_dir,
                logger=self.logger,
            )
            if isinstance(fs, LocalFileSystem):
                out = url_path
                delete = False
            else:
                # download to a temporary directory:
                self._ensure_user_runtime_dir()
                temp_path = self.user_runtime_dir.joinpath(src_fn)
                self.logger.debug(
                    f"downloading example data file source {src_fn!r} from remote file "
                    f"system {fs!r} at remote path {url_path!r} to a temporary "
                    f"directory file {temp_path!r}."
                )
                if temp_path.is_file():
                    # overwrite if it already exists:
                    temp_path.unlink()
                fs.get(rpath=f"{url_path}/{src_fn}", lpath=str(temp_path))
                delete = True
                out = temp_path
            return out, delete

        manifest = self.get_demo_data_files_manifest()
        if file_name not in manifest:
            raise ValueError(f"No such example data file {file_name!r}.")

        spec: dict[str, str] = manifest[file_name]
        requires_unpack = bool(spec)
        src_fn = spec["in_zip"] if requires_unpack else file_name

        if self.config.demo_data_dir:
            self.logger.info(
                f"using config item `demo_data_dir` as example data file source "
                f"directory: {self.config.demo_data_dir!r}."
            )
            # use this directory (could be local or remote)
            out, delete = _retrieve_source_path_from_config(src_fn)

        else:
            self.logger.info(
                f"trying to use app attribute `demo_data_dir` as example data file "
                f"source directory: {self.demo_data_dir!r}."
            )
            # `config.demo_data_dir` not set, so try to use `app.demo_data_dir`:
            package = self.demo_data_dir
            if not package:
                resource_exists = False
            else:
                delete = False
                ctx_man = self.__get_file_context(package, src_fn)

                try:
                    if ctx_man:
                        with ctx_man as path:
                            out = path
                        resource_exists = True
                    else:
                        resource_exists = False
                except (ModuleNotFoundError, FileNotFoundError):
                    # frozen app
                    resource_exists = False

            if not resource_exists and package is not None:
                # example data not included (e.g. frozen, or installed via PyPI/conda), so
                # set a default value for `config.demo_data_dir` (point to the package
                # GitHub repo for the current tag):
                path_ = "/".join(package.split("."))
                url = self._get_github_url(sha=f"v{self.version}", path=path_)
                self.logger.info(
                    f"path {path_!r} does not exist as a package resource (example data "
                    f"was probably not included in the app), so non-persistently setting "
                    f"the config item `demo_data_dir` to the app's GitHub repo path: "
                    f"{url!r}."
                )
                self.config.demo_data_dir = url
                out, delete = _retrieve_source_path_from_config(src_fn)

        return out, requires_unpack, delete

    def get_demo_data_file_path(self, file_name) -> Path:
        """Get the full path to an example data file in the app cache directory.

        If the file does not already exist in the app cache directory, it will be added
        (and unzipped if required). The file may first be downloaded from a remote file
        system such as GitHub (see `_get_demo_data_file_source_path` for details).

        """

        # check if file exists in cache dir already
        cache_file_path = self.demo_data_cache_dir.joinpath(file_name)
        if cache_file_path.exists():
            self.logger.info(
                f"example data file {file_name!r} is already in the cache: "
                f"{cache_file_path!r}."
            )
        else:
            self.logger.info(
                f"example data file {file_name!r} is not in the cache, so copying to the "
                f"cache: {cache_file_path!r}."
            )
            self._ensure_demo_data_cache_dir()
            src, unpack, delete = self._get_demo_data_file_source_path(file_name)
            if unpack:
                # extract file to cache dir:
                self.logger.debug(
                    f"extracting example data file {file_name!r} source file {src!r}."
                )
                with TemporaryDirectory() as temp_dir:
                    with zipfile.ZipFile(src, "r") as zip_ref:
                        zip_ref.extractall(temp_dir)
                    extracted = Path(temp_dir).joinpath(file_name)
                    if extracted.is_dir():
                        shutil.copytree(extracted, cache_file_path)
                    else:
                        shutil.copy(extracted, cache_file_path)
            else:
                # copy to cache dir:
                shutil.copy(src, cache_file_path)
            if delete:
                # e.g. `src` is in a temporary directory because it was downloaded from
                # GitHub:
                self.logger.debug(
                    f"deleting example data file {file_name!r} source file {src!r}."
                )
                src.unlink()
        return cache_file_path

    def cache_demo_data_file(self, file_name) -> Path:
        """
        Get the name of a cached demo data file.
        """
        return self.get_demo_data_file_path(file_name)

<<<<<<< HEAD
    def cache_all_demo_data_files(self) -> list[Path]:
=======
    def cache_all_demo_data_files(self) -> List[Path]:
        """
        Get the name of all cached demo data file.
        """
>>>>>>> 843003bf
        return [self.get_demo_data_file_path(i) for i in self.list_demo_data_files()]

    def copy_demo_data(
        self, file_name: str, dst: PathLike | None = None, doc: bool = True
    ) -> str:
        """Copy a builtin demo data file to the specified location.

        Parameters
        ----------
        file_name
            The name of the demo data file to copy
        dst
            Directory or full file path to copy the demo data file to. If not specified,
            the current working directory will be used.
        """

        dst = dst or Path(".")
        src = self.get_demo_data_file_path(file_name)
        shutil.copy2(src, dst)  # copies metadata, and `dst` can be a dir

        return src.name

    def _get_github_url(self, sha: str, path: str):
        """Return a fsspec URL for retrieving a file or directory on the app's GitHub
        repository."""
        return f"github://{self.gh_org}:{self.gh_repo}@{sha}/{path}"


class App(BaseApp):
    """Class from which to instantiate downstream app objects (e.g. MatFlow)."""

    pass<|MERGE_RESOLUTION|>--- conflicted
+++ resolved
@@ -149,7 +149,6 @@
 SDK_logger = get_SDK_logger(__name__)
 DEMO_WK_FORMATS = {".yaml": "yaml", ".yml": "yaml", ".json": "json", ".jsonc": "json"}
 
-<<<<<<< HEAD
 T = TypeVar("T")
 
 
@@ -183,12 +182,7 @@
 
 
 def rate_limit_safe_url_to_fs(app: BaseApp, *args, logger=None, **kwargs):
-    """Call fsspec's `url_to_fs` but retry on `requests.exceptions.HTTPError`s
-=======
-
-def rate_limit_safe_url_to_fs(app, *args, logger=None, **kwargs):
     R"""Call fsspec's ``url_to_fs`` but retry on ``requests.exceptions.HTTPError``\ s.
->>>>>>> 843003bf
 
     References
     ----------
@@ -247,39 +241,31 @@
         raise AttributeError(f"module {app_obj.module!r} has no attribute {name!r}.")
 
 
-<<<<<<< HEAD
 def get_app_module_all() -> list[str]:
-    return ["app"] + list(sdk_classes.keys()) + list(sdk_funcs)
-
-
-def get_app_module_dir() -> Callable[[], list[str]]:
-    return lambda: sorted(get_app_module_all())
-
-
-class Singleton(type, Generic[T]):
-    _instances: dict[Singleton[T], Any] = {}
-=======
-def get_app_module_all():
     """
     The list of all symbols exported by this module.
     """
     return ["app"] + list(sdk_classes.keys()) + list(sdk_funcs)
 
 
-def get_app_module_dir():
+def get_app_module_dir() -> Callable[[], list[str]]:
     """
     The sorted list of all symbols exported by this module.
     """
     return lambda: sorted(get_app_module_all())
 
 
-class Singleton(type):
+class Singleton(type, Generic[T]):
     """
     Metaclass that enforces that only one instance of a class can be made.
+
+    Type Parameters
+    ---------------
+    T
+        The type of the class that is a singleton.
     """
 
-    _instances = {}
->>>>>>> 843003bf
+    _instances: dict[Singleton[T], Any] = {}
 
     def __call__(cls: Singleton[T], *args, **kwargs) -> T:
         SDK_logger.info(
@@ -862,14 +848,10 @@
         TimeIt.active = bool(value)
 
     @property
-<<<<<<< HEAD
     def template_components(self) -> TemplateComponents:
-=======
-    def template_components(self) -> Dict[str, ObjectList]:
         """
         The template component data.
         """
->>>>>>> 843003bf
         if not self.is_template_components_loaded:
             if BaseApp.__load_pending:
                 return {}
@@ -996,17 +978,12 @@
 
     @classmethod
     def load_builtin_template_component_data(
-<<<<<<< HEAD
         cls, package: ModuleType | str
     ) -> dict[str, list[Dict]]:
-=======
-        cls, package
-    ) -> Dict[str, Union[List, Dict]]:
         """
         Load the template component data built into the package.
         This is as opposed to the template components defined by users.
         """
->>>>>>> 843003bf
         SDK_logger.info(
             f"Loading built-in template component data for package: {package!r}."
         )
@@ -1019,66 +996,46 @@
         return components
 
     @property
-<<<<<<< HEAD
     def parameters(self) -> _ParametersList:
-=======
-    def parameters(self) -> get_app_attribute("ParametersList"):
         """
         The known template parameters.
         """
->>>>>>> 843003bf
         self._ensure_template_component("parameters")
         assert self._parameters is not None
         return self._parameters
 
     @property
-<<<<<<< HEAD
     def command_files(self) -> CommandFilesList_:
-=======
-    def command_files(self) -> get_app_attribute("CommandFilesList"):
         """
         The known template command files.
         """
->>>>>>> 843003bf
         self._ensure_template_component("command_files")
         assert self._command_files is not None
         return self._command_files
 
     @property
-<<<<<<< HEAD
     def envs(self) -> _EnvironmentsList:
-=======
-    def envs(self) -> get_app_attribute("EnvironmentsList"):
         """
         The known template execution environments.
         """
->>>>>>> 843003bf
         self._ensure_template_component("environments")
         assert self._environments is not None
         return self._environments
 
     @property
-<<<<<<< HEAD
     def scripts(self) -> dict[str, Path]:
-=======
-    def scripts(self):
         """
         The known template scripts.
         """
->>>>>>> 843003bf
         self._ensure_template_component("scripts")
         assert self._scripts is not None
         return self._scripts
 
     @property
-<<<<<<< HEAD
     def task_schemas(self) -> _TaskSchemasList:
-=======
-    def task_schemas(self) -> get_app_attribute("TaskSchemasList"):
         """
         The known template task schemas.
         """
->>>>>>> 843003bf
         self._ensure_template_component("task_schemas")
         assert self._task_schemas is not None
         return self._task_schemas
@@ -1155,14 +1112,10 @@
         return self._config
 
     @property
-<<<<<<< HEAD
     def scheduler_lookup(self) -> dict[tuple[str, str], type[Scheduler]]:
-=======
-    def scheduler_lookup(self):
         """
         The scheduler mapping.
         """
->>>>>>> 843003bf
         return {
             ("direct", "posix"): self.DirectPosix,
             ("direct", "nt"): self.DirectWindows,
@@ -1407,14 +1360,10 @@
             warnings.warn("Configuration is already loaded; reloading.")
         self._load_config(config_dir, config_key, **overrides)
 
-<<<<<<< HEAD
     def unload_config(self) -> None:
-=======
-    def unload_config(self):
         """
         Discard any loaded configuration.
         """
->>>>>>> 843003bf
         self._config_files = {}
         self._config = None
 
@@ -1599,10 +1548,12 @@
         with self.get_demo_workflow_template_file(name) as path:
             return self.WorkflowTemplate.from_file(path)
 
-<<<<<<< HEAD
     def template_components_from_json_like(
         self, json_like: dict[str, dict]
     ) -> TemplateComponents:
+        """
+        Get template components from a (simply parsed) JSON document.
+        """
         tc: TemplateComponents = {}
         sd: Mapping[str, Any] = tc
         tc["parameters"] = self.ParametersList.from_json_like(
@@ -1617,26 +1568,6 @@
         tc["task_schemas"] = self.TaskSchemasList.from_json_like(
             json_like.get("task_schemas", {}), shared_data=sd, is_hashed=True
         )
-=======
-    def template_components_from_json_like(self, json_like):
-        """
-        Get template components from a (simply parsed) JSOM document.
-        """
-        cls_lookup = {
-            "parameters": self.ParametersList,
-            "command_files": self.CommandFilesList,
-            "environments": self.EnvironmentsList,
-            "task_schemas": self.TaskSchemasList,
-        }
-        tc = {}
-        for k, v in cls_lookup.items():
-            tc_k = v.from_json_like(
-                json_like.get(k, {}),
-                shared_data=tc,
-                is_hashed=True,
-            )
-            tc[k] = tc_k
->>>>>>> 843003bf
         return tc
 
     def get_parameter_task_schema_map(self) -> dict[str, list[list[str]]]:
@@ -1656,14 +1587,10 @@
 
         return param_map
 
-<<<<<<< HEAD
     def get_info(self) -> dict[str, Any]:
-=======
-    def get_info(self) -> Dict[str, Any]:
         """
         Get miscellaneous runtime system information.
         """
->>>>>>> 843003bf
         return {
             "name": self.name,
             "version": self.version,
@@ -1672,20 +1599,11 @@
         }
 
     @property
-<<<<<<< HEAD
-    def known_subs_file_name(self) -> str:
-        return self._known_subs_file_name
-
-    @property
     def known_subs_file_path(self) -> Path:
-        return self.user_data_hostname_dir / self.known_subs_file_name
-=======
-    def known_subs_file_path(self):
         """
         The path to the file describing known submissions.
         """
         return self.user_data_hostname_dir / self._known_subs_file_name
->>>>>>> 843003bf
 
     def _format_known_submissions_line(
         self,
@@ -3221,14 +3139,10 @@
         """
         return self.get_demo_data_file_path(file_name)
 
-<<<<<<< HEAD
     def cache_all_demo_data_files(self) -> list[Path]:
-=======
-    def cache_all_demo_data_files(self) -> List[Path]:
         """
         Get the name of all cached demo data file.
         """
->>>>>>> 843003bf
         return [self.get_demo_data_file_path(i) for i in self.list_demo_data_files()]
 
     def copy_demo_data(
