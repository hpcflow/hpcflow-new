--- conflicted
+++ resolved
@@ -1,11 +1,8 @@
-<<<<<<< HEAD
-from __future__ import annotations
-=======
 """
 Models of data stores as resources.
 """
 
->>>>>>> 843003bf
+from __future__ import annotations
 from abc import ABC, abstractmethod
 import copy
 import json
@@ -46,16 +43,11 @@
         return f"{self.__class__.__name__}(name={self.name!r})"
 
     @property
-<<<<<<< HEAD
     def logger(self) -> Logger:
+        """
+        The logger.
+        """
         return self._app.persistence_logger
-=======
-    def logger(self):
-        """
-        The logger.
-        """
-        return self.app.persistence_logger
->>>>>>> 843003bf
 
     @abstractmethod
     def _load(self) -> Any:
@@ -65,19 +57,15 @@
     def _dump(self, data: dict | list):
         pass
 
-<<<<<<< HEAD
     def open(self, action: str):
-=======
-    def open(self, action):
         """
         Open the store.
 
         Parameters
         ----------
-        action: str
+        action:
             What we are opening the store for; typically either ``read`` or ``update``.
         """
->>>>>>> 843003bf
         if action == "read":
             # reuse "update" data if set, rather than re-loading from disk -- but copy,
             # so changes made in the "read" scope do not update!
@@ -104,20 +92,16 @@
         except Exception:
             pass
 
-<<<<<<< HEAD
     def close(self, action: str):
-=======
-    def close(self, action):
         """
         Close the store for a particular action.
 
         Parameters
         ----------
-        action: str
+        action:
             What we are closing the store for.
             Should match a previous call to :py:meth:`close`.
         """
->>>>>>> 843003bf
         if action == "read":
             self.logger.debug(f"{self!r}: closing read.")
         elif action == "update":
