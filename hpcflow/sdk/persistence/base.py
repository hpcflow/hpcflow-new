--- conflicted
+++ resolved
@@ -78,6 +78,9 @@
 
 
 def update_param_source_dict(source: ParamSource, update: ParamSource) -> ParamSource:
+    """
+    Combine two dicts into a new dict that is ordered on its keys.
+    """
     return cast("ParamSource", dict(sorted({**source, **update}.items())))
 
 
@@ -170,7 +173,6 @@
     loops: list[dict]
     tasks: list[dict]
 
-<<<<<<< HEAD
 
 class Metadata(TypedDict):
     creation_info: NotRequired[StoreCreationInfo]
@@ -186,13 +188,6 @@
     template_components: NotRequired[dict[str, Any]]
     ts_fmt: NotRequired[str]
     ts_name_fmt: NotRequired[str]
-=======
-def update_param_source_dict(source, update):
-    """
-    Combine two dicts into a new dict that is ordered on its keys.
-    """
-    return dict(sorted({**source, **update}.items()))
->>>>>>> 843003bf
 
 
 @dataclass
@@ -237,12 +232,14 @@
 
 
 @dataclass
-<<<<<<< HEAD
 class StoreTask(Generic[T]):
-=======
-class StoreTask:
     """
     Represents a task in a persistent store.
+
+    Type Parameters
+    ---------------
+    T
+        Type of the serialized form.
 
     Parameters
     ----------
@@ -259,21 +256,15 @@
     """
 
     #: The ID of the task.
->>>>>>> 843003bf
     id_: int
     #: The index of the task within its workflow.
     index: int
     #: Whether the task has changes not yet persisted.
     is_pending: bool
-<<<<<<< HEAD
+    #: The IDs of elements in the task.
     element_IDs: list[int]
+    #: Description of the template for the task.
     task_template: Mapping[str, Any] | None = None
-=======
-    #: The IDs of elements in the task.
-    element_IDs: List[int]
-    #: Description of the template for the task.
-    task_template: Optional[Dict] = None
->>>>>>> 843003bf
 
     @abstractmethod
     def encode(self) -> tuple[int, T, dict[str, Any]]:
@@ -304,16 +295,14 @@
 @dataclass
 class StoreElement(Generic[T, CTX]):
     """
-<<<<<<< HEAD
+    Represents an element in a persistent store.
+
     Type Parameters
     ---------------
     T
         Type of the serialized form.
     CTX
         Type of the encoding and decoding context.
-=======
-    Represents an element in a persistent store.
->>>>>>> 843003bf
 
     Parameters
     ----------
@@ -343,21 +332,14 @@
     index: int
     #: Index of the element set containing this element.
     es_idx: int
-<<<<<<< HEAD
+    #: Value sequence index map.
     seq_idx: dict[str, int]
+    #: Data source index map.
     src_idx: dict[str, int]
-    task_ID: int
-    iteration_IDs: list[int]
-=======
-    #: Value sequence index map.
-    seq_idx: Dict[str, int]
-    #: Data source index map.
-    src_idx: Dict[str, int]
     #: ID of the task that contains this element.
     task_ID: int
     #: IDs of element-iterations that belong to this element.
-    iteration_IDs: List[int]
->>>>>>> 843003bf
+    iteration_IDs: list[int]
 
     @abstractmethod
     def encode(self, context: CTX) -> T:
@@ -401,16 +383,14 @@
 @dataclass
 class StoreElementIter(Generic[T, CTX]):
     """
-<<<<<<< HEAD
+    Represents an element iteration in a persistent store.
+
     Type Parameters
     ---------------
     T
         Type of the serialized form.
     CTX
         Type of the encoding and decoding context.
-=======
-    Represents an element iteration in a persistent store.
->>>>>>> 843003bf
 
     Parameters
     ----------
@@ -441,22 +421,15 @@
     element_ID: int
     #: Whether EARs have been initialised for this element iteration.
     EARs_initialised: bool
-<<<<<<< HEAD
+    #: Maps task schema action indices to EARs by ID.
     EAR_IDs: dict[int, list[int]] | None
-    data_idx: DataIndex
-    schema_parameters: list[str]
-    loop_idx: dict[str, int] = field(default_factory=dict)
-=======
-    #: Maps task schema action indices to EARs by ID.
-    EAR_IDs: Dict[int, List[int]]
     #: Overall data index for the element-iteration, which maps parameter names to
     #: parameter data indices.
-    data_idx: Dict[str, int]
+    data_idx: DataIndex
     #: List of parameters defined by the associated task schema.
-    schema_parameters: List[str]
+    schema_parameters: list[str]
     #: What loops are being handled here and where they're up to.
-    loop_idx: Dict[str, int] = field(default_factory=dict)
->>>>>>> 843003bf
+    loop_idx: dict[str, int] = field(default_factory=dict)
 
     @abstractmethod
     def encode(self, context: CTX) -> T:
@@ -534,16 +507,14 @@
 @dataclass
 class StoreEAR(Generic[T, CTX]):
     """
-<<<<<<< HEAD
+    Represents an element action run in a persistent store.
+
     Type Parameters
     ---------------
     T
         Type of the serialized form.
     CTX
         Type of the encoding and decoding context.
-=======
-    Represents an element action run in a persistent store.
->>>>>>> 843003bf
 
     Parameters
     ----------
@@ -589,45 +560,30 @@
     elem_iter_ID: int
     #: The task schema action associated with this EAR.
     action_idx: int
-<<<<<<< HEAD
+    #: The indices of the commands in the EAR.
     commands_idx: list[int]
+    #: Maps parameter names within this EAR to parameter data indices.
     data_idx: DataIndex
+    #: Which submission contained this EAR, if known.
     submission_idx: int | None = None
+    #: Whether to skip this EAR.
     skip: bool = False
+    #: Whether this EAR was successful, if known.
     success: bool | None = None
+    #: When this EAR started, if known.
     start_time: datetime | None = None
+    #: When this EAR finished, if known.
     end_time: datetime | None = None
+    #: Snapshot of files at EAR start, if recorded.
     snapshot_start: dict[str, Any] | None = None
+    #: Snapshot of files at EAR end, if recorded.
     snapshot_end: dict[str, Any] | None = None
+    #: The exit code of the underlying executable, if known.
     exit_code: int | None = None
+    #: Metadata concerning e.g. the state of the EAR.
     metadata: Metadata | None = None
+    #: Where this EAR was submitted to run, if known.
     run_hostname: str | None = None
-=======
-    #: The indices of the commands in the EAR.
-    commands_idx: List[int]
-    #: Maps parameter names within this EAR to parameter data indices.
-    data_idx: Dict[str, int]
-    #: Which submission contained this EAR, if known.
-    submission_idx: Optional[int] = None
-    #: Whether to skip this EAR.
-    skip: Optional[bool] = False
-    #: Whether this EAR was successful, if known.
-    success: Optional[bool] = None
-    #: When this EAR started, if known.
-    start_time: Optional[datetime] = None
-    #: When this EAR finished, if known.
-    end_time: Optional[datetime] = None
-    #: Snapshot of files at EAR start, if recorded.
-    snapshot_start: Optional[Dict] = None
-    #: Snapshot of files at EAR end, if recorded.
-    snapshot_end: Optional[Dict] = None
-    #: The exit code of the underlying executable, if known.
-    exit_code: Optional[int] = None
-    #: Metadata concerning e.g. the state of the EAR.
-    metadata: Dict[str, Any] = None
-    #: Where this EAR was submitted to run, if known.
-    run_hostname: Optional[str] = None
->>>>>>> 843003bf
 
     @staticmethod
     def _encode_datetime(dt: datetime | None, ts_fmt: str) -> str | None:
@@ -756,18 +712,12 @@
     is_pending: bool
     #: Whether the parameter is set.
     is_set: bool
-<<<<<<< HEAD
+    #: Description of the value of the parameter.
     data: ParameterValue | list | tuple | set | dict | int | float | str | None | Any
+    #: Description of the file this parameter represents.
     file: File | None
+    #: Description of where this parameter originated.
     source: ParamSource
-=======
-    #: Description of the value of the parameter.
-    data: Any
-    #: Description of the file this parameter represents.
-    file: Dict
-    #: Description of where this parameter originated.
-    source: Dict
->>>>>>> 843003bf
 
     _encoders: ClassVar[dict[type, Callable]] = {}
     _decoders: ClassVar[dict[str, Callable]] = {}
@@ -991,20 +941,24 @@
         )
 
 
-<<<<<<< HEAD
 class PersistentStore(
     ABC, Generic[AnySTask, AnySElement, AnySElementIter, AnySEAR, AnySParameter]
 ):
-    _name: ClassVar[str]
-
-    @classmethod
-    @abstractmethod
-    def _store_task_cls(cls) -> type[AnySTask]:
-        ...
-=======
-class PersistentStore(ABC):
     """
     An abstract class representing a persistent workflow store.
+
+    Type Parameters
+    ---------------
+    AnySTask
+        The type of stored tasks.
+    AnySElement
+        The type of stored elements.
+    AnySElementIter
+        The type of stored element iterations.
+    AnySEAR
+        The type of stored EARs.
+    AnySParameter
+        The type of stored parameters.
 
     Parameters
     ----------
@@ -1017,13 +971,12 @@
     fs: fsspec.AbstractFileSystem
         Optionally, information about how to access the store.
     """
-
-    _store_task_cls = StoreTask
-    _store_elem_cls = StoreElement
-    _store_iter_cls = StoreElementIter
-    _store_EAR_cls = StoreEAR
-    _store_param_cls = StoreParameter
->>>>>>> 843003bf
+    _name: ClassVar[str]
+
+    @classmethod
+    @abstractmethod
+    def _store_task_cls(cls) -> type[AnySTask]:
+        ...
 
     @classmethod
     @abstractmethod
@@ -1152,20 +1105,18 @@
 
     @property
     def workflow(self) -> Workflow:
+        """
+        The workflow this relates to.
+        """
         assert self.__workflow is not None
         return self.__workflow
 
     @property
-<<<<<<< HEAD
     def logger(self) -> Logger:
+        """
+        The logger to use.
+        """
         return self._app.persistence_logger
-=======
-    def logger(self):
-        """
-        The logger to use.
-        """
-        return self.app.persistence_logger
->>>>>>> 843003bf
 
     @property
     def ts_fmt(self) -> str:
@@ -1175,14 +1126,10 @@
         return self.workflow.ts_fmt
 
     @property
-<<<<<<< HEAD
     def has_pending(self) -> bool:
-=======
-    def has_pending(self):
         """
         Whether there are any pending changes.
         """
->>>>>>> 843003bf
         return bool(self._pending)
 
     @property
@@ -1191,14 +1138,10 @@
         return self.fs.__class__.__name__ == "LocalFileSystem"
 
     @property
-<<<<<<< HEAD
     def use_cache(self) -> bool:
-=======
-    def use_cache(self):
         """
         Whether to use a cache.
         """
->>>>>>> 843003bf
         return self._use_cache
 
     @property
@@ -1467,16 +1410,12 @@
         if not self.workflow._in_batch_mode:
             self._pending.commit_all()
 
-<<<<<<< HEAD
     def add_template_components(
         self, temp_comps: Mapping[str, dict], save: bool = True
     ) -> None:
-=======
-    def add_template_components(self, temp_comps: Dict, save: bool = True) -> None:
         """
         Add template components to the workflow.
         """
->>>>>>> 843003bf
         all_tc = self.get_template_components()
         for name, dat in temp_comps.items():
             if name in all_tc:
@@ -1538,14 +1477,10 @@
         if save:
             self.save()
 
-<<<<<<< HEAD
     def add_element_set(self, task_id: int, es_js: Mapping, save: bool = True):
-=======
-    def add_element_set(self, task_id: int, es_js: Dict, save: bool = True):
         """
         Add an element set to a task.
         """
->>>>>>> 843003bf
         self._pending.add_element_sets[task_id].append(es_js)
         if save:
             self.save()
@@ -1652,16 +1587,11 @@
             self.save()
 
     def set_EAR_start(self, EAR_ID: int, save: bool = True) -> datetime:
-<<<<<<< HEAD
+        """
+        Mark an element action run as started.
+        """
         dt = current_timestamp()
         ss_js = self._app.RunDirAppFiles.take_snapshot()
-=======
-        """
-        Mark an element action run as started.
-        """
-        dt = datetime.utcnow()
-        ss_js = self.app.RunDirAppFiles.take_snapshot()
->>>>>>> 843003bf
         run_hostname = socket.gethostname()
         self._pending.set_EAR_starts[EAR_ID] = (dt, ss_js, run_hostname)
         if save:
@@ -1714,13 +1644,10 @@
         process_ID: int | None = None,
         save: bool = True,
     ):
-<<<<<<< HEAD
+        """
+        Set the metadata for a job script.
+        """
         entry = self._pending.set_js_metadata[sub_idx][js_idx]
-=======
-        """
-        Set the metadata for a job script.
-        """
->>>>>>> 843003bf
         if version_info:
             entry["version_info"] = version_info
         if submit_time:
@@ -1825,14 +1752,10 @@
         clean_up: bool = False,
         save: bool = True,
     ):
-<<<<<<< HEAD
+        """
+        Set details of a file, including whether it is associated with a parameter.
+        """
         self.logger.debug("Setting new file")
-=======
-        """
-        Set details of a file, including whether it is associated with a parameter.
-        """
-        self.logger.debug(f"Setting new file")
->>>>>>> 843003bf
         file_param_dat = self._prepare_set_file(
             store_contents=store_contents,
             is_input=is_input,
@@ -1858,14 +1781,10 @@
         filename: str | None = None,
         save: bool = True,
     ):
-<<<<<<< HEAD
+        """
+        Add a file that will be associated with a parameter.
+        """
         self.logger.debug("Adding new file")
-=======
-        """
-        Add a file that will be associated with a parameter.
-        """
-        self.logger.debug(f"Adding new file")
->>>>>>> 843003bf
         file_param_dat = self._prepare_set_file(
             store_contents=store_contents,
             is_input=is_input,
@@ -1900,28 +1819,21 @@
                     with dst_path.open("wt") as fp:
                         fp.write(dat["contents"])
 
-<<<<<<< HEAD
     def add_set_parameter(
         self,
         data: ParameterValue | list | tuple | set | dict | int | float | str | Any,
         source: ParamSource,
         save: bool = True,
     ) -> int:
+        """
+        Add a parameter that is set to a value.
+        """
         return self._add_parameter(data=data, is_set=True, source=source, save=save)
 
     def add_unset_parameter(self, source: ParamSource, save: bool = True) -> int:
-=======
-    def add_set_parameter(self, data: Any, source: Dict, save: bool = True) -> int:
-        """
-        Add a parameter that is set to a value.
-        """
-        return self._add_parameter(data=data, is_set=True, source=source, save=save)
-
-    def add_unset_parameter(self, source: Dict, save: bool = True) -> int:
         """
         Add a parameter that is not set to any value.
         """
->>>>>>> 843003bf
         return self._add_parameter(data=None, is_set=False, source=source, save=save)
 
     @abstractmethod
@@ -2001,18 +1913,14 @@
 
         return tc
 
-<<<<<<< HEAD
     @abstractmethod
     def _get_persistent_template_components(self) -> dict[str, Any]:
         ...
 
     def get_template(self) -> dict[str, JSONed]:
-=======
-    def get_template(self) -> Dict:
         """
         Get the workflow template.
         """
->>>>>>> 843003bf
         return self._get_persistent_template()
 
     @abstractmethod
@@ -2060,18 +1968,14 @@
             loops_new[id_] = loop_i
         return loops_new
 
-<<<<<<< HEAD
     @abstractmethod
     def _get_persistent_tasks(self, id_lst: Iterable[int]) -> dict[int, AnySTask]:
         ...
 
     def get_tasks_by_IDs(self, ids: Iterable[int]) -> Sequence[AnySTask]:
-=======
-    def get_tasks_by_IDs(self, id_lst: Iterable[int]) -> List[AnySTask]:
         """
         Get tasks with the given IDs.
         """
->>>>>>> 843003bf
         # separate pending and persistent IDs:
         id_lst = list(ids)
         id_set = set(id_lst)
@@ -2146,15 +2050,11 @@
         return dict(sorted(subs.items()))
 
     @TimeIt.decorator
-<<<<<<< HEAD
     def get_submissions_by_ID(self, ids: Iterable[int]) -> dict[int, JSONDocument]:
+        """
+        Get submissions with the given IDs.
+        """
         id_lst = list(ids)
-=======
-    def get_submissions_by_ID(self, id_lst: Iterable[int]) -> Dict[int, Dict]:
-        """
-        Get submissions with the given IDs.
-        """
->>>>>>> 843003bf
         # separate pending and persistent IDs:
         id_set = set(id_lst)
         all_pending = set(self._pending.add_submissions)
@@ -2172,15 +2072,11 @@
         ...
 
     @TimeIt.decorator
-<<<<<<< HEAD
     def get_elements(self, ids: Iterable[int]) -> Sequence[AnySElement]:
+        """
+        Get elements with the given IDs.
+        """
         id_lst = list(ids)
-=======
-    def get_elements(self, id_lst: Iterable[int]) -> List[AnySElement]:
-        """
-        Get elements with the given IDs.
-        """
->>>>>>> 843003bf
         self.logger.debug(f"PersistentStore.get_elements: id_lst={id_lst!r}")
 
         # separate pending and persistent IDs:
@@ -2211,15 +2107,11 @@
         ...
 
     @TimeIt.decorator
-<<<<<<< HEAD
     def get_element_iterations(self, ids: Iterable[int]) -> Sequence[AnySElementIter]:
+        """
+        Get element iterations with the given IDs.
+        """
         id_lst = list(ids)
-=======
-    def get_element_iterations(self, id_lst: Iterable[int]) -> List[AnySElementIter]:
-        """
-        Get element iterations with the given IDs.
-        """
->>>>>>> 843003bf
         self.logger.debug(f"PersistentStore.get_element_iterations: id_lst={id_lst!r}")
 
         # separate pending and persistent IDs:
@@ -2257,15 +2149,11 @@
         ...
 
     @TimeIt.decorator
-<<<<<<< HEAD
     def get_EARs(self, ids: Iterable[int]) -> Sequence[AnySEAR]:
+        """
+        Get element action runs with the given IDs.
+        """
         id_lst = list(ids)
-=======
-    def get_EARs(self, id_lst: Iterable[int]) -> List[AnySEAR]:
-        """
-        Get element action runs with the given IDs.
-        """
->>>>>>> 843003bf
         self.logger.debug(f"PersistentStore.get_EARs: id_lst={id_lst!r}")
 
         # separate pending and persistent IDs:
@@ -2392,14 +2280,10 @@
         ...
 
     @TimeIt.decorator
-<<<<<<< HEAD
     def get_parameter_set_statuses(self, id_lst: Iterable[int]) -> list[bool]:
-=======
-    def get_parameter_set_statuses(self, id_lst: Iterable[int]) -> List[bool]:
         """
         Get whether the parameters with the given IDs are set.
         """
->>>>>>> 843003bf
         # separate pending and persistent IDs:
         id_set = set(id_lst)
         all_pending = set(self._pending.add_parameters)
@@ -2419,14 +2303,10 @@
         ...
 
     @TimeIt.decorator
-<<<<<<< HEAD
     def get_parameter_sources(self, id_lst: Iterable[int]) -> list[ParamSource]:
-=======
-    def get_parameter_sources(self, id_lst: Iterable[int]) -> List[Dict]:
         """
         Get the sources of the parameters with the given IDs.
         """
->>>>>>> 843003bf
         # separate pending and persistent IDs:
         id_set = set(id_lst)
         all_pending = set(self._pending.add_parameters)
@@ -2462,21 +2342,13 @@
     @TimeIt.decorator
     def get_task_elements(
         self,
-<<<<<<< HEAD
         task_id: int,
         idx_lst: Iterable[int] | None = None,
     ) -> list[dict[str, Any]]:
-        """Get element data by an indices within a given task.
-=======
-        task_id,
-        idx_lst: Optional[Iterable[int]] = None,
-    ) -> List[Dict]:
         """
         Get element data by an indices within a given task.
->>>>>>> 843003bf
 
         Element iterations and EARs belonging to the elements are included.
-
         """
 
         all_elem_IDs = self.get_task(task_id).element_IDs
