--- conflicted
+++ resolved
@@ -135,7 +135,6 @@
             "run_hostname": self.run_hostname,
         }
 
-<<<<<<< HEAD
     @override
     @classmethod
     def decode(cls, EAR_dat: RunMeta, ts_fmt: str, context: None) -> Self:
@@ -161,17 +160,12 @@
         StoreParameter,
     ]
 ):
-    _name: ClassVar[str] = "json"
-    _features: ClassVar[PersistentStoreFeatures] = PersistentStoreFeatures(
-=======
-class JSONPersistentStore(PersistentStore):
     """
     A store that writes JSON files for all its state serialization.
     """
 
-    _name = "json"
-    _features = PersistentStoreFeatures(
->>>>>>> 843003bf
+    _name: ClassVar[str] = "json"
+    _features: ClassVar[PersistentStoreFeatures] = PersistentStoreFeatures(
         create=True,
         edit=True,
         jobscript_parallelism=False,
@@ -754,50 +748,34 @@
         with self.using_resource("parameters", "read") as params:
             return list(int(i) for i in params["data"].keys())
 
-<<<<<<< HEAD
     def get_ts_fmt(self) -> str:
-=======
-    def get_ts_fmt(self):
         """
         Get the format for timestamps.
         """
->>>>>>> 843003bf
         with self.using_resource("metadata", action="read") as md:
             assert "ts_fmt" in md
             return md["ts_fmt"]
 
-<<<<<<< HEAD
     def get_ts_name_fmt(self) -> str:
-=======
-    def get_ts_name_fmt(self):
         """
         Get the format for timestamps to use in names.
         """
->>>>>>> 843003bf
         with self.using_resource("metadata", action="read") as md:
             assert "ts_name_fmt" in md
             return md["ts_name_fmt"]
 
-<<<<<<< HEAD
     def get_creation_info(self) -> StoreCreationInfo:
-=======
-    def get_creation_info(self):
         """
         Get information about the creation of the workflow.
         """
->>>>>>> 843003bf
         with self.using_resource("metadata", action="read") as md:
             assert "creation_info" in md
             return copy.deepcopy(md["creation_info"])
 
-<<<<<<< HEAD
     def get_name(self) -> str:
-=======
-    def get_name(self):
         """
         Get the name of the workflow.
         """
->>>>>>> 843003bf
         with self.using_resource("metadata", action="read") as md:
             assert "name" in md
             return md["name"]
