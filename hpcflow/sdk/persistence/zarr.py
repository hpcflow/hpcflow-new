"""
Persistence model based on writing Zarr arrays.
"""

from __future__ import annotations

import copy
from contextlib import contextmanager
from dataclasses import dataclass
from datetime import datetime
from pathlib import Path
from typing import Any, TypedDict, cast, TYPE_CHECKING
from typing_extensions import override
import shutil
import time

import numpy as np
from numpy.ma.core import MaskedArray
import zarr  # type: ignore
import zarr.attrs  # type: ignore
import zarr.convenience  # type: ignore
import zarr.errors  # type: ignore
import zarr.storage  # type: ignore
from fsspec.implementations.zip import ZipFileSystem  # type: ignore
from rich.console import Console
from numcodecs import MsgPack, VLenArray, blosc, Blosc, Zstd  # type: ignore
from reretry import retry  # type: ignore

from hpcflow.sdk.typing import hydrate
from hpcflow.sdk.core.errors import (
    MissingParameterData,
    MissingStoreEARError,
    MissingStoreElementError,
    MissingStoreElementIterationError,
    MissingStoreTaskError,
)
from hpcflow.sdk.core.utils import ensure_in, get_relative_path, set_in_container
from hpcflow.sdk.persistence.base import (
    PARAM_DATA_NOT_SET,
    PersistentStoreFeatures,
    PersistentStore,
    StoreEAR,
    StoreElement,
    StoreElementIter,
    StoreParameter,
    StoreTask,
    StoreCreationInfo,
    TemplateMeta,
)
from hpcflow.sdk.persistence.store_resource import ZarrAttrsStoreResource
from hpcflow.sdk.persistence.utils import ask_pw_on_auth_exc
from hpcflow.sdk.persistence.pending import CommitResourceMap
from hpcflow.sdk.persistence.base import update_param_source_dict
from hpcflow.sdk.log import TimeIt

if TYPE_CHECKING:
    from collections.abc import Iterable, Iterator, Mapping, Sequence
    from fsspec import AbstractFileSystem  # type: ignore
    from typing import ClassVar
    from typing_extensions import NotRequired, Self, TypeAlias
    from zarr import Array, Group  # type: ignore
    from ..app import BaseApp
    from ..core.json_like import JSONed, JSONDocument
    from ..typing import ParamSource


ListAny: TypeAlias = "list[Any]"
ZarrAttrs: TypeAlias = "dict[str, list[str]]"


class ZarrAttrsDict(TypedDict):
    name: str
    ts_fmt: str
    ts_name_fmt: str
    creation_info: StoreCreationInfo
    template: TemplateMeta
    template_components: dict[str, Any]
    num_added_tasks: int
    tasks: list[dict[str, Any]]
    loops: list[dict[str, Any]]
    submissions: list[JSONDocument]
    replaced_workflow: NotRequired[str]


blosc.use_threads = False  # hpcflow is a multiprocess program in general


@TimeIt.decorator
def _zarr_get_coord_selection(arr, selection, logger):
    @retry(
        RuntimeError,
        tries=10,
        delay=1,
        backoff=1.5,
        jitter=(0, 5),
        logger=logger,
    )
    @TimeIt.decorator
    def _inner(arr, selection):
        return arr.get_coordinate_selection(selection)

    return _inner(arr, selection)


def _encode_numpy_array(obj, type_lookup, path, root_group, arr_path):
    # Might need to generate new group:
    param_arr_group = root_group.require_group(arr_path)
    names = [int(i.split("arr_")[1]) for i in param_arr_group.keys()]
    if not names:
        new_idx = 0
    else:
        new_idx = max(names) + 1
    param_arr_group.create_dataset(name=f"arr_{new_idx}", data=obj)
    type_lookup["arrays"].append([path, new_idx])

    return len(type_lookup["arrays"]) - 1


def _decode_numpy_arrays(obj, type_lookup, path, arr_group, dataset_copy):
    for arr_path, arr_idx in type_lookup.get("arrays", {}):
        try:
            rel_path = get_relative_path(arr_path, path)
        except ValueError:
            continue

        dataset = arr_group.get(f"arr_{arr_idx}")
        if dataset_copy:
            dataset = dataset[:]

        if rel_path:
            set_in_container(obj, rel_path, dataset)
        else:
            obj = dataset

    return obj


def _encode_masked_array(obj: MaskedArray, type_lookup, path, root_group, arr_path):
    data_idx = _encode_numpy_array(obj.data, type_lookup, path, root_group, arr_path)
    mask_idx = _encode_numpy_array(obj.mask, type_lookup, path, root_group, arr_path)
    type_lookup["masked_arrays"].append([path, [data_idx, mask_idx]])


def _decode_masked_arrays(obj, type_lookup, path, arr_group, dataset_copy):
    for arr_path, (data_idx, mask_idx) in type_lookup.get("masked_arrays", []):
        try:
            rel_path = get_relative_path(arr_path, path)
        except ValueError:
            continue

        data = arr_group.get(f"arr_{data_idx}")
        mask = arr_group.get(f"arr_{mask_idx}")
        dataset = MaskedArray(data=data, mask=mask)

        if rel_path:
            set_in_container(obj, rel_path, dataset)
        else:
            obj = dataset

    return obj


def append_items_to_ragged_array(arr: Array, items: Sequence[int]):
    """Append an array to a Zarr ragged array.

    I think `arr.append([item])` should work, but does not for some reason, so we do it
    here by resizing and assignment."""
    num = len(items)
    arr.resize((len(arr) + num))
    for idx, i in enumerate(items):
        arr[-(num - idx)] = i


@dataclass
<<<<<<< HEAD
class ZarrStoreTask(StoreTask[dict]):
    @override
    def encode(self) -> tuple[int, dict, dict[str, Any]]:
=======
class ZarrStoreTask(StoreTask):
    """
    Represents a task in a Zarr persistent store.
    """

    def encode(self) -> Tuple[int, np.ndarray, Dict]:
>>>>>>> 843003bf
        """Prepare store task data for the persistent store."""
        wk_task = {"id_": self.id_, "element_IDs": np.array(self.element_IDs)}
        task = {"id_": self.id_, **(self.task_template or {})}
        return self.index, wk_task, task

    @override
    @classmethod
    def decode(cls, task_dat: dict) -> Self:
        """Initialise a `StoreTask` from persistent task data"""
        task_dat["element_IDs"] = task_dat["element_IDs"].tolist()
        return cls(is_pending=False, **task_dat)


@dataclass
<<<<<<< HEAD
class ZarrStoreElement(StoreElement[ListAny, ZarrAttrs]):
    @override
    def encode(self, attrs: ZarrAttrs) -> ListAny:
=======
class ZarrStoreElement(StoreElement):
    """
    Represents an element in a Zarr persistent store.
    """

    def encode(self, attrs: Dict) -> List:
>>>>>>> 843003bf
        """Prepare store elements data for the persistent store.

        This method mutates `attrs`.
        """
        return [
            self.id_,
            self.index,
            self.es_idx,
            [[ensure_in(k, attrs["seq_idx"]), v] for k, v in self.seq_idx.items()],
            [[ensure_in(k, attrs["src_idx"]), v] for k, v in self.src_idx.items()],
            self.task_ID,
            self.iteration_IDs,
        ]

    @override
    @classmethod
    def decode(cls, elem_dat: ListAny, attrs: ZarrAttrs) -> Self:
        """Initialise a `StoreElement` from persistent element data"""
        obj_dat = {
            "id_": elem_dat[0],
            "index": elem_dat[1],
            "es_idx": elem_dat[2],
            "seq_idx": {attrs["seq_idx"][k]: v for (k, v) in elem_dat[3]},
            "src_idx": {attrs["src_idx"][k]: v for (k, v) in elem_dat[4]},
            "task_ID": elem_dat[5],
            "iteration_IDs": elem_dat[6],
        }
        return cls(is_pending=False, **obj_dat)


@dataclass
<<<<<<< HEAD
class ZarrStoreElementIter(StoreElementIter[ListAny, ZarrAttrs]):
    @override
    def encode(self, attrs: ZarrAttrs) -> ListAny:
=======
class ZarrStoreElementIter(StoreElementIter):
    """
    Represents an element iteration in a Zarr persistent store.
    """

    def encode(self, attrs: Dict) -> List:
>>>>>>> 843003bf
        """Prepare store element iteration data for the persistent store.

        This method mutates `attrs`.
        """
        return [
            self.id_,
            self.element_ID,
            int(self.EARs_initialised),
            [[k, v] for k, v in self.EAR_IDs.items()] if self.EAR_IDs else None,
            [
                [ensure_in(dk, attrs["parameter_paths"]), dv]
                for dk, dv in self.data_idx.items()
            ],
            [ensure_in(i, attrs["schema_parameters"]) for i in self.schema_parameters],
            [[ensure_in(dk, attrs["loops"]), dv] for dk, dv in self.loop_idx.items()],
        ]

    @override
    @classmethod
    def decode(cls, iter_dat: ListAny, attrs: ZarrAttrs) -> Self:
        """Initialise a `ZarrStoreElementIter` from persistent element iteration data"""
        obj_dat = {
            "id_": iter_dat[0],
            "element_ID": iter_dat[1],
            "EARs_initialised": bool(iter_dat[2]),
            "EAR_IDs": {i[0]: i[1] for i in iter_dat[3]} if iter_dat[3] else None,
            "data_idx": {attrs["parameter_paths"][i[0]]: i[1] for i in iter_dat[4]},
            "schema_parameters": [attrs["schema_parameters"][i] for i in iter_dat[5]],
            "loop_idx": {attrs["loops"][i[0]]: i[1] for i in iter_dat[6]},
        }
        return cls(is_pending=False, **obj_dat)


@dataclass
<<<<<<< HEAD
class ZarrStoreEAR(StoreEAR[ListAny, ZarrAttrs]):
    @override
    def encode(self, ts_fmt: str, attrs: ZarrAttrs) -> ListAny:
=======
class ZarrStoreEAR(StoreEAR):
    """
    Represents an element action run in a Zarr persistent store.
    """

    def encode(self, attrs: Dict, ts_fmt: str) -> Tuple[List, Tuple[np.datetime64]]:
>>>>>>> 843003bf
        """Prepare store EAR data for the persistent store.

        This method mutates `attrs`.
        """
        return [
            self.id_,
            self.elem_iter_ID,
            self.action_idx,
            [
                [ensure_in(dk, attrs["parameter_paths"]), dv]
                for dk, dv in self.data_idx.items()
            ],
            self.submission_idx,
            self.skip,
            self.success,
            self._encode_datetime(self.start_time, ts_fmt),
            self._encode_datetime(self.end_time, ts_fmt),
            self.snapshot_start,
            self.snapshot_end,
            self.exit_code,
            self.metadata,
            self.run_hostname,
            self.commands_idx,
        ]

    @override
    @classmethod
    def decode(cls, EAR_dat: ListAny, ts_fmt: str, attrs: ZarrAttrs) -> Self:
        """Initialise a `ZarrStoreEAR` from persistent EAR data"""
        obj_dat = {
            "id_": EAR_dat[0],
            "elem_iter_ID": EAR_dat[1],
            "action_idx": EAR_dat[2],
            "data_idx": {attrs["parameter_paths"][i[0]]: i[1] for i in EAR_dat[3]},
            "submission_idx": EAR_dat[4],
            "skip": EAR_dat[5],
            "success": EAR_dat[6],
            "start_time": cls._decode_datetime(EAR_dat[7], ts_fmt),
            "end_time": cls._decode_datetime(EAR_dat[8], ts_fmt),
            "snapshot_start": EAR_dat[9],
            "snapshot_end": EAR_dat[10],
            "exit_code": EAR_dat[11],
            "metadata": EAR_dat[12],
            "run_hostname": EAR_dat[13],
            "commands_idx": EAR_dat[14],
        }
        return cls(is_pending=False, **obj_dat)


@dataclass
@hydrate
class ZarrStoreParameter(StoreParameter):
<<<<<<< HEAD
    _encoders: ClassVar[dict] = {  # keys are types
=======
    """
    Represents a parameter in a Zarr persistent store.
    """

    _encoders = {  # keys are types
>>>>>>> 843003bf
        np.ndarray: _encode_numpy_array,
        MaskedArray: _encode_masked_array,
    }
    _decoders: ClassVar[dict] = {  # keys are keys in type_lookup
        "arrays": _decode_numpy_arrays,
        "masked_arrays": _decode_masked_arrays,
    }


<<<<<<< HEAD
class ZarrPersistentStore(
    PersistentStore[
        ZarrStoreTask,
        ZarrStoreElement,
        ZarrStoreElementIter,
        ZarrStoreEAR,
        ZarrStoreParameter,
    ]
):
=======
    @classmethod
    def decode(
        cls,
        id_: int,
        data: Union[None, Dict],
        source: Dict,
        arr_group: zarr.Group,
        path: Optional[List[str]] = None,
        dataset_copy: bool = False,
    ) -> Any:
        return super().decode(
            id_=id_,
            data=data,
            source=source,
            path=path,
            arr_group=arr_group,
            dataset_copy=dataset_copy,
        )


class ZarrPersistentStore(PersistentStore):
    """
    A persistent store implemented using Zarr.
    """

>>>>>>> 843003bf
    _name = "zarr"
    _features = PersistentStoreFeatures(
        create=True,
        edit=True,
        jobscript_parallelism=True,
        EAR_parallelism=True,
        schedulers=True,
        submission=True,
    )

    @classmethod
    def _store_task_cls(cls) -> type[ZarrStoreTask]:
        return ZarrStoreTask

    @classmethod
    def _store_elem_cls(cls) -> type[ZarrStoreElement]:
        return ZarrStoreElement

    @classmethod
    def _store_iter_cls(cls) -> type[ZarrStoreElementIter]:
        return ZarrStoreElementIter

    @classmethod
    def _store_EAR_cls(cls) -> type[ZarrStoreEAR]:
        return ZarrStoreEAR

    @classmethod
    def _store_param_cls(cls) -> type[ZarrStoreParameter]:
        return ZarrStoreParameter

    _param_grp_name = "parameters"
    _param_base_arr_name = "base"
    _param_sources_arr_name = "sources"
    _param_user_arr_grp_name = "arrays"
    _param_data_arr_grp_name = lambda _, param_idx: f"param_{param_idx}"
    _task_arr_name = "tasks"
    _elem_arr_name = "elements"
    _iter_arr_name = "iters"
    _EAR_arr_name = "runs"
    _time_res = "us"  # microseconds; must not be smaller than micro!

    _res_map = CommitResourceMap(commit_template_components=("attrs",))

    def __init__(self, app, workflow, path: str | Path, fs) -> None:
        self._zarr_store = None  # assigned on first access to `zarr_store`
        self._resources = {
            "attrs": ZarrAttrsStoreResource(
                app, name="attrs", open_call=self._get_root_group
            ),
        }
        super().__init__(app, workflow, path, fs)

    @contextmanager
    def cached_load(self) -> Iterator[None]:
        """Context manager to cache the root attributes."""
        with self.using_resource("attrs", "read") as attrs:
            yield

    def remove_replaced_dir(self) -> None:
        """
        Remove the directory containing replaced workflow details.
        """
        with self.using_resource("attrs", "update") as md:
            if "replaced_workflow" in md:
                self.logger.debug("removing temporarily renamed pre-existing workflow.")
                self.remove_path(md["replaced_workflow"])
                del md["replaced_workflow"]

    def reinstate_replaced_dir(self) -> None:
        """
        Reinstate the directory containing replaced workflow details.
        """
        with self.using_resource("attrs", "read") as md:
            if "replaced_workflow" in md:
                self.logger.debug(
                    "reinstating temporarily renamed pre-existing workflow."
                )
                self.rename_path(
                    md["replaced_workflow"],
                    self.path,
                )

    @staticmethod
    def _get_zarr_store(path: str | Path, fs: AbstractFileSystem) -> zarr.storage.Store:
        return zarr.storage.FSStore(url=str(path), fs=fs)

    @classmethod
    def write_empty_workflow(
        cls,
        app: BaseApp,
        *,
        template_js: TemplateMeta,
        template_components_js: dict[str, Any],
        wk_path: str,
        fs: AbstractFileSystem,
        name: str,
        replaced_wk: str | None,
        ts_fmt: str,
        ts_name_fmt: str,
        creation_info: StoreCreationInfo,
        compressor: str | None = "blosc",
        compressor_kwargs: dict[str, Any] | None = None,
    ) -> None:
<<<<<<< HEAD
        attrs: ZarrAttrsDict = {
=======
        """
        Write an empty persistent workflow.
        """
        attrs = {
>>>>>>> 843003bf
            "name": name,
            "ts_fmt": ts_fmt,
            "ts_name_fmt": ts_name_fmt,
            "creation_info": creation_info,
            "template": template_js,
            "template_components": template_components_js,
            "num_added_tasks": 0,
            "tasks": [],
            "loops": [],
            "submissions": [],
        }
        if replaced_wk:
            attrs["replaced_workflow"] = replaced_wk

        store = cls._get_zarr_store(wk_path, fs)
        root = zarr.group(store=store, overwrite=False)
        root.attrs.update(attrs)

        md = root.create_group("metadata")

        compressor_lookup = {
            "blosc": Blosc,
            "zstd": Zstd,
        }
        if compressor:
            cmp = compressor_lookup[compressor.lower()](**(compressor_kwargs or {}))
        else:
            cmp = None

        tasks_arr = md.create_dataset(
            name=cls._task_arr_name,
            shape=0,
            dtype=object,
            object_codec=VLenArray(int),
            compressor=cmp,
        )

        elems_arr = md.create_dataset(
            name=cls._elem_arr_name,
            shape=0,
            dtype=object,
            object_codec=MsgPack(),
            chunks=1000,
            compressor=cmp,
        )
        elems_arr.attrs.update({"seq_idx": [], "src_idx": []})

        elem_iters_arr = md.create_dataset(
            name=cls._iter_arr_name,
            shape=0,
            dtype=object,
            object_codec=MsgPack(),
            chunks=1000,
            compressor=cmp,
        )
        elem_iters_arr.attrs.update(
            {
                "loops": [],
                "schema_parameters": [],
                "parameter_paths": [],
            }
        )

        EARs_arr = md.create_dataset(
            name=cls._EAR_arr_name,
            shape=0,
            dtype=object,
            object_codec=MsgPack(),
            chunks=1,  # single-chunk rows for multiprocess writing
            compressor=cmp,
        )
        EARs_arr.attrs.update({"parameter_paths": []})

        parameter_data = root.create_group(name=cls._param_grp_name)
        parameter_data.create_dataset(
            name=cls._param_base_arr_name,
            shape=0,
            dtype=object,
            object_codec=MsgPack(),
            chunks=1,
            compressor=cmp,
            write_empty_chunks=False,
            fill_value=PARAM_DATA_NOT_SET,
        )
        parameter_data.create_dataset(
            name=cls._param_sources_arr_name,
            shape=0,
            dtype=object,
            object_codec=MsgPack(),
            chunks=1000,  # TODO: check this is a sensible size with many parameters
            compressor=cmp,
        )
        parameter_data.create_group(name=cls._param_user_arr_grp_name)

    def _append_tasks(self, tasks: Iterable[ZarrStoreTask]):
        elem_IDs_arr = self._get_tasks_arr(mode="r+")
        elem_IDs: list[int] = []
        with self.using_resource("attrs", "update") as attrs:
            for i_idx, i in enumerate(tasks):
                idx, wk_task_i, task_i = i.encode()
                elem_IDs.append(wk_task_i.pop("element_IDs"))
                wk_task_i["element_IDs_idx"] = len(elem_IDs_arr) + i_idx

                attrs["tasks"].insert(idx, wk_task_i)
                attrs["template"]["tasks"].insert(idx, task_i)
                attrs["num_added_tasks"] += 1

        # tasks array rows correspond to task IDs, and we assume `tasks` have sequentially
        # increasing IDs.
        append_items_to_ragged_array(arr=elem_IDs_arr, items=elem_IDs)

    def _append_loops(self, loops: dict[int, dict[str, Any]]):
        with self.using_resource("attrs", action="update") as attrs:
            for loop in loops.values():
                attrs["loops"].append(
                    {
                        "num_added_iterations": loop["num_added_iterations"],
                        "iterable_parameters": loop["iterable_parameters"],
                        "parents": loop["parents"],
                    }
                )
                attrs["template"]["loops"].append(loop["loop_template"])

    def _append_submissions(self, subs: dict[int, JSONDocument]):
        with self.using_resource("attrs", action="update") as attrs:
            attrs["submissions"].extend(subs.values())

    def _append_task_element_IDs(self, task_ID: int, elem_IDs: list[int]):
        # I don't think there's a way to "append" to an existing array in a zarr ragged
        # array? So we have to build a new array from existing + new.
        arr = self._get_tasks_arr(mode="r+")
        elem_IDs_cur = arr[task_ID]
        elem_IDs_new = np.concatenate((elem_IDs_cur, elem_IDs))
        arr[task_ID] = elem_IDs_new

    @staticmethod
    def __as_dict(attrs: zarr.attrs.Attributes) -> ZarrAttrs:
        """
        Type thunk to work around incomplete typing in zarr.
        """
        return cast(ZarrAttrs, attrs.asdict())

    @contextmanager
    def __mutate_attrs(self, arr: Array) -> Iterator[ZarrAttrs]:
        attrs_orig = self.__as_dict(arr.attrs)
        attrs = copy.deepcopy(attrs_orig)
        yield attrs
        if attrs != attrs_orig:
            arr.attrs.put(attrs)

    def _append_elements(self, elems: Sequence[ZarrStoreElement]):
        arr = self._get_elements_arr(mode="r+")
        with self.__mutate_attrs(arr) as attrs:
            arr_add = np.empty((len(elems)), dtype=object)
            arr_add[:] = [i.encode(attrs) for i in elems]
            arr.append(arr_add)

    def _append_element_sets(self, task_id: int, es_js: Sequence[Mapping]):
        task_idx = task_idx = self._get_task_id_to_idx_map()[task_id]
        with self.using_resource("attrs", "update") as attrs:
            attrs["template"]["tasks"][task_idx]["element_sets"].extend(es_js)

    def _append_elem_iter_IDs(self, elem_ID: int, iter_IDs: Iterable[int]):
        arr = self._get_elements_arr(mode="r+")
        attrs = self.__as_dict(arr.attrs)
        elem_dat: list = cast(list, arr[elem_ID])
        store_elem = ZarrStoreElement.decode(elem_dat, attrs)
        store_elem = store_elem.append_iteration_IDs(iter_IDs)
        arr[elem_ID] = store_elem.encode(attrs)
        # attrs shouldn't be mutated (TODO: test!)

    def _append_elem_iters(self, iters: Sequence[ZarrStoreElementIter]):
        arr = self._get_iters_arr(mode="r+")
        with self.__mutate_attrs(arr) as attrs:
            arr_add = np.empty((len(iters)), dtype=object)
            arr_add[:] = [i.encode(attrs) for i in iters]
            arr.append(arr_add)

    def _append_elem_iter_EAR_IDs(
        self, iter_ID: int, act_idx: int, EAR_IDs: Sequence[int]
    ):
        arr = self._get_iters_arr(mode="r+")
        attrs = self.__as_dict(arr.attrs)
        iter_dat = cast(list, arr[iter_ID])
        store_iter = ZarrStoreElementIter.decode(iter_dat, attrs)
        store_iter = store_iter.append_EAR_IDs(pend_IDs={act_idx: EAR_IDs})
        arr[iter_ID] = store_iter.encode(attrs)
        # attrs shouldn't be mutated (TODO: test!)

    def _update_elem_iter_EARs_initialised(self, iter_ID: int):
        arr = self._get_iters_arr(mode="r+")
        attrs = self.__as_dict(arr.attrs)
        iter_dat = cast(list, arr[iter_ID])
        store_iter = ZarrStoreElementIter.decode(iter_dat, attrs)
        store_iter = store_iter.set_EARs_initialised()
        arr[iter_ID] = store_iter.encode(attrs)
        # attrs shouldn't be mutated (TODO: test!)

    def _append_submission_parts(self, sub_parts: dict[int, dict[str, list[int]]]):
        with self.using_resource("attrs", action="update") as attrs:
            for sub_idx, sub_i_parts in sub_parts.items():
                sub = cast(dict, attrs["submissions"][sub_idx])
                for dt_str, parts_j in sub_i_parts.items():
                    sub["submission_parts"][dt_str] = parts_j

    def _update_loop_index(self, iter_ID: int, loop_idx: dict[str, int]):
        arr = self._get_iters_arr(mode="r+")
        attrs = self.__as_dict(arr.attrs)
        iter_dat = cast(list, arr[iter_ID])
        store_iter = ZarrStoreElementIter.decode(iter_dat, attrs)
        store_iter = store_iter.update_loop_idx(loop_idx)
        arr[iter_ID] = store_iter.encode(attrs)

    def _update_loop_num_iters(self, index: int, num_iters: list[list[list[int] | int]]):
        with self.using_resource("attrs", action="update") as attrs:
            attrs["loops"][index]["num_added_iterations"] = num_iters

    def _update_loop_parents(self, index: int, parents: list[str]):
        with self.using_resource("attrs", action="update") as attrs:
            attrs["loops"][index]["parents"] = parents

    def _append_EARs(self, EARs: Sequence[ZarrStoreEAR]):
        arr = self._get_EARs_arr(mode="r+")
        with self.__mutate_attrs(arr) as attrs:
            arr_add = np.empty((len(EARs)), dtype=object)
            arr_add[:] = [i.encode(self.ts_fmt, attrs) for i in EARs]
            arr.append(arr_add)

    @TimeIt.decorator
    def _update_EAR_submission_indices(self, sub_indices: Mapping[int, int]):
        EAR_IDs = list(sub_indices.keys())
        EARs = self._get_persistent_EARs(EAR_IDs)

        arr = self._get_EARs_arr(mode="r+")
        with self.__mutate_attrs(arr) as attrs:
            for EAR_ID_i, sub_idx_i in sub_indices.items():
                new_EAR_i = EARs[EAR_ID_i].update(submission_idx=sub_idx_i)
                # seems to be a Zarr bug that prevents `set_coordinate_selection` with an
                # object array, so set one-by-one:
                arr[EAR_ID_i] = new_EAR_i.encode(self.ts_fmt, attrs)

    def _update_EAR_start(
        self, EAR_id: int, s_time: datetime, s_snap: dict[str, Any], s_hn: str
    ):
        arr = self._get_EARs_arr(mode="r+")
        with self.__mutate_attrs(arr) as attrs:
            EAR_i = self._get_persistent_EARs([EAR_id])[EAR_id]
            EAR_i = EAR_i.update(
                start_time=s_time,
                snapshot_start=s_snap,
                run_hostname=s_hn,
            )
            arr[EAR_id] = EAR_i.encode(self.ts_fmt, attrs)

    def _update_EAR_end(
        self,
        EAR_id: int,
        e_time: datetime,
        e_snap: dict[str, Any],
        ext_code: int,
        success: bool,
    ):
        arr = self._get_EARs_arr(mode="r+")
        with self.__mutate_attrs(arr) as attrs:
            EAR_i = self._get_persistent_EARs([EAR_id])[EAR_id]
            EAR_i = EAR_i.update(
                end_time=e_time,
                snapshot_end=e_snap,
                exit_code=ext_code,
                success=success,
            )
            arr[EAR_id] = EAR_i.encode(self.ts_fmt, attrs)

    def _update_EAR_skip(self, EAR_id: int):
        arr = self._get_EARs_arr(mode="r+")
        with self.__mutate_attrs(arr) as attrs:
            EAR_i = self._get_persistent_EARs([EAR_id])[EAR_id]
            EAR_i = EAR_i.update(skip=True)
            arr[EAR_id] = EAR_i.encode(self.ts_fmt, attrs)

    def _update_js_metadata(self, js_meta: dict[int, dict[int, dict[str, Any]]]):
        with self.using_resource("attrs", action="update") as attrs:
            for sub_idx, all_js_md in js_meta.items():
                sub = cast(
                    "dict[str, list[dict[str, Any]]]", attrs["submissions"][sub_idx]
                )
                for js_idx, js_meta_i in all_js_md.items():
                    sub["jobscripts"][js_idx].update(**js_meta_i)

    def _append_parameters(self, params: Sequence[StoreParameter]):
        """Add new persistent parameters."""
        base_arr = self._get_parameter_base_array(mode="r+", write_empty_chunks=False)
        src_arr = self._get_parameter_sources_array(mode="r+")
        self.logger.debug(
            f"PersistentStore._append_parameters: adding {len(params)} parameters."
        )

        param_encode_root_group = self._get_parameter_user_array_group(mode="r+")
        param_enc: list[dict[str, Any] | int] = []
        src_enc: list[dict] = []
        for param_i in params:
            dat_i = param_i.encode(
                root_group=param_encode_root_group,
                arr_path=self._param_data_arr_grp_name(param_i.id_),
            )
            param_enc.append(dat_i)
            src_enc.append(dict(sorted(param_i.source.items())))

        base_arr.append(param_enc)
        src_arr.append(src_enc)
        self.logger.debug(
            f"PersistentStore._append_parameters: finished adding {len(params)} parameters."
        )

    def _set_parameter_values(self, set_parameters: dict[int, tuple[Any, bool]]):
        """Set multiple unset persistent parameters."""

        param_ids = list(set_parameters.keys())
        # the `decode` call in `_get_persistent_parameters` should be quick:
        params = self._get_persistent_parameters(param_ids)
        new_data: list[dict[str, Any] | int] = []
        param_encode_root_group = self._get_parameter_user_array_group(mode="r+")
        for param_id, (value, is_file) in set_parameters.items():

            param_i = params[param_id]
            if is_file:
                param_i = param_i.set_file(value)
            else:
                param_i = param_i.set_data(value)

            new_data.append(
                param_i.encode(
                    root_group=param_encode_root_group,
                    arr_path=self._param_data_arr_grp_name(param_i.id_),
                )
            )

        # no need to update sources array:
        base_arr = self._get_parameter_base_array(mode="r+")
        base_arr.set_coordinate_selection(param_ids, new_data)

    def _update_parameter_sources(self, sources: Mapping[int, ParamSource]):
        """Update the sources of multiple persistent parameters."""

        param_ids = list(sources.keys())
        src_arr = self._get_parameter_sources_array(mode="r+")
        existing_sources = src_arr.get_coordinate_selection(param_ids)
        new_sources = [
            update_param_source_dict(cast("ParamSource", existing_sources[idx]), source_i)
            for idx, source_i in enumerate(sources.values())
        ]
        src_arr.set_coordinate_selection(param_ids, new_sources)

    def _update_template_components(self, tc: dict[str, Any]):
        with self.using_resource("attrs", "update") as md:
            md["template_components"] = tc

    @TimeIt.decorator
    def _get_num_persistent_tasks(self) -> int:
        """Get the number of persistent tasks."""
        if self.use_cache and self.num_tasks_cache is not None:
            num = self.num_tasks_cache
        else:
            num = len(self._get_tasks_arr())
        if self.use_cache and self.num_tasks_cache is None:
            self.num_tasks_cache = num
        return num

    def _get_num_persistent_loops(self) -> int:
        """Get the number of persistent loops."""
        with self.using_resource("attrs", "read") as attrs:
            return len(attrs["loops"])

    def _get_num_persistent_submissions(self) -> int:
        """Get the number of persistent submissions."""
        with self.using_resource("attrs", "read") as attrs:
            return len(attrs["submissions"])

    def _get_num_persistent_elements(self) -> int:
        """Get the number of persistent elements."""
        return len(self._get_elements_arr())

    def _get_num_persistent_elem_iters(self) -> int:
        """Get the number of persistent element iterations."""
        return len(self._get_iters_arr())

    @TimeIt.decorator
    def _get_num_persistent_EARs(self) -> int:
        """Get the number of persistent EARs."""
        if self.use_cache and self.num_EARs_cache is not None:
            num = self.num_EARs_cache
        else:
            num = len(self._get_EARs_arr())
        if self.use_cache and self.num_EARs_cache is None:
            self.num_EARs_cache = num
        return num

    def _get_num_persistent_parameters(self):
        return len(self._get_parameter_base_array())

    def _get_num_persistent_added_tasks(self):
        with self.using_resource("attrs", "read") as attrs:
            return attrs["num_added_tasks"]

    @property
    def zarr_store(self) -> zarr.storage.Store:
        """
        The underlying store object.
        """
        if self._zarr_store is None:
            assert self.fs is not None
            self._zarr_store = self._get_zarr_store(self.path, self.fs)
        return self._zarr_store

    def _get_root_group(self, mode: str = "r", **kwargs) -> Group:
        return zarr.open(self.zarr_store, mode=mode, **kwargs)

    def _get_parameter_group(self, mode: str = "r", **kwargs) -> Group:
        return self._get_root_group(mode=mode, **kwargs).get(self._param_grp_name)

    def _get_parameter_base_array(self, mode: str = "r", **kwargs) -> Array:
        path = f"{self._param_grp_name}/{self._param_base_arr_name}"
        return zarr.open(self.zarr_store, mode=mode, path=path, **kwargs)

    def _get_parameter_sources_array(self, mode: str = "r") -> Array:
        return self._get_parameter_group(mode=mode).get(self._param_sources_arr_name)

    def _get_parameter_user_array_group(self, mode: str = "r") -> Group:
        return self._get_parameter_group(mode=mode).get(self._param_user_arr_grp_name)

    def _get_parameter_data_array_group(
        self,
        parameter_idx: int,
        mode: str = "r",
    ) -> Group:
        return self._get_parameter_user_array_group(mode=mode).get(
            self._param_data_arr_grp_name(parameter_idx)
        )

    def _get_array_group_and_dataset(self, mode: str, param_id: int, data_path):
        base_dat = self._get_parameter_base_array(mode="r")[param_id]
        arr_idx = None
        for arr_dat_path, arr_idx in base_dat["type_lookup"]["arrays"]:
            if arr_dat_path == data_path:
                break
        if arr_idx is None:
            raise ValueError(
                f"Could not find array path {data_path} in the base data for parameter "
                f"ID {param_id}."
            )
        group = self._get_parameter_user_array_group(mode=mode).get(
            f"{self._param_data_arr_grp_name(param_id)}"
        )
        return group, f"arr_{arr_idx}"

    def _get_metadata_group(self, mode: str = "r") -> Group:
        return self._get_root_group(mode=mode).get("metadata")

    def _get_tasks_arr(self, mode: str = "r") -> Array:
        return self._get_metadata_group(mode=mode).get(self._task_arr_name)

    def _get_elements_arr(self, mode: str = "r") -> Array:
        return self._get_metadata_group(mode=mode).get(self._elem_arr_name)

    def _get_iters_arr(self, mode: str = "r") -> Array:
        return self._get_metadata_group(mode=mode).get(self._iter_arr_name)

    def _get_EARs_arr(self, mode: str = "r") -> Array:
        return self._get_metadata_group(mode=mode).get(self._EAR_arr_name)

    @classmethod
    def make_test_store_from_spec(
        cls,
        spec,
        dir=None,
        path="test_store",
        overwrite=False,
    ):
        """Generate an store for testing purposes."""
        ts_fmt = "FIXME"

        path = Path(dir or "", path)
        store = zarr.DirectoryStore(path)
        root = zarr.group(store=store, overwrite=overwrite)
        md = root.create_group("metadata")

        tasks_arr = md.create_dataset(
            name=cls._task_arr_name,
            shape=0,
            dtype=object,
            object_codec=VLenArray(int),
        )

        elems_arr = md.create_dataset(
            name=cls._elem_arr_name,
            shape=0,
            dtype=object,
            object_codec=MsgPack(),
            chunks=1000,
        )
        elems_arr.attrs.update({"seq_idx": [], "src_idx": []})

        elem_iters_arr = md.create_dataset(
            name=cls._iter_arr_name,
            shape=0,
            dtype=object,
            object_codec=MsgPack(),
            chunks=1000,
        )
        elem_iters_arr.attrs.update(
            {
                "loops": [],
                "schema_parameters": [],
                "parameter_paths": [],
            }
        )

        EARs_arr = md.create_dataset(
            name=cls._EAR_arr_name,
            shape=0,
            dtype=object,
            object_codec=MsgPack(),
            chunks=1000,
        )
        EARs_arr.attrs.update({"parameter_paths": []})

        tasks, elems, elem_iters, EARs = super().prepare_test_store_from_spec(spec)

        path = Path(path).resolve()
        tasks = [ZarrStoreTask(**i).encode() for i in tasks]
        elements = [ZarrStoreElement(**i).encode(elems_arr.attrs.asdict()) for i in elems]
        elem_iters = [
            ZarrStoreElementIter(**i).encode(elem_iters_arr.attrs.asdict())
            for i in elem_iters
        ]
        EARs = [ZarrStoreEAR(**i).encode(ts_fmt, EARs_arr.attrs.asdict()) for i in EARs]

        append_items_to_ragged_array(tasks_arr, tasks)

        elem_arr_add = np.empty((len(elements)), dtype=object)
        elem_arr_add[:] = elements
        elems_arr.append(elem_arr_add)

        iter_arr_add = np.empty((len(elem_iters)), dtype=object)
        iter_arr_add[:] = elem_iters
        elem_iters_arr.append(iter_arr_add)

        EAR_arr_add = np.empty((len(EARs)), dtype=object)
        EAR_arr_add[:] = EARs
        EARs_arr.append(EAR_arr_add)

        return cls(path)

    def _get_persistent_template_components(self):
        with self.using_resource("attrs", "read") as attrs:
            return attrs["template_components"]

    def _get_persistent_template(self) -> dict[str, JSONed]:
        with self.using_resource("attrs", "read") as attrs:
            return cast("dict[str, JSONed]", attrs["template"])

    @TimeIt.decorator
    def _get_persistent_tasks(self, id_lst: Iterable[int]) -> dict[int, ZarrStoreTask]:
        tasks, id_lst = self._get_cached_persistent_tasks(id_lst)
        if id_lst:
            with self.using_resource("attrs", action="read") as attrs:
                task_dat: dict[int, dict[str, Any]] = {}
                elem_IDs: list[int] = []
                i: dict[str, Any]
                for idx, i in enumerate(attrs["tasks"]):
                    i = copy.deepcopy(i)
                    elem_IDs.append(i.pop("element_IDs_idx"))
                    if id_lst is None or i["id_"] in id_lst:
                        task_dat[i["id_"]] = {**i, "index": idx}
            if task_dat:
                try:
                    elem_IDs_arr_dat = self._get_tasks_arr().get_coordinate_selection(
                        elem_IDs
                    )
                except zarr.errors.BoundsCheckError:
                    raise MissingStoreTaskError(
                        elem_IDs
                    ) from None  # TODO: not an ID list

                new_tasks = {
                    id_: ZarrStoreTask.decode({**i, "element_IDs": elem_IDs_arr_dat[id_]})
                    for id_, i in task_dat.items()
                }
                self.task_cache.update(new_tasks)
                tasks.update(new_tasks)
        return tasks

    @TimeIt.decorator
    def _get_persistent_loops(self, id_lst: Iterable[int] | None = None):
        with self.using_resource("attrs", "read") as attrs:
            loop_dat = {
                idx: i
                for idx, i in enumerate(attrs["loops"])
                if id_lst is None or idx in id_lst
            }
        return loop_dat

    @TimeIt.decorator
    def _get_persistent_submissions(self, id_lst: Iterable[int] | None = None):
        self.logger.debug("loading persistent submissions from the zarr store")
        ids = set(id_lst or ())
        with self.using_resource("attrs", "read") as attrs:
            subs_dat = copy.deepcopy(
                {
                    idx: i
                    for idx, i in enumerate(attrs["submissions"])
                    if id_lst is None or idx in ids
                }
            )
            # cast jobscript submit-times and jobscript `task_elements` keys:
            for sub in subs_dat.values():
                for js in cast("dict[str, list[dict[str, dict]]]", sub)["jobscripts"]:
                    for key in list(js["task_elements"].keys()):
                        js["task_elements"][int(key)] = js["task_elements"].pop(key)

        return subs_dat

    @TimeIt.decorator
    def _get_persistent_elements(
        self, id_lst: Iterable[int]
    ) -> dict[int, ZarrStoreElement]:
        elems, id_lst = self._get_cached_persistent_elements(id_lst)
        if id_lst:
            arr = self._get_elements_arr()
            attrs = arr.attrs.asdict()
            try:
                elem_arr_dat = arr.get_coordinate_selection(id_lst)
            except zarr.errors.BoundsCheckError:
                raise MissingStoreElementError(id_lst) from None
            elem_dat = dict(zip(id_lst, elem_arr_dat))
            new_elems = {
                k: ZarrStoreElement.decode(v, attrs) for k, v in elem_dat.items()
            }
            self.element_cache.update(new_elems)
            elems.update(new_elems)
        return elems

    @TimeIt.decorator
    def _get_persistent_element_iters(
        self, id_lst: Iterable[int]
    ) -> dict[int, ZarrStoreElementIter]:
        iters, id_lst = self._get_cached_persistent_element_iters(id_lst)
        if id_lst:
            arr = self._get_iters_arr()
            attrs = arr.attrs.asdict()
            try:
                iter_arr_dat = arr.get_coordinate_selection(id_lst)
            except zarr.errors.BoundsCheckError:
                raise MissingStoreElementIterationError(id_lst) from None
            iter_dat = dict(zip(id_lst, iter_arr_dat))
            new_iters = {
                k: ZarrStoreElementIter.decode(v, attrs) for k, v in iter_dat.items()
            }
            self.element_iter_cache.update(new_iters)
            iters.update(new_iters)
        return iters

    @TimeIt.decorator
    def _get_persistent_EARs(self, id_lst: Iterable[int]) -> dict[int, ZarrStoreEAR]:
        runs, id_lst = self._get_cached_persistent_EARs(id_lst)
        if id_lst:
            arr = self._get_EARs_arr()
            attrs = arr.attrs.asdict()
            try:
                self.logger.debug(f"_get_persistent_EARs: {id_lst=}")
                EAR_arr_dat = _zarr_get_coord_selection(arr, id_lst, self.logger)
            except zarr.errors.BoundsCheckError:
                raise MissingStoreEARError(id_lst) from None
            EAR_dat = dict(zip(id_lst, EAR_arr_dat))
            new_runs = {
                k: ZarrStoreEAR.decode(EAR_dat=v, ts_fmt=self.ts_fmt, attrs=attrs)
                for k, v in EAR_dat.items()
            }
            self.EAR_cache.update(new_runs)
            runs.update(new_runs)

        return runs

    @TimeIt.decorator
    def _get_persistent_parameters(
        self, id_lst: Iterable[int], *, dataset_copy: bool = False, **kwargs
    ) -> dict[int, ZarrStoreParameter]:

        params, id_lst = self._get_cached_persistent_parameters(id_lst)
        if id_lst:
            base_arr = self._get_parameter_base_array(mode="r")
            src_arr = self._get_parameter_sources_array(mode="r")

            try:
                param_arr_dat = base_arr.get_coordinate_selection(list(id_lst))
                src_arr_dat = src_arr.get_coordinate_selection(list(id_lst))
            except zarr.errors.BoundsCheckError:
                raise MissingParameterData(id_lst) from None

            param_dat = dict(zip(id_lst, param_arr_dat))
            src_dat = dict(zip(id_lst, src_arr_dat))

            new_params = {
                k: ZarrStoreParameter.decode(
                    id_=k,
                    data=v,
                    source=src_dat[k],
                    arr_group=self._get_parameter_data_array_group(k),
                    dataset_copy=dataset_copy,
                )
                for k, v in param_dat.items()
            }
            self.parameter_cache.update(new_params)
            params.update(new_params)

        return params

    @TimeIt.decorator
    def _get_persistent_param_sources(
        self, id_lst: Iterable[int]
    ) -> dict[int, ParamSource]:
        sources, id_lst = self._get_cached_persistent_param_sources(id_lst)
        if id_lst:
            src_arr = self._get_parameter_sources_array(mode="r")
            try:
                src_arr_dat = src_arr.get_coordinate_selection(list(id_lst))
            except zarr.errors.BoundsCheckError:
                raise MissingParameterData(id_lst) from None
            new_sources = dict(zip(id_lst, src_arr_dat))
            self.param_sources_cache.update(new_sources)
            sources.update(new_sources)
        return sources

    def _get_persistent_parameter_set_status(
        self, id_lst: Iterable[int]
    ) -> dict[int, bool]:
        base_arr = self._get_parameter_base_array(mode="r")
        try:
            param_arr_dat = base_arr.get_coordinate_selection(list(id_lst))
        except zarr.errors.BoundsCheckError:
            raise MissingParameterData(id_lst) from None

        return dict(zip(id_lst, [i is not None for i in param_arr_dat]))

    def _get_persistent_parameter_IDs(self) -> list[int]:
        # we assume the row index is equivalent to ID, might need to revisit in future
        base_arr = self._get_parameter_base_array(mode="r")
        return list(range(len(base_arr)))

    def get_ts_fmt(self):
        """
        Get the format for timestamps.
        """
        with self.using_resource("attrs", action="read") as attrs:
            return attrs["ts_fmt"]

    def get_ts_name_fmt(self):
        """
        Get the format for timestamps to use in names.
        """
        with self.using_resource("attrs", action="read") as attrs:
            return attrs["ts_name_fmt"]

    def get_creation_info(self):
        """
        Get information about the creation of the workflow.
        """
        with self.using_resource("attrs", action="read") as attrs:
            return copy.deepcopy(attrs["creation_info"])

    def get_name(self):
        """
        Get the name of the workflow.
        """
        with self.using_resource("attrs", action="read") as attrs:
            return attrs["name"]

    def zip(
        self,
        path=".",
        log=None,
        overwrite=False,
        include_execute=False,
        include_rechunk_backups=False,
    ):
        """
        Convert the persistent store to zipped form.

        Parameters
        ----------
        path:
            Path at which to create the new zipped workflow. If this is an existing
            directory, the zip file will be created within this directory. Otherwise,
            this path is assumed to be the full file path to the new zip file.
        """
        with Console().status(f"Zipping workflow {self.workflow.name!r}..."):
            # TODO: this won't work for remote file systems
            dst_path = Path(path).resolve()
            if dst_path.is_dir():
                dst_path = dst_path.joinpath(self.workflow.name).with_suffix(".zip")

            if not overwrite and dst_path.exists():
                raise FileExistsError(
                    f"File at path already exists: {dst_path!r}. Pass `overwrite=True` to "
                    f"overwrite the existing file."
                )

            dst_path_s = str(dst_path)

            src_zarr_store = self.zarr_store
            zfs, _ = ask_pw_on_auth_exc(
                ZipFileSystem,
                fo=dst_path_s,
                mode="w",
                target_options={},
                add_pw_to="target_options",
            )
            dst_zarr_store = zarr.storage.FSStore(url="", fs=zfs)
            excludes = []
            if not include_execute:
                excludes.append("execute")
            if not include_rechunk_backups:
                excludes.append("runs.bak")
                excludes.append("base.bak")

            zarr.convenience.copy_store(
                src_zarr_store,
                dst_zarr_store,
                excludes=excludes or None,
                log=log,
            )
            del zfs  # ZipFileSystem remains open for instance lifetime
        return dst_path_s

    def unzip(self, path=".", log=None):
        raise ValueError("Not a zip store!")

    def _rechunk_arr(
        self,
        arr: Array,
        chunk_size: int | None = None,
        backup: bool = True,
        status: bool = True,
    ) -> Array:
        arr_path = Path(self.workflow.path) / arr.path
        arr_name = arr.path.split("/")[-1]

        if status:
            s = Console().status("Rechunking...")
            s.start()
        backup_time = None

        if backup:
            if status:
                s.update("Backing up...")
            backup_path = arr_path.with_suffix(".bak")
            if backup_path.is_dir():
                pass
            else:
                tic = time.perf_counter()
                shutil.copytree(arr_path, backup_path)
                toc = time.perf_counter()
                backup_time = toc - tic

        tic = time.perf_counter()
        arr_rc_path = arr_path.with_suffix(".rechunked")
        arr = zarr.open(arr_path)
        if status:
            s.update("Creating new array...")
        arr_rc = zarr.create(
            store=arr_rc_path,
            shape=arr.shape,
            chunks=arr.shape if chunk_size is None else chunk_size,
            dtype=object,
            object_codec=MsgPack(),
        )
        if status:
            s.update("Copying data...")
        data = np.empty(shape=arr.shape, dtype=object)
        bad_data = []
        for idx in range(len(arr)):
            try:
                data[idx] = arr[idx]
            except RuntimeError:
                # blosc decompression errors
                bad_data.append(idx)
                pass
        arr_rc[:] = data

        arr_rc.attrs.put(arr.attrs.asdict())

        if status:
            s.update("Deleting old array...")
        shutil.rmtree(arr_path)

        if status:
            s.update("Moving new array into place...")
        shutil.move(arr_rc_path, arr_path)

        toc = time.perf_counter()
        rechunk_time = toc - tic

        if status:
            s.stop()

        if backup_time:
            print(f"Time to backup {arr_name}: {backup_time:.1f} s")

        print(f"Time to rechunk and move {arr_name}: {rechunk_time:.1f} s")

        if bad_data:
            print(f"Bad data at {arr_name} indices: {bad_data}.")

        return arr_rc

    def rechunk_parameter_base(
        self,
<<<<<<< HEAD
        chunk_size: int | None = None,
        backup: bool = True,
        status: bool = True,
    ) -> Array:
=======
        chunk_size: Optional[int] = None,
        backup: Optional[bool] = True,
        status: Optional[bool] = True,
    ):
        """
        Rechunk the parameter data to be stored more efficiently.
        """
>>>>>>> 843003bf
        arr = self._get_parameter_base_array()
        return self._rechunk_arr(arr, chunk_size, backup, status)

    def rechunk_runs(
        self,
<<<<<<< HEAD
        chunk_size: int | None = None,
        backup: bool = True,
        status: bool = True,
    ) -> Array:
=======
        chunk_size: Optional[int] = None,
        backup: Optional[bool] = True,
        status: Optional[bool] = True,
    ):
        """
        Rechunk the run data to be stored more efficiently.
        """
>>>>>>> 843003bf
        arr = self._get_EARs_arr()
        return self._rechunk_arr(arr, chunk_size, backup, status)


class ZarrZipPersistentStore(ZarrPersistentStore):
    """A store designed mainly as an archive format that can be uploaded to data
    repositories such as Zenodo.

    Note
    ----
    Archive format persistent stores cannot be updated without being unzipped first.
    """

    _name = "zip"
    _features = PersistentStoreFeatures(
        create=False,
        edit=False,
        jobscript_parallelism=False,
        EAR_parallelism=False,
        schedulers=False,
        submission=False,
    )

    # TODO: enforce read-only nature

    def zip(self):
        raise ValueError("Already a zip store!")

    def unzip(self, path=".", log=None) -> str:
        """
        Expand the persistent store.

        Parameters
        ----------
        path:
            Path at which to create the new unzipped workflow. If this is an existing
            directory, the new workflow directory will be created within this directory.
            Otherwise, this path will represent the new workflow directory path.

        """

        with Console().status(f"Unzipping workflow {self.workflow.name!r}..."):
            # TODO: this won't work for remote file systems
            dst_path = Path(path).resolve()
            if dst_path.is_dir():
                dst_path = dst_path.joinpath(self.workflow.name)

            if dst_path.exists():
                raise FileExistsError(f"Directory at path already exists: {dst_path!r}.")

            dst_path_s = str(dst_path)

            src_zarr_store = self.zarr_store
            dst_zarr_store = zarr.storage.FSStore(url=dst_path_s)
            zarr.convenience.copy_store(src_zarr_store, dst_zarr_store, log=log)
            return dst_path_s

    def copy(self, path=None) -> Path:
        # not sure how to do this.
        raise NotImplementedError()

    def delete_no_confirm(self) -> None:
        # `ZipFileSystem.rm()` does not seem to be implemented.
        raise NotImplementedError()

    def _rechunk_arr(
        self,
        arr,
        chunk_size: int | None = None,
        backup: bool = True,
        status: bool = True,
    ) -> Array:
        raise NotImplementedError<|MERGE_RESOLUTION|>--- conflicted
+++ resolved
@@ -172,18 +172,13 @@
 
 
 @dataclass
-<<<<<<< HEAD
 class ZarrStoreTask(StoreTask[dict]):
-    @override
-    def encode(self) -> tuple[int, dict, dict[str, Any]]:
-=======
-class ZarrStoreTask(StoreTask):
     """
     Represents a task in a Zarr persistent store.
     """
 
-    def encode(self) -> Tuple[int, np.ndarray, Dict]:
->>>>>>> 843003bf
+    @override
+    def encode(self) -> tuple[int, dict, dict[str, Any]]:
         """Prepare store task data for the persistent store."""
         wk_task = {"id_": self.id_, "element_IDs": np.array(self.element_IDs)}
         task = {"id_": self.id_, **(self.task_template or {})}
@@ -198,18 +193,13 @@
 
 
 @dataclass
-<<<<<<< HEAD
 class ZarrStoreElement(StoreElement[ListAny, ZarrAttrs]):
-    @override
-    def encode(self, attrs: ZarrAttrs) -> ListAny:
-=======
-class ZarrStoreElement(StoreElement):
     """
     Represents an element in a Zarr persistent store.
     """
 
-    def encode(self, attrs: Dict) -> List:
->>>>>>> 843003bf
+    @override
+    def encode(self, attrs: ZarrAttrs) -> ListAny:
         """Prepare store elements data for the persistent store.
 
         This method mutates `attrs`.
@@ -241,18 +231,13 @@
 
 
 @dataclass
-<<<<<<< HEAD
 class ZarrStoreElementIter(StoreElementIter[ListAny, ZarrAttrs]):
-    @override
-    def encode(self, attrs: ZarrAttrs) -> ListAny:
-=======
-class ZarrStoreElementIter(StoreElementIter):
     """
     Represents an element iteration in a Zarr persistent store.
     """
 
-    def encode(self, attrs: Dict) -> List:
->>>>>>> 843003bf
+    @override
+    def encode(self, attrs: ZarrAttrs) -> ListAny:
         """Prepare store element iteration data for the persistent store.
 
         This method mutates `attrs`.
@@ -287,18 +272,13 @@
 
 
 @dataclass
-<<<<<<< HEAD
 class ZarrStoreEAR(StoreEAR[ListAny, ZarrAttrs]):
-    @override
-    def encode(self, ts_fmt: str, attrs: ZarrAttrs) -> ListAny:
-=======
-class ZarrStoreEAR(StoreEAR):
     """
     Represents an element action run in a Zarr persistent store.
     """
 
-    def encode(self, attrs: Dict, ts_fmt: str) -> Tuple[List, Tuple[np.datetime64]]:
->>>>>>> 843003bf
+    @override
+    def encode(self, ts_fmt: str, attrs: ZarrAttrs) -> ListAny:
         """Prepare store EAR data for the persistent store.
 
         This method mutates `attrs`.
@@ -351,15 +331,11 @@
 @dataclass
 @hydrate
 class ZarrStoreParameter(StoreParameter):
-<<<<<<< HEAD
-    _encoders: ClassVar[dict] = {  # keys are types
-=======
     """
     Represents a parameter in a Zarr persistent store.
     """
 
-    _encoders = {  # keys are types
->>>>>>> 843003bf
+    _encoders: ClassVar[dict] = {  # keys are types
         np.ndarray: _encode_numpy_array,
         MaskedArray: _encode_masked_array,
     }
@@ -369,7 +345,6 @@
     }
 
 
-<<<<<<< HEAD
 class ZarrPersistentStore(
     PersistentStore[
         ZarrStoreTask,
@@ -379,33 +354,10 @@
         ZarrStoreParameter,
     ]
 ):
-=======
-    @classmethod
-    def decode(
-        cls,
-        id_: int,
-        data: Union[None, Dict],
-        source: Dict,
-        arr_group: zarr.Group,
-        path: Optional[List[str]] = None,
-        dataset_copy: bool = False,
-    ) -> Any:
-        return super().decode(
-            id_=id_,
-            data=data,
-            source=source,
-            path=path,
-            arr_group=arr_group,
-            dataset_copy=dataset_copy,
-        )
-
-
-class ZarrPersistentStore(PersistentStore):
     """
     A persistent store implemented using Zarr.
     """
 
->>>>>>> 843003bf
     _name = "zarr"
     _features = PersistentStoreFeatures(
         create=True,
@@ -509,14 +461,10 @@
         compressor: str | None = "blosc",
         compressor_kwargs: dict[str, Any] | None = None,
     ) -> None:
-<<<<<<< HEAD
+        """
+        Write an empty persistent workflow.
+        """
         attrs: ZarrAttrsDict = {
-=======
-        """
-        Write an empty persistent workflow.
-        """
-        attrs = {
->>>>>>> 843003bf
             "name": name,
             "ts_fmt": ts_fmt,
             "ts_name_fmt": ts_name_fmt,
@@ -1434,39 +1382,25 @@
 
     def rechunk_parameter_base(
         self,
-<<<<<<< HEAD
         chunk_size: int | None = None,
         backup: bool = True,
         status: bool = True,
     ) -> Array:
-=======
-        chunk_size: Optional[int] = None,
-        backup: Optional[bool] = True,
-        status: Optional[bool] = True,
-    ):
         """
         Rechunk the parameter data to be stored more efficiently.
         """
->>>>>>> 843003bf
         arr = self._get_parameter_base_array()
         return self._rechunk_arr(arr, chunk_size, backup, status)
 
     def rechunk_runs(
         self,
-<<<<<<< HEAD
         chunk_size: int | None = None,
         backup: bool = True,
         status: bool = True,
     ) -> Array:
-=======
-        chunk_size: Optional[int] = None,
-        backup: Optional[bool] = True,
-        status: Optional[bool] = True,
-    ):
         """
         Rechunk the run data to be stored more efficiently.
         """
->>>>>>> 843003bf
         arr = self._get_EARs_arr()
         return self._rechunk_arr(arr, chunk_size, backup, status)
 
