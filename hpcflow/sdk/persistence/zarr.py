from __future__ import annotations

import copy
from contextlib import contextmanager
from dataclasses import dataclass
from datetime import datetime
from pathlib import Path
<<<<<<< HEAD
from typing import Any, cast, TYPE_CHECKING
=======
import shutil
import time
from typing import Any, Dict, Iterable, Iterator, List, Optional, Tuple, Union
>>>>>>> 9ab18548

import numpy as np
from numpy.ma.core import MaskedArray
import zarr  # type: ignore
import zarr.attrs  # type: ignore
import zarr.convenience  # type: ignore
import zarr.storage  # type: ignore
from fsspec import AbstractFileSystem  # type: ignore
from fsspec.implementations.zip import ZipFileSystem  # type: ignore
from rich.console import Console
from numcodecs import MsgPack, VLenArray, blosc, Blosc, Zstd  # type: ignore
from reretry import retry  # type: ignore

from hpcflow.sdk.typing import hydrate
from hpcflow.sdk.core.errors import (
    MissingParameterData,
    MissingStoreEARError,
    MissingStoreElementError,
    MissingStoreElementIterationError,
    MissingStoreTaskError,
)
from hpcflow.sdk.core.utils import ensure_in, get_relative_path, set_in_container
from hpcflow.sdk.persistence.base import (
    PARAM_DATA_NOT_SET,
    PersistentStoreFeatures,
    PersistentStore,
    StoreEAR,
    StoreElement,
    StoreElementIter,
    StoreParameter,
    StoreTask,
    StoreCreationInfo,
    TemplateMeta,
)
from hpcflow.sdk.persistence.store_resource import ZarrAttrsStoreResource
from hpcflow.sdk.persistence.utils import ask_pw_on_auth_exc
from hpcflow.sdk.persistence.pending import CommitResourceMap
from hpcflow.sdk.persistence.base import update_param_source_dict
from hpcflow.sdk.log import TimeIt

if TYPE_CHECKING:
    from collections.abc import Iterable, Iterator, Mapping, Sequence
    from typing import ClassVar, Dict, Self
    from ..app import BaseApp
    from ..core.json_like import JSONed
    from ..typing import ParamSource


blosc.use_threads = False  # hpcflow is a multiprocess program in general


@TimeIt.decorator
def _zarr_get_coord_selection(arr, selection, logger):
    @retry(
        RuntimeError,
        tries=10,
        delay=1,
        backoff=1.5,
        jitter=(0, 5),
        logger=logger,
    )
    @TimeIt.decorator
    def _inner(arr, selection):
        return arr.get_coordinate_selection(selection)

    return _inner(arr, selection)


def _encode_numpy_array(obj, type_lookup, path, root_group, arr_path):
    # Might need to generate new group:
    param_arr_group = root_group.require_group(arr_path)
    names = [int(i.split("arr_")[1]) for i in param_arr_group.keys()]
    if not names:
        new_idx = 0
    else:
        new_idx = max(names) + 1
    param_arr_group.create_dataset(name=f"arr_{new_idx}", data=obj)
    type_lookup["arrays"].append([path, new_idx])

    return len(type_lookup["arrays"]) - 1


def _decode_numpy_arrays(obj, type_lookup, path, arr_group, dataset_copy):
    for arr_path, arr_idx in type_lookup.get("arrays", {}):
        try:
            rel_path = get_relative_path(arr_path, path)
        except ValueError:
            continue

        dataset = arr_group.get(f"arr_{arr_idx}")
        if dataset_copy:
            dataset = dataset[:]

        if rel_path:
            set_in_container(obj, rel_path, dataset)
        else:
            obj = dataset

    return obj


def _encode_masked_array(obj: MaskedArray, type_lookup, path, root_group, arr_path):
    data_idx = _encode_numpy_array(obj.data, type_lookup, path, root_group, arr_path)
    mask_idx = _encode_numpy_array(obj.mask, type_lookup, path, root_group, arr_path)
    type_lookup["masked_arrays"].append([path, [data_idx, mask_idx]])


def _decode_masked_arrays(obj, type_lookup, path, arr_group, dataset_copy):
    for arr_path, (data_idx, mask_idx) in type_lookup.get("masked_arrays", []):
        try:
            rel_path = get_relative_path(arr_path, path)
        except ValueError:
            continue

        data = arr_group.get(f"arr_{data_idx}")
        mask = arr_group.get(f"arr_{mask_idx}")
        dataset = MaskedArray(data=data, mask=mask)

        if rel_path:
            set_in_container(obj, rel_path, dataset)
        else:
            obj = dataset

    return obj


def append_items_to_ragged_array(arr: zarr.Array, items: Sequence[int]):
    """Append an array to a Zarr ragged array.

    I think `arr.append([item])` should work, but does not for some reason, so we do it
    here by resizing and assignment."""
    num = len(items)
    arr.resize((len(arr) + num))
    for idx, i in enumerate(items):
        arr[-(num - idx)] = i


@dataclass
class ZarrStoreTask(StoreTask[dict]):
    def encode(self) -> tuple[int, dict, dict[str, Any]]:
        """Prepare store task data for the persistent store."""
        wk_task = {"id_": self.id_, "element_IDs": np.array(self.element_IDs)}
        task = {"id_": self.id_, **(self.task_template or {})}
        return self.index, wk_task, task

    @classmethod
    def decode(cls, task_dat: dict) -> Self:
        """Initialise a `StoreTask` from persistent task data"""
        task_dat["element_IDs"] = task_dat["element_IDs"].tolist()
        return cls(is_pending=False, **task_dat)


@dataclass
class ZarrStoreElement(StoreElement[list[Any], dict[str, list[str]]]):
    def encode(self, attrs: dict[str, list[str]]) -> list[Any]:
        """Prepare store elements data for the persistent store.

        This method mutates `attrs`.
        """
        return [
            self.id_,
            self.index,
            self.es_idx,
            [[ensure_in(k, attrs["seq_idx"]), v] for k, v in self.seq_idx.items()],
            [[ensure_in(k, attrs["src_idx"]), v] for k, v in self.src_idx.items()],
            self.task_ID,
            self.iteration_IDs,
        ]

    @classmethod
    def decode(cls, elem_dat: list[Any], attrs: dict[str, list[str]]) -> Self:
        """Initialise a `StoreElement` from persistent element data"""
        obj_dat = {
            "id_": elem_dat[0],
            "index": elem_dat[1],
            "es_idx": elem_dat[2],
            "seq_idx": {attrs["seq_idx"][k]: v for (k, v) in elem_dat[3]},
            "src_idx": {attrs["src_idx"][k]: v for (k, v) in elem_dat[4]},
            "task_ID": elem_dat[5],
            "iteration_IDs": elem_dat[6],
        }
        return cls(is_pending=False, **obj_dat)


@dataclass
class ZarrStoreElementIter(StoreElementIter[list[Any], dict[str, list[str]]]):
    def encode(self, attrs: dict[str, list[str]]) -> list[Any]:
        """Prepare store element iteration data for the persistent store.

        This method mutates `attrs`.
        """
        return [
            self.id_,
            self.element_ID,
            int(self.EARs_initialised),
            [[k, v] for k, v in self.EAR_IDs.items()] if self.EAR_IDs else None,
            [
                [ensure_in(dk, attrs["parameter_paths"]), dv]
                for dk, dv in self.data_idx.items()
            ],
            [ensure_in(i, attrs["schema_parameters"]) for i in self.schema_parameters],
            [[ensure_in(dk, attrs["loops"]), dv] for dk, dv in self.loop_idx.items()],
        ]

    @classmethod
    def decode(cls, iter_dat: list[Any], attrs: dict[str, list[str]]) -> Self:
        """Initialise a `ZarrStoreElementIter` from persistent element iteration data"""
        obj_dat = {
            "id_": iter_dat[0],
            "element_ID": iter_dat[1],
            "EARs_initialised": bool(iter_dat[2]),
            "EAR_IDs": {i[0]: i[1] for i in iter_dat[3]} if iter_dat[3] else None,
            "data_idx": {attrs["parameter_paths"][i[0]]: i[1] for i in iter_dat[4]},
            "schema_parameters": [attrs["schema_parameters"][i] for i in iter_dat[5]],
            "loop_idx": {attrs["loops"][i[0]]: i[1] for i in iter_dat[6]},
        }
        return cls(is_pending=False, **obj_dat)


@dataclass
class ZarrStoreEAR(StoreEAR[list[Any], dict[str, list[str]]]):
    def encode(self, ts_fmt: str, attrs: dict[str, list[str]]) -> list[Any]:
        """Prepare store EAR data for the persistent store.

        This method mutates `attrs`.
        """
        return [
            self.id_,
            self.elem_iter_ID,
            self.action_idx,
            [
                [ensure_in(dk, attrs["parameter_paths"]), dv]
                for dk, dv in self.data_idx.items()
            ],
            self.submission_idx,
            self.skip,
            self.success,
            self._encode_datetime(self.start_time, ts_fmt),
            self._encode_datetime(self.end_time, ts_fmt),
            self.snapshot_start,
            self.snapshot_end,
            self.exit_code,
            self.metadata,
            self.run_hostname,
            self.commands_idx,
        ]

    @classmethod
    def decode(cls, EAR_dat: list[Any], ts_fmt: str, attrs: dict[str, list[str]]) -> Self:
        """Initialise a `ZarrStoreEAR` from persistent EAR data"""
        obj_dat = {
            "id_": EAR_dat[0],
            "elem_iter_ID": EAR_dat[1],
            "action_idx": EAR_dat[2],
            "data_idx": {attrs["parameter_paths"][i[0]]: i[1] for i in EAR_dat[3]},
            "submission_idx": EAR_dat[4],
            "skip": EAR_dat[5],
            "success": EAR_dat[6],
            "start_time": cls._decode_datetime(EAR_dat[7], ts_fmt),
            "end_time": cls._decode_datetime(EAR_dat[8], ts_fmt),
            "snapshot_start": EAR_dat[9],
            "snapshot_end": EAR_dat[10],
            "exit_code": EAR_dat[11],
            "metadata": EAR_dat[12],
            "run_hostname": EAR_dat[13],
            "commands_idx": EAR_dat[14],
        }
        return cls(is_pending=False, **obj_dat)


@dataclass
@hydrate
class ZarrStoreParameter(StoreParameter):
    _encoders: ClassVar[dict] = {  # keys are types
        np.ndarray: _encode_numpy_array,
        MaskedArray: _encode_masked_array,
    }
    _decoders: ClassVar[dict] = {  # keys are keys in type_lookup
        "arrays": _decode_numpy_arrays,
        "masked_arrays": _decode_masked_arrays,
    }


class ZarrPersistentStore(
    PersistentStore[
        ZarrStoreTask,
        ZarrStoreElement,
        ZarrStoreElementIter,
        ZarrStoreEAR,
        ZarrStoreParameter,
    ]
):
    _name = "zarr"
    _features = PersistentStoreFeatures(
        create=True,
        edit=True,
        jobscript_parallelism=True,
        EAR_parallelism=True,
        schedulers=True,
        submission=True,
    )

    @classmethod
    def _store_task_cls(cls) -> type[ZarrStoreTask]:
        return ZarrStoreTask

    @classmethod
    def _store_elem_cls(cls) -> type[ZarrStoreElement]:
        return ZarrStoreElement

    @classmethod
    def _store_iter_cls(cls) -> type[ZarrStoreElementIter]:
        return ZarrStoreElementIter

    @classmethod
    def _store_EAR_cls(cls) -> type[ZarrStoreEAR]:
        return ZarrStoreEAR

    @classmethod
    def _store_param_cls(cls) -> type[ZarrStoreParameter]:
        return ZarrStoreParameter

    _param_grp_name = "parameters"
    _param_base_arr_name = "base"
    _param_sources_arr_name = "sources"
    _param_user_arr_grp_name = "arrays"
    _param_data_arr_grp_name = lambda _, param_idx: f"param_{param_idx}"
    _task_arr_name = "tasks"
    _elem_arr_name = "elements"
    _iter_arr_name = "iters"
    _EAR_arr_name = "runs"
    _time_res = "us"  # microseconds; must not be smaller than micro!

    _res_map = CommitResourceMap(commit_template_components=("attrs",))

    def __init__(self, app, workflow, path: str | Path, fs) -> None:
        self._zarr_store = None  # assigned on first access to `zarr_store`
        self._resources = {
            "attrs": ZarrAttrsStoreResource(
                app, name="attrs", open_call=self._get_root_group
            ),
        }
        super().__init__(app, workflow, path, fs)

    @contextmanager
    def cached_load(self) -> Iterator[None]:
        """Context manager to cache the root attributes."""
        with self.using_resource("attrs", "read") as attrs:
            yield

    def remove_replaced_dir(self) -> None:
        with self.using_resource("attrs", "update") as md:
            if "replaced_workflow" in md:
                self.logger.debug("removing temporarily renamed pre-existing workflow.")
                self.remove_path(md["replaced_workflow"])
                md["replaced_workflow"] = None

    def reinstate_replaced_dir(self) -> None:
        with self.using_resource("attrs", "read") as md:
            if "replaced_workflow" in md:
                self.logger.debug(
                    "reinstating temporarily renamed pre-existing workflow."
                )
                self.rename_path(
                    md["replaced_workflow"],
                    self.path,
                )

    @staticmethod
    def _get_zarr_store(path: str | Path, fs: AbstractFileSystem) -> zarr.storage.Store:
        return zarr.storage.FSStore(url=str(path), fs=fs)

    @classmethod
    def write_empty_workflow(
        cls,
        app: BaseApp,
        *,
        template_js: TemplateMeta,
        template_components_js: Dict,
        wk_path: str,
        fs: AbstractFileSystem,
        name: str,
        replaced_wk: str | None,
        ts_fmt: str,
        ts_name_fmt: str,
        creation_info: StoreCreationInfo,
        compressor: str | None = "blosc",
        compressor_kwargs: dict[str, Any] | None = None,
    ) -> None:
        attrs = {
            "name": name,
            "ts_fmt": ts_fmt,
            "ts_name_fmt": ts_name_fmt,
            "creation_info": creation_info,
            "template": template_js,
            "template_components": template_components_js,
            "num_added_tasks": 0,
            "tasks": [],
            "loops": [],
            "submissions": [],
        }
        if replaced_wk:
            attrs["replaced_workflow"] = replaced_wk

        store = cls._get_zarr_store(wk_path, fs)
        root = zarr.group(store=store, overwrite=False)
        root.attrs.update(attrs)

        md = root.create_group("metadata")

        compressor_lookup = {
            "blosc": Blosc,
            "zstd": Zstd,
        }
        if compressor:
            cmp = compressor_lookup[compressor.lower()](**(compressor_kwargs or {}))
        else:
            cmp = None

        tasks_arr = md.create_dataset(
            name=cls._task_arr_name,
            shape=0,
            dtype=object,
            object_codec=VLenArray(int),
            compressor=cmp,
        )

        elems_arr = md.create_dataset(
            name=cls._elem_arr_name,
            shape=0,
            dtype=object,
            object_codec=MsgPack(),
            chunks=1000,
            compressor=cmp,
        )
        elems_arr.attrs.update({"seq_idx": [], "src_idx": []})

        elem_iters_arr = md.create_dataset(
            name=cls._iter_arr_name,
            shape=0,
            dtype=object,
            object_codec=MsgPack(),
            chunks=1000,
            compressor=cmp,
        )
        elem_iters_arr.attrs.update(
            {
                "loops": [],
                "schema_parameters": [],
                "parameter_paths": [],
            }
        )

        EARs_arr = md.create_dataset(
            name=cls._EAR_arr_name,
            shape=0,
            dtype=object,
            object_codec=MsgPack(),
            chunks=1,  # single-chunk rows for multiprocess writing
            compressor=cmp,
        )
        EARs_arr.attrs.update({"parameter_paths": []})

        parameter_data = root.create_group(name=cls._param_grp_name)
        parameter_data.create_dataset(
            name=cls._param_base_arr_name,
            shape=0,
            dtype=object,
            object_codec=MsgPack(),
            chunks=1,
            compressor=cmp,
            write_empty_chunks=False,
            fill_value=PARAM_DATA_NOT_SET,
        )
        parameter_data.create_dataset(
            name=cls._param_sources_arr_name,
            shape=0,
            dtype=object,
            object_codec=MsgPack(),
            chunks=1000,  # TODO: check this is a sensible size with many parameters
            compressor=cmp,
        )
        parameter_data.create_group(name=cls._param_user_arr_grp_name)

    def _append_tasks(self, tasks: Iterable[ZarrStoreTask]):
        elem_IDs_arr = self._get_tasks_arr(mode="r+")
        elem_IDs: list[int] = []
        with self.using_resource("attrs", "update") as attrs:
            for i_idx, i in enumerate(tasks):
                idx, wk_task_i, task_i = i.encode()
                elem_IDs.append(wk_task_i.pop("element_IDs"))
                wk_task_i["element_IDs_idx"] = len(elem_IDs_arr) + i_idx

                attrs["tasks"].insert(idx, wk_task_i)
                attrs["template"]["tasks"].insert(idx, task_i)
                attrs["num_added_tasks"] += 1

        # tasks array rows correspond to task IDs, and we assume `tasks` have sequentially
        # increasing IDs.
        append_items_to_ragged_array(arr=elem_IDs_arr, items=elem_IDs)

    def _append_loops(self, loops: dict[int, dict[str, Any]]):
        with self.using_resource("attrs", action="update") as attrs:
            for loop in loops.values():
                attrs["loops"].append(
                    {
                        "num_added_iterations": loop["num_added_iterations"],
                        "iterable_parameters": loop["iterable_parameters"],
                        "parents": loop["parents"],
                    }
                )
                attrs["template"]["loops"].append(loop["loop_template"])

    def _append_submissions(self, subs: dict[int, Dict]):
        with self.using_resource("attrs", action="update") as attrs:
            attrs["submissions"].extend(subs.values())

    def _append_task_element_IDs(self, task_ID: int, elem_IDs: list[int]):
        # I don't think there's a way to "append" to an existing array in a zarr ragged
        # array? So we have to build a new array from existing + new.
        arr = self._get_tasks_arr(mode="r+")
        elem_IDs_cur = arr[task_ID]
        elem_IDs_new = np.concatenate((elem_IDs_cur, elem_IDs))
        arr[task_ID] = elem_IDs_new

    @staticmethod
    def __as_dict(attrs: zarr.attrs.Attributes) -> dict[str, list[str]]:
        """
        Type thunk to work around incomplete typing in zarr.
        """
        return cast(dict, attrs.asdict())

    @contextmanager
    def __mutate_attrs(self, arr: zarr.Array) -> Iterator[dict[str, list[str]]]:
        attrs_orig = self.__as_dict(arr.attrs)
        attrs = copy.deepcopy(attrs_orig)
        yield attrs
        if attrs != attrs_orig:
            arr.attrs.put(attrs)

    def _append_elements(self, elems: Sequence[ZarrStoreElement]):
        arr = self._get_elements_arr(mode="r+")
        with self.__mutate_attrs(arr) as attrs:
            arr_add = np.empty((len(elems)), dtype=object)
            arr_add[:] = [i.encode(attrs) for i in elems]
            arr.append(arr_add)

    def _append_element_sets(self, task_id: int, es_js: Sequence[Mapping]):
        task_idx = task_idx = self._get_task_id_to_idx_map()[task_id]
        with self.using_resource("attrs", "update") as attrs:
            attrs["template"]["tasks"][task_idx]["element_sets"].extend(es_js)

    def _append_elem_iter_IDs(self, elem_ID: int, iter_IDs: Iterable[int]):
        arr = self._get_elements_arr(mode="r+")
        attrs = self.__as_dict(arr.attrs)
        elem_dat: list = cast(list, arr[elem_ID])
        store_elem = ZarrStoreElement.decode(elem_dat, attrs)
        store_elem = store_elem.append_iteration_IDs(iter_IDs)
        arr[elem_ID] = store_elem.encode(attrs)
        # attrs shouldn't be mutated (TODO: test!)

    def _append_elem_iters(self, iters: Sequence[ZarrStoreElementIter]):
        arr = self._get_iters_arr(mode="r+")
        with self.__mutate_attrs(arr) as attrs:
            arr_add = np.empty((len(iters)), dtype=object)
            arr_add[:] = [i.encode(attrs) for i in iters]
            arr.append(arr_add)

    def _append_elem_iter_EAR_IDs(
        self, iter_ID: int, act_idx: int, EAR_IDs: Sequence[int]
    ):
        arr = self._get_iters_arr(mode="r+")
        attrs = self.__as_dict(arr.attrs)
        iter_dat = cast(list, arr[iter_ID])
        store_iter = ZarrStoreElementIter.decode(iter_dat, attrs)
        store_iter = store_iter.append_EAR_IDs(pend_IDs={act_idx: EAR_IDs})
        arr[iter_ID] = store_iter.encode(attrs)
        # attrs shouldn't be mutated (TODO: test!)

    def _update_elem_iter_EARs_initialised(self, iter_ID: int):
        arr = self._get_iters_arr(mode="r+")
        attrs = self.__as_dict(arr.attrs)
        iter_dat = cast(list, arr[iter_ID])
        store_iter = ZarrStoreElementIter.decode(iter_dat, attrs)
        store_iter = store_iter.set_EARs_initialised()
        arr[iter_ID] = store_iter.encode(attrs)
        # attrs shouldn't be mutated (TODO: test!)

    def _append_submission_parts(self, sub_parts: dict[int, dict[str, list[int]]]):
        with self.using_resource("attrs", action="update") as attrs:
            for sub_idx, sub_i_parts in sub_parts.items():
                for dt_str, parts_j in sub_i_parts.items():
                    attrs["submissions"][sub_idx]["submission_parts"][dt_str] = parts_j

    def _update_loop_index(self, iter_ID: int, loop_idx: dict[str, int]):
        arr = self._get_iters_arr(mode="r+")
        attrs = self.__as_dict(arr.attrs)
        iter_dat = cast(list, arr[iter_ID])
        store_iter = ZarrStoreElementIter.decode(iter_dat, attrs)
        store_iter = store_iter.update_loop_idx(loop_idx)
        arr[iter_ID] = store_iter.encode(attrs)

    def _update_loop_num_iters(self, index: int, num_iters: list[list[list[int] | int]]):
        with self.using_resource("attrs", action="update") as attrs:
            attrs["loops"][index]["num_added_iterations"] = num_iters

    def _update_loop_parents(self, index: int, parents: list[str]):
        with self.using_resource("attrs", action="update") as attrs:
            attrs["loops"][index]["parents"] = parents

    def _append_EARs(self, EARs: Sequence[ZarrStoreEAR]):
        arr = self._get_EARs_arr(mode="r+")
        with self.__mutate_attrs(arr) as attrs:
            arr_add = np.empty((len(EARs)), dtype=object)
            arr_add[:] = [i.encode(self.ts_fmt, attrs) for i in EARs]
            arr.append(arr_add)

    @TimeIt.decorator
    def _update_EAR_submission_indices(self, sub_indices: Mapping[int, int]):
        EAR_IDs = list(sub_indices.keys())
        EARs = self._get_persistent_EARs(EAR_IDs)

        arr = self._get_EARs_arr(mode="r+")
        with self.__mutate_attrs(arr) as attrs:
            for EAR_ID_i, sub_idx_i in sub_indices.items():
                new_EAR_i = EARs[EAR_ID_i].update(submission_idx=sub_idx_i)
                # seems to be a Zarr bug that prevents `set_coordinate_selection` with an
                # object array, so set one-by-one:
                arr[EAR_ID_i] = new_EAR_i.encode(self.ts_fmt, attrs)

    def _update_EAR_start(
        self, EAR_id: int, s_time: datetime, s_snap: dict[str, Any], s_hn: str
    ):
        arr = self._get_EARs_arr(mode="r+")
        with self.__mutate_attrs(arr) as attrs:
            EAR_i = self._get_persistent_EARs([EAR_id])[EAR_id]
            EAR_i = EAR_i.update(
                start_time=s_time,
                snapshot_start=s_snap,
                run_hostname=s_hn,
            )
            arr[EAR_id] = EAR_i.encode(self.ts_fmt, attrs)

    def _update_EAR_end(
        self,
        EAR_id: int,
        e_time: datetime,
        e_snap: dict[str, Any],
        ext_code: int,
        success: bool,
    ):
        arr = self._get_EARs_arr(mode="r+")
        with self.__mutate_attrs(arr) as attrs:
            EAR_i = self._get_persistent_EARs([EAR_id])[EAR_id]
            EAR_i = EAR_i.update(
                end_time=e_time,
                snapshot_end=e_snap,
                exit_code=ext_code,
                success=success,
            )
            arr[EAR_id] = EAR_i.encode(self.ts_fmt, attrs)

    def _update_EAR_skip(self, EAR_id: int):
        arr = self._get_EARs_arr(mode="r+")
        with self.__mutate_attrs(arr) as attrs:
            EAR_i = self._get_persistent_EARs([EAR_id])[EAR_id]
            EAR_i = EAR_i.update(skip=True)
            arr[EAR_id] = EAR_i.encode(self.ts_fmt, attrs)

    def _update_js_metadata(self, js_meta: Dict):
        with self.using_resource("attrs", action="update") as attrs:
            for sub_idx, all_js_md in js_meta.items():
                for js_idx, js_meta_i in all_js_md.items():
                    attrs["submissions"][sub_idx]["jobscripts"][js_idx].update(
                        **js_meta_i
                    )

    def _append_parameters(self, params: Sequence[StoreParameter]):
        """Add new persistent parameters."""
        base_arr = self._get_parameter_base_array(mode="r+", write_empty_chunks=False)
        src_arr = self._get_parameter_sources_array(mode="r+")
        self.logger.debug(
            f"PersistentStore._append_parameters: adding {len(params)} parameters."
        )

        param_encode_root_group = self._get_parameter_user_array_group(mode="r+")
        param_enc: list[dict[str, Any] | int] = []
        src_enc: list[dict] = []
        for param_i in params:
            dat_i = param_i.encode(
                root_group=param_encode_root_group,
                arr_path=self._param_data_arr_grp_name(param_i.id_),
            )
            param_enc.append(dat_i)
            src_enc.append(dict(sorted(param_i.source.items())))

        base_arr.append(param_enc)
        src_arr.append(src_enc)
        self.logger.debug(
            f"PersistentStore._append_parameters: finished adding {len(params)} parameters."
        )

    def _set_parameter_values(self, set_parameters: dict[int, tuple[Any, bool]]):
        """Set multiple unset persistent parameters."""

        param_ids = list(set_parameters.keys())
        # the `decode` call in `_get_persistent_parameters` should be quick:
        params = self._get_persistent_parameters(param_ids)
        new_data: list[dict[str, Any] | int] = []
        param_encode_root_group = self._get_parameter_user_array_group(mode="r+")
        for param_id, (value, is_file) in set_parameters.items():

            param_i = params[param_id]
            if is_file:
                param_i = param_i.set_file(value)
            else:
                param_i = param_i.set_data(value)

            new_data.append(
                param_i.encode(
                    root_group=param_encode_root_group,
                    arr_path=self._param_data_arr_grp_name(param_i.id_),
                )
            )

        # no need to update sources array:
        base_arr = self._get_parameter_base_array(mode="r+")
        base_arr.set_coordinate_selection(param_ids, new_data)

    def _update_parameter_sources(self, sources: Mapping[int, ParamSource]):
        """Update the sources of multiple persistent parameters."""

        param_ids = list(sources.keys())
        src_arr = self._get_parameter_sources_array(mode="r+")
        existing_sources = src_arr.get_coordinate_selection(param_ids)
        new_sources = [
            update_param_source_dict(cast("ParamSource", existing_sources[idx]), source_i)
            for idx, source_i in enumerate(sources.values())
        ]
        src_arr.set_coordinate_selection(param_ids, new_sources)

    def _update_template_components(self, tc: Dict):
        with self.using_resource("attrs", "update") as md:
            md["template_components"] = tc

    @TimeIt.decorator
    def _get_num_persistent_tasks(self) -> int:
        """Get the number of persistent tasks."""
        if self.use_cache and self.num_tasks_cache is not None:
            num = self.num_tasks_cache
        else:
            num = len(self._get_tasks_arr())
        if self.use_cache and self.num_tasks_cache is None:
            self.num_tasks_cache = num
        return num

    def _get_num_persistent_loops(self) -> int:
        """Get the number of persistent loops."""
        with self.using_resource("attrs", "read") as attrs:
            return len(attrs["loops"])

    def _get_num_persistent_submissions(self) -> int:
        """Get the number of persistent submissions."""
        with self.using_resource("attrs", "read") as attrs:
            return len(attrs["submissions"])

    def _get_num_persistent_elements(self) -> int:
        """Get the number of persistent elements."""
        return len(self._get_elements_arr())

    def _get_num_persistent_elem_iters(self) -> int:
        """Get the number of persistent element iterations."""
        return len(self._get_iters_arr())

    @TimeIt.decorator
    def _get_num_persistent_EARs(self) -> int:
        """Get the number of persistent EARs."""
        if self.use_cache and self.num_EARs_cache is not None:
            num = self.num_EARs_cache
        else:
            num = len(self._get_EARs_arr())
        if self.use_cache and self.num_EARs_cache is None:
            self.num_EARs_cache = num
        return num

    def _get_num_persistent_parameters(self):
        return len(self._get_parameter_base_array())

    def _get_num_persistent_added_tasks(self):
        with self.using_resource("attrs", "read") as attrs:
            return attrs["num_added_tasks"]

    @property
    def zarr_store(self) -> zarr.storage.Store:
        if self._zarr_store is None:
            assert self.fs is not None
            self._zarr_store = self._get_zarr_store(self.path, self.fs)
        return self._zarr_store

    def _get_root_group(self, mode: str = "r", **kwargs) -> zarr.Group:
        return zarr.open(self.zarr_store, mode=mode, **kwargs)

    def _get_parameter_group(self, mode: str = "r", **kwargs) -> zarr.Group:
        return self._get_root_group(mode=mode, **kwargs).get(self._param_grp_name)

    def _get_parameter_base_array(self, mode: str = "r", **kwargs) -> zarr.Array:
        path = f"{self._param_grp_name}/{self._param_base_arr_name}"
        return zarr.open(self.zarr_store, mode=mode, path=path, **kwargs)

    def _get_parameter_sources_array(self, mode: str = "r") -> zarr.Array:
        return self._get_parameter_group(mode=mode).get(self._param_sources_arr_name)

    def _get_parameter_user_array_group(self, mode: str = "r") -> zarr.Group:
        return self._get_parameter_group(mode=mode).get(self._param_user_arr_grp_name)

    def _get_parameter_data_array_group(
        self,
        parameter_idx: int,
        mode: str = "r",
    ) -> zarr.Group:
        return self._get_parameter_user_array_group(mode=mode).get(
            self._param_data_arr_grp_name(parameter_idx)
        )

    def _get_array_group_and_dataset(self, mode: str, param_id: int, data_path):
        base_dat = self._get_parameter_base_array(mode="r")[param_id]
        arr_idx = None
        for arr_dat_path, arr_idx in base_dat["type_lookup"]["arrays"]:
            if arr_dat_path == data_path:
                break
        if arr_idx is None:
            raise ValueError(
                f"Could not find array path {data_path} in the base data for parameter "
                f"ID {param_id}."
            )
        group = self._get_parameter_user_array_group(mode=mode).get(
            f"{self._param_data_arr_grp_name(param_id)}"
        )
        return group, f"arr_{arr_idx}"

    def _get_metadata_group(self, mode: str = "r") -> zarr.Group:
        return self._get_root_group(mode=mode).get("metadata")

    def _get_tasks_arr(self, mode: str = "r") -> zarr.Array:
        return self._get_metadata_group(mode=mode).get(self._task_arr_name)

    def _get_elements_arr(self, mode: str = "r") -> zarr.Array:
        return self._get_metadata_group(mode=mode).get(self._elem_arr_name)

    def _get_iters_arr(self, mode: str = "r") -> zarr.Array:
        return self._get_metadata_group(mode=mode).get(self._iter_arr_name)

    def _get_EARs_arr(self, mode: str = "r") -> zarr.Array:
        return self._get_metadata_group(mode=mode).get(self._EAR_arr_name)

    @classmethod
    def make_test_store_from_spec(
        cls,
        spec,
        dir=None,
        path="test_store",
        overwrite=False,
    ):
        """Generate an store for testing purposes."""
        ts_fmt = "FIXME"

        path = Path(dir or "", path)
        store = zarr.DirectoryStore(path)
        root = zarr.group(store=store, overwrite=overwrite)
        md = root.create_group("metadata")

        tasks_arr = md.create_dataset(
            name=cls._task_arr_name,
            shape=0,
            dtype=object,
            object_codec=VLenArray(int),
        )

        elems_arr = md.create_dataset(
            name=cls._elem_arr_name,
            shape=0,
            dtype=object,
            object_codec=MsgPack(),
            chunks=1000,
        )
        elems_arr.attrs.update({"seq_idx": [], "src_idx": []})

        elem_iters_arr = md.create_dataset(
            name=cls._iter_arr_name,
            shape=0,
            dtype=object,
            object_codec=MsgPack(),
            chunks=1000,
        )
        elem_iters_arr.attrs.update(
            {
                "loops": [],
                "schema_parameters": [],
                "parameter_paths": [],
            }
        )

        EARs_arr = md.create_dataset(
            name=cls._EAR_arr_name,
            shape=0,
            dtype=object,
            object_codec=MsgPack(),
            chunks=1000,
        )
        EARs_arr.attrs.update({"parameter_paths": []})

        tasks, elems, elem_iters, EARs = super().prepare_test_store_from_spec(spec)

        path = Path(path).resolve()
        tasks = [ZarrStoreTask(**i).encode() for i in tasks]
        elements = [ZarrStoreElement(**i).encode(elems_arr.attrs.asdict()) for i in elems]
        elem_iters = [
            ZarrStoreElementIter(**i).encode(elem_iters_arr.attrs.asdict())
            for i in elem_iters
        ]
        EARs = [ZarrStoreEAR(**i).encode(ts_fmt, EARs_arr.attrs.asdict()) for i in EARs]

        append_items_to_ragged_array(tasks_arr, tasks)

        elem_arr_add = np.empty((len(elements)), dtype=object)
        elem_arr_add[:] = elements
        elems_arr.append(elem_arr_add)

        iter_arr_add = np.empty((len(elem_iters)), dtype=object)
        iter_arr_add[:] = elem_iters
        elem_iters_arr.append(iter_arr_add)

        EAR_arr_add = np.empty((len(EARs)), dtype=object)
        EAR_arr_add[:] = EARs
        EARs_arr.append(EAR_arr_add)

        return cls(path)

    def _get_persistent_template_components(self):
        with self.using_resource("attrs", "read") as attrs:
            return attrs["template_components"]

    def _get_persistent_template(self) -> dict[str, JSONed]:
        with self.using_resource("attrs", "read") as attrs:
            return attrs["template"]

    @TimeIt.decorator
    def _get_persistent_tasks(self, id_lst: Iterable[int]) -> dict[int, ZarrStoreTask]:
        tasks, id_lst = self._get_cached_persistent_tasks(id_lst)
        if id_lst:
            with self.using_resource("attrs", action="read") as attrs:
                task_dat: dict[int, dict[str, Any]] = {}
                elem_IDs: list[int] = []
                i: dict[str, Any]
                for idx, i in enumerate(attrs["tasks"]):
                    i = copy.deepcopy(i)
                    elem_IDs.append(i.pop("element_IDs_idx"))
                    if id_lst is None or i["id_"] in id_lst:
                        task_dat[i["id_"]] = {**i, "index": idx}
            if task_dat:
                try:
                    elem_IDs_arr_dat = self._get_tasks_arr().get_coordinate_selection(
                        elem_IDs
                    )
                except zarr.errors.BoundsCheckError:
                    raise MissingStoreTaskError(
                        elem_IDs
                    ) from None  # TODO: not an ID list

                new_tasks = {
                    id_: ZarrStoreTask.decode({**i, "element_IDs": elem_IDs_arr_dat[id_]})
                    for id_, i in task_dat.items()
                }
                self.task_cache.update(new_tasks)
                tasks.update(new_tasks)
        return tasks

    @TimeIt.decorator
    def _get_persistent_loops(self, id_lst: Iterable[int] | None = None):
        with self.using_resource("attrs", "read") as attrs:
            loop_dat = {
                idx: i
                for idx, i in enumerate(attrs["loops"])
                if id_lst is None or idx in id_lst
            }
        return loop_dat

    @TimeIt.decorator
    def _get_persistent_submissions(self, id_lst: Iterable[int] | None = None):
        self.logger.debug("loading persistent submissions from the zarr store")
        with self.using_resource("attrs", "read") as attrs:
            subs_dat = copy.deepcopy(
                {
                    idx: i
                    for idx, i in enumerate(attrs["submissions"])
                    if id_lst is None or idx in id_lst
                }
            )
            # cast jobscript submit-times and jobscript `task_elements` keys:
            for sub_idx, sub in subs_dat.items():
                for js_idx, js in enumerate(sub["jobscripts"]):
                    for key in list(js["task_elements"].keys()):
                        subs_dat[sub_idx]["jobscripts"][js_idx]["task_elements"][
                            int(key)
                        ] = subs_dat[sub_idx]["jobscripts"][js_idx]["task_elements"].pop(
                            key
                        )

        return subs_dat

    @TimeIt.decorator
    def _get_persistent_elements(
        self, id_lst: Iterable[int]
    ) -> dict[int, ZarrStoreElement]:
        elems, id_lst = self._get_cached_persistent_elements(id_lst)
        if id_lst:
            arr = self._get_elements_arr()
            attrs = arr.attrs.asdict()
            try:
                elem_arr_dat = arr.get_coordinate_selection(id_lst)
            except zarr.errors.BoundsCheckError:
                raise MissingStoreElementError(id_lst) from None
            elem_dat = dict(zip(id_lst, elem_arr_dat))
            new_elems = {
                k: ZarrStoreElement.decode(v, attrs) for k, v in elem_dat.items()
            }
            self.element_cache.update(new_elems)
            elems.update(new_elems)
        return elems

    @TimeIt.decorator
    def _get_persistent_element_iters(
        self, id_lst: Iterable[int]
    ) -> dict[int, ZarrStoreElementIter]:
        iters, id_lst = self._get_cached_persistent_element_iters(id_lst)
        if id_lst:
            arr = self._get_iters_arr()
            attrs = arr.attrs.asdict()
            try:
                iter_arr_dat = arr.get_coordinate_selection(id_lst)
            except zarr.errors.BoundsCheckError:
                raise MissingStoreElementIterationError(id_lst) from None
            iter_dat = dict(zip(id_lst, iter_arr_dat))
            new_iters = {
                k: ZarrStoreElementIter.decode(v, attrs) for k, v in iter_dat.items()
            }
            self.element_iter_cache.update(new_iters)
            iters.update(new_iters)
        return iters

    @TimeIt.decorator
    def _get_persistent_EARs(self, id_lst: Iterable[int]) -> dict[int, ZarrStoreEAR]:
        runs, id_lst = self._get_cached_persistent_EARs(id_lst)
        if id_lst:
            arr = self._get_EARs_arr()
            attrs = arr.attrs.asdict()
            try:
                self.logger.debug(f"_get_persistent_EARs: {id_lst=}")
                EAR_arr_dat = _zarr_get_coord_selection(arr, id_lst, self.logger)
            except zarr.errors.BoundsCheckError:
                raise MissingStoreEARError(id_lst) from None
            EAR_dat = dict(zip(id_lst, EAR_arr_dat))
            new_runs = {
                k: ZarrStoreEAR.decode(EAR_dat=v, ts_fmt=self.ts_fmt, attrs=attrs)
                for k, v in EAR_dat.items()
            }
            self.EAR_cache.update(new_runs)
            runs.update(new_runs)

        return runs

    @TimeIt.decorator
    def _get_persistent_parameters(
        self, id_lst: Iterable[int], *, dataset_copy: bool = False, **kwargs
    ) -> dict[int, ZarrStoreParameter]:

        params, id_lst = self._get_cached_persistent_parameters(id_lst)
        if id_lst:
            base_arr = self._get_parameter_base_array(mode="r")
            src_arr = self._get_parameter_sources_array(mode="r")

            try:
                param_arr_dat = base_arr.get_coordinate_selection(list(id_lst))
                src_arr_dat = src_arr.get_coordinate_selection(list(id_lst))
            except zarr.errors.BoundsCheckError:
                raise MissingParameterData(id_lst) from None

            param_dat = dict(zip(id_lst, param_arr_dat))
            src_dat = dict(zip(id_lst, src_arr_dat))

            new_params = {
                k: ZarrStoreParameter.decode(
                    id_=k,
                    data=v,
                    source=src_dat[k],
                    arr_group=self._get_parameter_data_array_group(k),
                    dataset_copy=dataset_copy,
                )
                for k, v in param_dat.items()
            }
            self.parameter_cache.update(new_params)
            params.update(new_params)

        return params

    @TimeIt.decorator
    def _get_persistent_param_sources(
        self, id_lst: Iterable[int]
    ) -> dict[int, ParamSource]:
        sources, id_lst = self._get_cached_persistent_param_sources(id_lst)
        if id_lst:
            src_arr = self._get_parameter_sources_array(mode="r")
            try:
                src_arr_dat = src_arr.get_coordinate_selection(list(id_lst))
            except zarr.errors.BoundsCheckError:
                raise MissingParameterData(id_lst) from None
            new_sources = dict(zip(id_lst, src_arr_dat))
            self.param_sources_cache.update(new_sources)
            sources.update(new_sources)
        return sources

    def _get_persistent_parameter_set_status(
        self, id_lst: Iterable[int]
    ) -> dict[int, bool]:
        base_arr = self._get_parameter_base_array(mode="r")
        try:
            param_arr_dat = base_arr.get_coordinate_selection(list(id_lst))
        except zarr.errors.BoundsCheckError:
            raise MissingParameterData(id_lst) from None

        return dict(zip(id_lst, [i is not None for i in param_arr_dat]))

    def _get_persistent_parameter_IDs(self) -> list[int]:
        # we assume the row index is equivalent to ID, might need to revisit in future
        base_arr = self._get_parameter_base_array(mode="r")
        return list(range(len(base_arr)))

    def get_ts_fmt(self):
        with self.using_resource("attrs", action="read") as attrs:
            return attrs["ts_fmt"]

    def get_ts_name_fmt(self):
        with self.using_resource("attrs", action="read") as attrs:
            return attrs["ts_name_fmt"]

    def get_creation_info(self):
        with self.using_resource("attrs", action="read") as attrs:
            return copy.deepcopy(attrs["creation_info"])

    def get_name(self):
        with self.using_resource("attrs", action="read") as attrs:
            return attrs["name"]

    def zip(
        self,
        path=".",
        log=None,
        overwrite=False,
        include_execute=False,
        include_rechunk_backups=False,
    ):
        """
        Parameters
        ----------
        path:
            Path at which to create the new zipped workflow. If this is an existing
            directory, the zip file will be created within this directory. Otherwise,
            this path is assumed to be the full file path to the new zip file.
        """
        console = Console()
        status = console.status(f"Zipping workflow {self.workflow.name!r}...")
        status.start()

        # TODO: this won't work for remote file systems
        dst_path = Path(path).resolve()
        if dst_path.is_dir():
            dst_path = dst_path.joinpath(self.workflow.name).with_suffix(".zip")

        if not overwrite and dst_path.exists():
            status.stop()
            raise FileExistsError(
                f"File at path already exists: {dst_path!r}. Pass `overwrite=True` to "
                f"overwrite the existing file."
            )

        dst_path_s = str(dst_path)

        src_zarr_store = self.zarr_store
        zfs, _ = ask_pw_on_auth_exc(
            ZipFileSystem,
            fo=dst_path_s,
            mode="w",
            target_options={},
            add_pw_to="target_options",
        )
        dst_zarr_store = zarr.storage.FSStore(url="", fs=zfs)
        excludes = []
        if not include_execute:
            excludes.append("execute")
        if not include_rechunk_backups:
            excludes.append("runs.bak")
            excludes.append("base.bak")

        zarr.convenience.copy_store(
            src_zarr_store,
            dst_zarr_store,
            excludes=excludes or None,
            log=log,
        )
        del zfs  # ZipFileSystem remains open for instance lifetime
        status.stop()
        return dst_path_s

    def unzip(self, path=".", log=None):
        raise ValueError("Not a zip store!")

    def _rechunk_arr(
        self,
        arr,
        chunk_size: Optional[int] = None,
        backup: Optional[bool] = True,
        status: Optional[bool] = True,
    ):
        arr_path = Path(self.workflow.path) / arr.path
        arr_name = arr.path.split("/")[-1]

        if status:
            console = Console()
            status = console.status("Rechunking...")
            status.start()
        backup_time = None

        if backup:
            if status:
                status.update("Backing up...")
            backup_path = arr_path.with_suffix(".bak")
            if backup_path.is_dir():
                pass
            else:
                tic = time.perf_counter()
                shutil.copytree(arr_path, backup_path)
                toc = time.perf_counter()
                backup_time = toc - tic

        tic = time.perf_counter()
        arr_rc_path = arr_path.with_suffix(".rechunked")
        arr = zarr.open(arr_path)
        if status:
            status.update("Creating new array...")
        arr_rc = zarr.create(
            store=arr_rc_path,
            shape=arr.shape,
            chunks=arr.shape if chunk_size is None else chunk_size,
            dtype=object,
            object_codec=MsgPack(),
        )
        if status:
            status.update("Copying data...")
        data = np.empty(shape=arr.shape, dtype=object)
        bad_data = []
        for idx in range(len(arr)):
            try:
                data[idx] = arr[idx]
            except RuntimeError:
                # blosc decompression errors
                bad_data.append(idx)
                pass
        arr_rc[:] = data

        arr_rc.attrs.put(arr.attrs.asdict())

        if status:
            status.update("Deleting old array...")
        shutil.rmtree(arr_path)

        if status:
            status.update("Moving new array into place...")
        shutil.move(arr_rc_path, arr_path)

        toc = time.perf_counter()
        rechunk_time = toc - tic

        if status:
            status.stop()

        if backup_time:
            print(f"Time to backup {arr_name}: {backup_time:.1f} s")

        print(f"Time to rechunk and move {arr_name}: {rechunk_time:.1f} s")

        if bad_data:
            print(f"Bad data at {arr_name} indices: {bad_data}.")

        return arr_rc

    def rechunk_parameter_base(
        self,
        chunk_size: Optional[int] = None,
        backup: Optional[bool] = True,
        status: Optional[bool] = True,
    ):
        arr = self._get_parameter_base_array()
        return self._rechunk_arr(arr, chunk_size, backup, status)

    def rechunk_runs(
        self,
        chunk_size: Optional[int] = None,
        backup: Optional[bool] = True,
        status: Optional[bool] = True,
    ):
        arr = self._get_EARs_arr()
        return self._rechunk_arr(arr, chunk_size, backup, status)


class ZarrZipPersistentStore(ZarrPersistentStore):
    """A store designed mainly as an archive format that can be uploaded to data
    repositories such as Zenodo."""

    _name = "zip"
    _features = PersistentStoreFeatures(
        create=False,
        edit=False,
        jobscript_parallelism=False,
        EAR_parallelism=False,
        schedulers=False,
        submission=False,
    )

    # TODO: enforce read-only nature

    def zip(self):
        raise ValueError("Already a zip store!")

    def unzip(self, path=".", log=None) -> str:
        """
        Parameters
        ----------
        path:
            Path at which to create the new unzipped workflow. If this is an existing
            directory, the new workflow directory will be created within this directory.
            Otherwise, this path will represent the new workflow directory path.

        """

        console = Console()
        with console.status(f"Unzipping workflow {self.workflow.name!r}..."):
            # TODO: this won't work for remote file systems
            dst_path = Path(path).resolve()
            if dst_path.is_dir():
                dst_path = dst_path.joinpath(self.workflow.name)

            if dst_path.exists():
                raise FileExistsError(f"Directory at path already exists: {dst_path!r}.")

            dst_path_s = str(dst_path)

            src_zarr_store = self.zarr_store
            dst_zarr_store = zarr.storage.FSStore(url=dst_path_s)
            zarr.convenience.copy_store(src_zarr_store, dst_zarr_store, log=log)
            return dst_path_s

    def copy(self, path=None) -> Path:
        # not sure how to do this.
        raise NotImplementedError()

    def delete_no_confirm(self) -> None:
        # `ZipFileSystem.rm()` does not seem to be implemented.
        raise NotImplementedError()

    def _rechunk_arr(
        self,
        arr,
        chunk_size: Optional[int] = None,
        backup: Optional[bool] = True,
        status: Optional[bool] = True,
    ):
        raise NotImplementedError<|MERGE_RESOLUTION|>--- conflicted
+++ resolved
@@ -5,21 +5,17 @@
 from dataclasses import dataclass
 from datetime import datetime
 from pathlib import Path
-<<<<<<< HEAD
 from typing import Any, cast, TYPE_CHECKING
-=======
 import shutil
 import time
-from typing import Any, Dict, Iterable, Iterator, List, Optional, Tuple, Union
->>>>>>> 9ab18548
 
 import numpy as np
 from numpy.ma.core import MaskedArray
 import zarr  # type: ignore
 import zarr.attrs  # type: ignore
 import zarr.convenience  # type: ignore
+import zarr.errors  # type: ignore
 import zarr.storage  # type: ignore
-from fsspec import AbstractFileSystem  # type: ignore
 from fsspec.implementations.zip import ZipFileSystem  # type: ignore
 from rich.console import Console
 from numcodecs import MsgPack, VLenArray, blosc, Blosc, Zstd  # type: ignore
@@ -54,7 +50,9 @@
 
 if TYPE_CHECKING:
     from collections.abc import Iterable, Iterator, Mapping, Sequence
+    from fsspec import AbstractFileSystem  # type: ignore
     from typing import ClassVar, Dict, Self
+    from zarr import Array, Group  # type: ignore
     from ..app import BaseApp
     from ..core.json_like import JSONed
     from ..typing import ParamSource
@@ -138,7 +136,7 @@
     return obj
 
 
-def append_items_to_ragged_array(arr: zarr.Array, items: Sequence[int]):
+def append_items_to_ragged_array(arr: Array, items: Sequence[int]):
     """Append an array to a Zarr ragged array.
 
     I think `arr.append([item])` should work, but does not for some reason, so we do it
@@ -545,7 +543,7 @@
         return cast(dict, attrs.asdict())
 
     @contextmanager
-    def __mutate_attrs(self, arr: zarr.Array) -> Iterator[dict[str, list[str]]]:
+    def __mutate_attrs(self, arr: Array) -> Iterator[dict[str, list[str]]]:
         attrs_orig = self.__as_dict(arr.attrs)
         attrs = copy.deepcopy(attrs_orig)
         yield attrs
@@ -811,27 +809,27 @@
             self._zarr_store = self._get_zarr_store(self.path, self.fs)
         return self._zarr_store
 
-    def _get_root_group(self, mode: str = "r", **kwargs) -> zarr.Group:
+    def _get_root_group(self, mode: str = "r", **kwargs) -> Group:
         return zarr.open(self.zarr_store, mode=mode, **kwargs)
 
-    def _get_parameter_group(self, mode: str = "r", **kwargs) -> zarr.Group:
+    def _get_parameter_group(self, mode: str = "r", **kwargs) -> Group:
         return self._get_root_group(mode=mode, **kwargs).get(self._param_grp_name)
 
-    def _get_parameter_base_array(self, mode: str = "r", **kwargs) -> zarr.Array:
+    def _get_parameter_base_array(self, mode: str = "r", **kwargs) -> Array:
         path = f"{self._param_grp_name}/{self._param_base_arr_name}"
         return zarr.open(self.zarr_store, mode=mode, path=path, **kwargs)
 
-    def _get_parameter_sources_array(self, mode: str = "r") -> zarr.Array:
+    def _get_parameter_sources_array(self, mode: str = "r") -> Array:
         return self._get_parameter_group(mode=mode).get(self._param_sources_arr_name)
 
-    def _get_parameter_user_array_group(self, mode: str = "r") -> zarr.Group:
+    def _get_parameter_user_array_group(self, mode: str = "r") -> Group:
         return self._get_parameter_group(mode=mode).get(self._param_user_arr_grp_name)
 
     def _get_parameter_data_array_group(
         self,
         parameter_idx: int,
         mode: str = "r",
-    ) -> zarr.Group:
+    ) -> Group:
         return self._get_parameter_user_array_group(mode=mode).get(
             self._param_data_arr_grp_name(parameter_idx)
         )
@@ -852,19 +850,19 @@
         )
         return group, f"arr_{arr_idx}"
 
-    def _get_metadata_group(self, mode: str = "r") -> zarr.Group:
+    def _get_metadata_group(self, mode: str = "r") -> Group:
         return self._get_root_group(mode=mode).get("metadata")
 
-    def _get_tasks_arr(self, mode: str = "r") -> zarr.Array:
+    def _get_tasks_arr(self, mode: str = "r") -> Array:
         return self._get_metadata_group(mode=mode).get(self._task_arr_name)
 
-    def _get_elements_arr(self, mode: str = "r") -> zarr.Array:
+    def _get_elements_arr(self, mode: str = "r") -> Array:
         return self._get_metadata_group(mode=mode).get(self._elem_arr_name)
 
-    def _get_iters_arr(self, mode: str = "r") -> zarr.Array:
+    def _get_iters_arr(self, mode: str = "r") -> Array:
         return self._get_metadata_group(mode=mode).get(self._iter_arr_name)
 
-    def _get_EARs_arr(self, mode: str = "r") -> zarr.Array:
+    def _get_EARs_arr(self, mode: str = "r") -> Array:
         return self._get_metadata_group(mode=mode).get(self._EAR_arr_name)
 
     @classmethod
@@ -1230,23 +1228,23 @@
 
     def _rechunk_arr(
         self,
-        arr,
-        chunk_size: Optional[int] = None,
-        backup: Optional[bool] = True,
-        status: Optional[bool] = True,
-    ):
+        arr: Array,
+        chunk_size: int | None = None,
+        backup: bool = True,
+        status: bool = True,
+    ) -> Array:
         arr_path = Path(self.workflow.path) / arr.path
         arr_name = arr.path.split("/")[-1]
 
         if status:
             console = Console()
-            status = console.status("Rechunking...")
-            status.start()
+            s = console.status("Rechunking...")
+            s.start()
         backup_time = None
 
         if backup:
             if status:
-                status.update("Backing up...")
+                s.update("Backing up...")
             backup_path = arr_path.with_suffix(".bak")
             if backup_path.is_dir():
                 pass
@@ -1260,7 +1258,7 @@
         arr_rc_path = arr_path.with_suffix(".rechunked")
         arr = zarr.open(arr_path)
         if status:
-            status.update("Creating new array...")
+            s.update("Creating new array...")
         arr_rc = zarr.create(
             store=arr_rc_path,
             shape=arr.shape,
@@ -1269,7 +1267,7 @@
             object_codec=MsgPack(),
         )
         if status:
-            status.update("Copying data...")
+            s.update("Copying data...")
         data = np.empty(shape=arr.shape, dtype=object)
         bad_data = []
         for idx in range(len(arr)):
@@ -1284,18 +1282,18 @@
         arr_rc.attrs.put(arr.attrs.asdict())
 
         if status:
-            status.update("Deleting old array...")
+            s.update("Deleting old array...")
         shutil.rmtree(arr_path)
 
         if status:
-            status.update("Moving new array into place...")
+            s.update("Moving new array into place...")
         shutil.move(arr_rc_path, arr_path)
 
         toc = time.perf_counter()
         rechunk_time = toc - tic
 
         if status:
-            status.stop()
+            s.stop()
 
         if backup_time:
             print(f"Time to backup {arr_name}: {backup_time:.1f} s")
@@ -1309,19 +1307,19 @@
 
     def rechunk_parameter_base(
         self,
-        chunk_size: Optional[int] = None,
-        backup: Optional[bool] = True,
-        status: Optional[bool] = True,
-    ):
+        chunk_size: int | None = None,
+        backup: bool = True,
+        status: bool = True,
+    ) -> Array:
         arr = self._get_parameter_base_array()
         return self._rechunk_arr(arr, chunk_size, backup, status)
 
     def rechunk_runs(
         self,
-        chunk_size: Optional[int] = None,
-        backup: Optional[bool] = True,
-        status: Optional[bool] = True,
-    ):
+        chunk_size: int | None = None,
+        backup: bool = True,
+        status: bool = True,
+    ) -> Array:
         arr = self._get_EARs_arr()
         return self._rechunk_arr(arr, chunk_size, backup, status)
 
@@ -1384,8 +1382,8 @@
     def _rechunk_arr(
         self,
         arr,
-        chunk_size: Optional[int] = None,
-        backup: Optional[bool] = True,
-        status: Optional[bool] = True,
-    ):
+        chunk_size: int | None = None,
+        backup: bool = True,
+        status: bool = True,
+    ) -> Array:
         raise NotImplementedError