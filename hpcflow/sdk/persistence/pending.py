"""
Class to hold the state that is waiting to be committed to disk.
"""

from __future__ import annotations

from collections import defaultdict
import contextlib
from dataclasses import dataclass, field, fields
from datetime import datetime

from logging import Logger
from typing import Any, Dict, Generic, TYPE_CHECKING

from hpcflow.sdk.log import TimeIt
from hpcflow.sdk.persistence.types import (
    AnySTask,
    AnySElement,
    AnySElementIter,
    AnySEAR,
    AnySParameter,
)

if TYPE_CHECKING:
    from collections.abc import Mapping
    from .base import PersistentStore, FileDescriptor
    from ..app import BaseApp
    from ..typing import ParamSource
    from ..core.json_like import JSONDocument


class PendingChanges(
    Generic[AnySTask, AnySElement, AnySElementIter, AnySEAR, AnySParameter]
):
    """Class to store pending changes and merge them into a persistent store.

    Parameters
    ----------
    app: App
        The main application context.
    store: PersistentStore
        The persistent store that owns this object
    resource_map: CommitResourceMap
        Map of resources, used when processing commits.
    """

    def __init__(
        self,
        app: BaseApp,
        store: PersistentStore[
            AnySTask, AnySElement, AnySElementIter, AnySEAR, AnySParameter
        ],
        resource_map: CommitResourceMap,
    ):
        self._app = app
        self.store = store
        self.resource_map = resource_map

<<<<<<< HEAD
        self.add_tasks: dict[int, AnySTask] = {}
        self.add_loops: dict[int, dict[str, Any]] = {}
        self.add_submissions: dict[int, JSONDocument] = {}
        self.add_elements: dict[int, AnySElement] = {}
        self.add_elem_iters: dict[int, AnySElementIter] = {}
        self.add_EARs: dict[int, AnySEAR] = {}
        self.add_parameters: dict[int, AnySParameter] = {}
        self.add_files: list[FileDescriptor] = []
        self.add_template_components: dict[str, dict[str, Dict]] = {}
        self.add_element_sets: dict[int, list[Mapping]] = {}

        self.add_elem_IDs: dict[int, list[int]] = {}
        self.add_elem_iter_IDs: dict[int, list[int]] = {}
        self.add_elem_iter_EAR_IDs: dict[int, dict[int, list[int]]] = {}
        self.add_submission_parts: dict[int, dict[str, list[int]]] = {}

        self.set_EARs_initialised: list[int] = []
        self.set_EAR_submission_indices: dict[int, int] = {}
        self.set_EAR_skips: list[int] = []
        self.set_EAR_starts: dict[int, tuple[datetime, dict[str, Any], str]] = {}
        self.set_EAR_ends: dict[int, tuple[datetime, dict[str, Any], int, bool]] = {}

        self.set_js_metadata: dict[int, dict[int, dict[str, Any]]] = {}

        self.set_parameters: dict[int, tuple[Any, bool]] = {}

        self.update_param_sources: dict[int, ParamSource] = {}
        self.update_loop_indices: dict[int, dict[str, int]] = {}
        self.update_loop_num_iters: dict[int, list[list[list[int] | int]]] = {}
        self.update_loop_parents: dict[int, list[str]] = {}
=======
        #: Keys are new task IDs.
        self.add_tasks: Dict[int, AnySTask] = None
        #: Keys are loop IDs, values are loop descriptors.
        self.add_loops: Dict[int, Dict] = None
        #: Keys are submission IDs, values are submission descriptors.
        self.add_submissions: Dict[int, Dict] = None
        #: Keys are element IDs.
        self.add_elements: Dict[int, AnySElement] = None
        #: Keys are element iteration IDs.
        self.add_elem_iters: Dict[int, AnySElementIter] = None
        #: Keys are element action run IDs.
        self.add_EARs: Dict[int, AnySEAR] = None
        #: Keys are parameter indices and values are tuples whose first element is data
        #: to add and whose second element is the source dict for the new data.
        self.add_parameters: Dict[int, AnySParameter] = None
        #: Workflow-related files (inputs, outputs) added to the persistent store.
        self.add_files: List[Dict] = None
        #: Template components to add.
        self.add_template_components: Dict[str, Dict[str, Dict]] = None
        #: Keys are element set IDs, values are descriptors.
        self.add_element_sets: Dict[int, Dict] = None

        #: Keys are task IDs, and values are element IDs to add to that task.
        self.add_elem_IDs: Dict[int, List] = None
        #: Keys are element IDs, and values are iteration IDs to add to that element.
        self.add_elem_iter_IDs: Dict[int, List] = None
        #: Keys are element iteration IDs, then EAR action index, and values are EAR IDs.
        #: This is a list of EAR IDs to add to a given element iteration action.
        self.add_elem_iter_EAR_IDs: Dict[int, Dict[int, List]] = None
        #: Submission parts to add.
        self.add_submission_parts: Dict[int, Dict[str, List[int]]] = None

        #: IDs of EARs to mark as initialised.
        self.set_EARs_initialised: List[int] = None
        #: Submission IDs to attach to EARs.
        self.set_EAR_submission_indices: Dict[int, int] = None
        #: IDs of EARs to mark as skipped.
        self.set_EAR_skips: List[int] = None
        #: Keys are EAR IDs and values are tuples of start time, and start dir snapshot.
        self.set_EAR_starts: Dict[int, Tuple[datetime, Dict], str] = None
        #: Keys are EAR IDs and values are tuples of end time, end dir snapshot, exit
        #: code, and success boolean.
        self.set_EAR_ends: Dict[int, Tuple[datetime, Dict, int, bool]] = None

        #: Keys are IDs of jobscripts.
        self.set_js_metadata: Dict[int, Dict[int, Any]] = None

        #: Keys are IDs of parameters to add or modify.
        self.set_parameters: Dict[int, AnySParameter] = None

        #: Keys are parameter indices and values are dict parameter sources to merge
        #: with existing source of that parameter.
        self.update_param_sources: Dict[int, Dict] = None
        #: Keys are indices of loops, values are descriptions of what to update.
        self.update_loop_indices: Dict[int, Dict[str, int]] = None
        #: Keys are indices of loops, values are number of iterations.
        self.update_loop_num_iters: Dict[int, int] = None
        #: Keys are indices of loops, values are list of parent names.
        self.update_loop_parents: Dict[int, List[str]] = None
>>>>>>> 843003bf

        self.reset(is_init=True)  # set up initial data structures

    def __bool__(self):
        """Returns True if there are any outstanding pending items."""
        return (
            bool(self.add_tasks)
            or bool(self.add_loops)
            or bool(self.add_submissions)
            or bool(self.add_elements)
            or bool(self.add_elem_iters)
            or bool(self.add_EARs)
            or bool(self.add_elem_IDs)
            or bool(self.add_elem_iter_IDs)
            or bool(self.add_elem_iter_EAR_IDs)
            or bool(self.add_submission_parts)
            or bool(self.add_parameters)
            or bool(self.add_files)
            or bool(self.add_template_components)
            or bool(self.add_element_sets)
            or bool(self.set_EARs_initialised)
            or bool(self.set_EAR_submission_indices)
            or bool(self.set_EAR_starts)
            or bool(self.set_EAR_ends)
            or bool(self.set_EAR_skips)
            or bool(self.set_js_metadata)
            or bool(self.set_parameters)
            or bool(self.update_param_sources)
            or bool(self.update_loop_indices)
            or bool(self.update_loop_num_iters)
            or bool(self.update_loop_parents)
        )

<<<<<<< HEAD
    def where_pending(self) -> list[str]:
        excluded = {"app", "store", "resource_map"}
        return [k for k, v in self.__dict__.items() if k not in excluded and bool(v)]

    @property
    def logger(self) -> Logger:
        return self._app.persistence_logger
=======
    def where_pending(self) -> List[str]:
        """
        Get the list of items for which there is some outstanding pending items.
        """
        return [
            k
            for k, v in self.__dict__.items()
            if k not in ("app", "store", "resource_map") and bool(v)
        ]

    @property
    def logger(self):
        """
        The logger.
        """
        return self.app.persistence_logger
>>>>>>> 843003bf

    @TimeIt.decorator
    def commit_all(self) -> None:
        """Commit all pending changes to disk."""
        self.logger.info(f"committing all pending changes: {self.where_pending()}")

        if not self:
            self.logger.debug("commit: no pending changes to commit.")
            return

        for resources, methods in self.resource_map.groups.items():
            # for each resource, enter `using_resource` context manager in "update" mode:
            with contextlib.ExitStack() as stack:
                for res in resources:
                    # TODO: only enter required resources!
                    stack.enter_context(self.store.using_resource(res, "update"))
                for meth in methods:
                    getattr(self, meth)()

        assert not (self)

    @TimeIt.decorator
    def commit_tasks(self) -> None:
        """Commit pending tasks to disk."""
        if self.add_tasks:
            tasks = self.store.get_tasks_by_IDs(self.add_tasks)
            task_ids = set(self.add_tasks.keys())
            self.logger.debug(f"commit: adding pending tasks with IDs: {task_ids!r}")
            self.store._append_tasks(tasks)
            self.store.num_tasks_cache = None  # invalidate cache
            # pending element IDs that belong to pending tasks are now committed:
            self.add_elem_IDs = {
                k: v for k, v in self.add_elem_IDs.items() if k not in task_ids
            }
        self._clear_add_tasks()

    @TimeIt.decorator
    def commit_loops(self) -> None:
        """Commit pending loops to disk."""
        if self.add_loops:
            # retrieve pending loops, including pending changes to num_added_iterations:
            loops = self.store.get_loops_by_IDs(self.add_loops)
            loop_ids = set(self.add_loops.keys())
            self.logger.debug(f"commit: adding pending loops with indices {loop_ids!r}")
            self.store._append_loops(loops)

            # pending num_added_iters and parents that belong to pending loops are now
            # committed:
            self.update_loop_num_iters = {
                k: v for k, v in self.update_loop_num_iters.items() if k not in loop_ids
            }
            self.update_loop_parents = {
                k: v for k, v in self.update_loop_parents.items() if k not in loop_ids
            }

        self._clear_add_loops()

    @TimeIt.decorator
    def commit_submissions(self) -> None:
        """Commit pending submissions to disk."""
        if self.add_submissions:
            # retrieve pending submissions:
            subs = self.store.get_submissions_by_ID(self.add_submissions)
            sub_ids = set(self.add_submissions.keys())
            self.logger.debug(
                f"commit: adding pending submissions with indices {sub_ids!r}"
            )
            self.store._append_submissions(subs)
        self._clear_add_submissions()

    @TimeIt.decorator
    def commit_submission_parts(self) -> None:
        """
        Commit pending submission parts to disk.
        """
        if self.add_submission_parts:
            self.logger.debug("commit: adding pending submission parts")
            self.store._append_submission_parts(self.add_submission_parts)
        self._clear_add_submission_parts()

    @TimeIt.decorator
    def commit_elem_IDs(self) -> None:
        """
        Commit pending element ID updates to disk.
        """
        # TODO: could be batched up?
        for task_ID, elem_IDs in self.add_elem_IDs.items():
            self.logger.debug(
                f"commit: adding pending element IDs to task {task_ID!r}: {elem_IDs!r}."
            )
            self.store._append_task_element_IDs(task_ID, elem_IDs)
            self.store.task_cache.pop(task_ID, None)  # invalidate cache
        self._clear_add_elem_IDs()

    @TimeIt.decorator
    def commit_elements(self) -> None:
        """
        Commit pending elements to disk.
        """
        if self.add_elements:
            elems = self.store.get_elements(self.add_elements)
            elem_ids = set(self.add_elements.keys())
            self.logger.debug(f"commit: adding pending elements with IDs: {elem_ids!r}")
            self.store._append_elements(elems)
            # pending iter IDs that belong to pending elements are now committed:
            self.add_elem_iter_IDs = {
                k: v for k, v in self.add_elem_iter_IDs.items() if k not in elem_ids
            }
        self._clear_add_elements()

    @TimeIt.decorator
    def commit_element_sets(self) -> None:
        """
        Commit pending element sets to disk.
        """
        # TODO: could be batched up?
        for task_id, es_js in self.add_element_sets.items():
            self.logger.debug("commit: adding pending element sets.")
            self.store._append_element_sets(task_id, es_js)
        self._clear_add_element_sets()

    @TimeIt.decorator
    def commit_elem_iter_IDs(self) -> None:
        """
        Commit pending element iteration ID updates to disk.
        """
        # TODO: could be batched up?
        for elem_ID, iter_IDs in self.add_elem_iter_IDs.items():
            self.logger.debug(
                f"commit: adding pending element iteration IDs to element {elem_ID!r}: "
                f"{iter_IDs!r}."
            )
            self.store._append_elem_iter_IDs(elem_ID, iter_IDs)
            self.store.element_cache.pop(elem_ID, None)  # invalidate cache
        self._clear_add_elem_iter_IDs()

    @TimeIt.decorator
    def commit_elem_iters(self) -> None:
        """
        Commit pending element iterations to disk.
        """
        if self.add_elem_iters:
            iters = self.store.get_element_iterations(self.add_elem_iters.keys())
            iter_ids = set(self.add_elem_iters.keys())
            self.logger.debug(
                f"commit: adding pending element iterations with IDs: {iter_ids!r}"
            )
            self.store._append_elem_iters(iters)
            # pending EAR IDs that belong to pending iters are now committed:
            self.add_elem_iter_EAR_IDs = {
                k: v for k, v in self.add_elem_iter_EAR_IDs.items() if k not in iter_ids
            }
            # pending EARs_initialised that belong to pending iters are now committed:
            self.set_EARs_initialised = [
                i for i in self.set_EARs_initialised if i not in iter_ids
            ]
        self._clear_add_elem_iters()

    @TimeIt.decorator
    def commit_elem_iter_EAR_IDs(self) -> None:
        """
        Commit pending element action run ID updates to disk.
        """
        # TODO: could be batched up?
        for iter_ID, act_EAR_IDs in self.add_elem_iter_EAR_IDs.items():
            self.logger.debug(
                f"commit: adding pending EAR IDs to element iteration {iter_ID!r}: "
                f"{dict(act_EAR_IDs)!r}."
            )
            for act_idx, EAR_IDs in act_EAR_IDs.items():
                self.store._append_elem_iter_EAR_IDs(iter_ID, act_idx, EAR_IDs)
            self.store.element_iter_cache.pop(iter_ID, None)  # invalidate cache
        self._clear_add_elem_iter_EAR_IDs()

    @TimeIt.decorator
    def commit_EARs(self) -> None:
        """
        Commit pending element action runs to disk.
        """
        if self.add_EARs:
            EARs = self.store.get_EARs(self.add_EARs)
            EAR_ids = list(self.add_EARs.keys())
            self.logger.debug(f"commit: adding pending EARs with IDs: {EAR_ids!r}")
            self.store._append_EARs(EARs)
            self.store.num_EARs_cache = None  # invalidate cache
            # pending start/end times/snapshots, submission indices, and skips that belong
            # to pending EARs are now committed (accounted for in `get_EARs` above):
            self.set_EAR_submission_indices = {
                k: v
                for k, v in self.set_EAR_submission_indices.items()
                if k not in EAR_ids
            }
            self.set_EAR_skips = [i for i in self.set_EAR_skips if i not in EAR_ids]
            self.set_EAR_starts = {
                k: v for k, v in self.set_EAR_starts.items() if k not in EAR_ids
            }
            self.set_EAR_ends = {
                k: v for k, v in self.set_EAR_ends.items() if k not in EAR_ids
            }

        self._clear_add_EARs()

    @TimeIt.decorator
    def commit_EARs_initialised(self) -> None:
        """
        Commit pending element action run init state updates to disk.
        """
        if self.set_EARs_initialised:
            iter_ids = self.set_EARs_initialised
            self.logger.debug(
                f"commit: setting pending `EARs_initialised` for iteration IDs: "
                f"{iter_ids!r}."
            )
            # TODO: could be batched up?
            for i in iter_ids:
                self.store._update_elem_iter_EARs_initialised(i)
                self.store.element_iter_cache.pop(i, None)  # invalidate cache
        self._clear_set_EARs_initialised()

    @TimeIt.decorator
    def commit_EAR_submission_indices(self) -> None:
        """
        Commit pending element action run submission index updates to disk.
        """
        if self.set_EAR_submission_indices:
            self.logger.debug(
                f"commit: updating submission indices: "
                f"{self.set_EAR_submission_indices!r}."
            )
            self.store._update_EAR_submission_indices(self.set_EAR_submission_indices)
            for EAR_ID_i in self.set_EAR_submission_indices.keys():
                self.store.EAR_cache.pop(EAR_ID_i, None)  # invalidate cache
            self._clear_set_EAR_submission_indices()

    @TimeIt.decorator
    def commit_EAR_starts(self) -> None:
        """
        Commit pending element action run start information to disk.
        """
        # TODO: could be batched up?
        for EAR_id, (time, snap, hostname) in self.set_EAR_starts.items():
            self.logger.debug(
                f"commit: adding pending start time ({time!r}), run hostname "
                f"({hostname!r}), and directory snapshot to EAR ID {EAR_id!r}."
            )
            self.store._update_EAR_start(EAR_id, time, snap, hostname)
            self.store.EAR_cache.pop(EAR_id, None)  # invalidate cache
        self._clear_set_EAR_starts()

    @TimeIt.decorator
    def commit_EAR_ends(self) -> None:
        """
        Commit pending element action run finish information to disk.
        """
        # TODO: could be batched up?
        for EAR_id, (time, snap, ext, suc) in self.set_EAR_ends.items():
            self.logger.debug(
                f"commit: adding pending end time ({time!r}), directory snapshot, "
                f"exit code ({ext!r}), and success status {suc!r} to EAR ID {EAR_id!r}."
            )
            self.store._update_EAR_end(EAR_id, time, snap, ext, suc)
            self.store.EAR_cache.pop(EAR_id, None)  # invalidate cache
        self._clear_set_EAR_ends()

    @TimeIt.decorator
    def commit_EAR_skips(self) -> None:
        """
        Commit pending element action skip flags to disk.
        """
        # TODO: could be batched up?
        for EAR_id in self.set_EAR_skips:
            self.logger.debug(f"commit: setting EAR ID {EAR_id!r} as skipped.")
            self.store._update_EAR_skip(EAR_id)
            self.store.EAR_cache.pop(EAR_id, None)  # invalidate cache
        self._clear_set_EAR_skips()

    @TimeIt.decorator
    def commit_js_metadata(self) -> None:
        """
        Commit pending jobscript metadata changes to disk.
        """
        if self.set_js_metadata:
            self.logger.debug(
                f"commit: setting jobscript metadata: {self.set_js_metadata!r}"
            )
            self.store._update_js_metadata(self.set_js_metadata)
        self._clear_set_js_metadata()

    @TimeIt.decorator
    def commit_parameters(self) -> None:
        """Make pending parameters persistent."""
        if self.add_parameters:
            params = self.store.get_parameters(self.add_parameters)
            param_ids = list(self.add_parameters.keys())
            self.logger.debug(f"commit: adding pending parameters IDs: {param_ids!r}")
            self.store._append_parameters(params)
        self._clear_add_parameters()

        if self.set_parameters:
            param_ids = list(self.set_parameters.keys())
            self.logger.debug(f"commit: setting values of parameter IDs {param_ids!r}.")
            self.store._set_parameter_values(self.set_parameters)
            for id_i in param_ids:
                self.store.parameter_cache.pop(id_i, None)
<<<<<<< HEAD
        self.clear_set_parameters()
=======

        self._clear_set_parameters()
>>>>>>> 843003bf

    @TimeIt.decorator
    def commit_files(self) -> None:
        """Add pending files to the files directory."""
        if self.add_files:
            self.logger.debug("commit: adding pending files to the files directory.")
            self.store._append_files(self.add_files)
        self._clear_add_files()

    @TimeIt.decorator
    def commit_template_components(self) -> None:
        """
        Commit pending template components to disk.
        """
        if self.add_template_components:
            self.logger.debug("commit: adding template components.")
            self.store._update_template_components(self.store.get_template_components())
        self._clear_add_template_components()

    @TimeIt.decorator
    def commit_param_sources(self) -> None:
        """Make pending changes to parameter sources persistent."""
        if self.update_param_sources:
            param_ids = list(self.update_param_sources.keys())
            self.logger.debug(f"commit: updating sources of parameter IDs {param_ids!r}.")
            self.store._update_parameter_sources(self.update_param_sources)
            for id_i in param_ids:
                self.store.param_sources_cache.pop(id_i, None)  # invalidate cache
            self._clear_update_param_sources()

    @TimeIt.decorator
    def commit_loop_indices(self) -> None:
        """Make pending update to element iteration loop indices persistent."""
        # TODO: batch up
        for iter_ID, loop_idx in self.update_loop_indices.items():
            self.logger.debug(
                f"commit: updating loop indices of iteration ID {iter_ID!r} with "
                f"{loop_idx!r}."
            )
            self.store._update_loop_index(iter_ID, loop_idx)
            self.store.element_iter_cache.pop(iter_ID, None)  # invalidate cache
        self._clear_update_loop_indices()

    @TimeIt.decorator
    def commit_loop_num_iters(self) -> None:
        """Make pending update to the number of loop iterations."""
        for index, num_iters in self.update_loop_num_iters.items():
            self.logger.debug(
                f"commit: updating loop {index!r} number of iterations to {num_iters!r}."
            )
            self.store._update_loop_num_iters(index, num_iters)
        self._clear_update_loop_num_iters()

    @TimeIt.decorator
    def commit_loop_parents(self) -> None:
        """Make pending update to additional loop parents."""
        for index, parents in self.update_loop_parents.items():
            self.logger.debug(f"commit: updating loop {index!r} parents to {parents!r}.")
            self.store._update_loop_parents(index, parents)
        self._clear_update_loop_parents()

<<<<<<< HEAD
    def clear_add_tasks(self) -> None:
        self.add_tasks = {}

    def clear_add_loops(self) -> None:
        self.add_loops = {}

    def clear_add_submissions(self) -> None:
        self.add_submissions = {}

    def clear_add_submission_parts(self) -> None:
        self.add_submission_parts = defaultdict(dict)

    def clear_add_elements(self) -> None:
        self.add_elements = {}

    def clear_add_element_sets(self) -> None:
        self.add_element_sets = defaultdict(list)

    def clear_add_elem_iters(self) -> None:
        self.add_elem_iters = {}

    def clear_add_EARs(self) -> None:
        self.add_EARs = {}

    def clear_add_elem_IDs(self) -> None:
        self.add_elem_IDs = defaultdict(list)

    def clear_add_elem_iter_IDs(self) -> None:
        self.add_elem_iter_IDs = defaultdict(list)

    def clear_add_elem_iter_EAR_IDs(self) -> None:
        self.add_elem_iter_EAR_IDs = defaultdict(lambda: defaultdict(list))

    def clear_set_EARs_initialised(self) -> None:
        self.set_EARs_initialised = []

    def clear_set_EAR_submission_indices(self) -> None:
        self.set_EAR_submission_indices = {}

    def clear_set_EAR_starts(self) -> None:
        self.set_EAR_starts = {}

    def clear_set_EAR_ends(self) -> None:
        self.set_EAR_ends = {}

    def clear_set_EAR_skips(self) -> None:
        self.set_EAR_skips = []

    def clear_set_js_metadata(self) -> None:
        self.set_js_metadata = defaultdict(lambda: defaultdict(dict))

    def clear_add_parameters(self) -> None:
        self.add_parameters = {}

    def clear_add_files(self) -> None:
        self.add_files = []

    def clear_add_template_components(self) -> None:
        self.add_template_components = defaultdict(dict)

    def clear_set_parameters(self) -> None:
        self.set_parameters = {}

    def clear_update_param_sources(self) -> None:
        self.update_param_sources = {}

    def clear_update_loop_indices(self) -> None:
        self.update_loop_indices = defaultdict(dict)

    def clear_update_loop_num_iters(self) -> None:
        self.update_loop_num_iters = {}

    def clear_update_loop_parents(self) -> None:
=======
    def _clear_add_tasks(self):
        self.add_tasks = {}

    def _clear_add_loops(self):
        self.add_loops = {}

    def _clear_add_submissions(self):
        self.add_submissions = {}

    def _clear_add_submission_parts(self):
        self.add_submission_parts = defaultdict(dict)

    def _clear_add_elements(self):
        self.add_elements = {}

    def _clear_add_element_sets(self):
        self.add_element_sets = defaultdict(list)

    def _clear_add_elem_iters(self):
        self.add_elem_iters = {}

    def _clear_add_EARs(self):
        self.add_EARs = {}

    def _clear_add_elem_IDs(self):
        self.add_elem_IDs = defaultdict(list)

    def _clear_add_elem_iter_IDs(self):
        self.add_elem_iter_IDs = defaultdict(list)

    def _clear_add_elem_iter_EAR_IDs(self):
        self.add_elem_iter_EAR_IDs = defaultdict(lambda: defaultdict(list))

    def _clear_set_EARs_initialised(self):
        self.set_EARs_initialised = []

    def _clear_set_EAR_submission_indices(self):
        self.set_EAR_submission_indices = {}

    def _clear_set_EAR_starts(self):
        self.set_EAR_starts = {}

    def _clear_set_EAR_ends(self):
        self.set_EAR_ends = {}

    def _clear_set_EAR_skips(self):
        self.set_EAR_skips = []

    def _clear_set_js_metadata(self):
        self.set_js_metadata = defaultdict(lambda: defaultdict(dict))

    def _clear_add_parameters(self):
        self.add_parameters = {}

    def _clear_add_files(self):
        self.add_files = []

    def _clear_add_template_components(self):
        self.add_template_components = defaultdict(dict)

    def _clear_set_parameters(self):
        self.set_parameters = {}

    def _clear_update_param_sources(self):
        self.update_param_sources = {}

    def _clear_update_loop_indices(self):
        self.update_loop_indices = defaultdict(dict)

    def _clear_update_loop_num_iters(self):
        self.update_loop_num_iters = {}

    def _clear_update_loop_parents(self):
>>>>>>> 843003bf
        self.update_loop_parents = {}

    def reset(self, is_init=False) -> None:
        """Clear all pending data and prepare to accept new pending data."""

        if not is_init and not self:
            # no pending changes
            return

        if not is_init:
            self.logger.info("resetting pending changes.")

        self._clear_add_tasks()
        self._clear_add_loops()
        self._clear_add_submissions()
        self._clear_add_submission_parts()
        self._clear_add_elements()
        self._clear_add_element_sets()
        self._clear_add_elem_iters()
        self._clear_add_EARs()

        self._clear_set_EARs_initialised()
        self._clear_add_elem_IDs()
        self._clear_add_elem_iter_IDs()
        self._clear_add_elem_iter_EAR_IDs()

        self._clear_add_parameters()
        self._clear_add_files()
        self._clear_add_template_components()

        self._clear_set_EAR_submission_indices()
        self._clear_set_EAR_starts()
        self._clear_set_EAR_ends()
        self._clear_set_EAR_skips()

        self._clear_set_js_metadata()
        self._clear_set_parameters()

        self._clear_update_param_sources()
        self._clear_update_loop_indices()
        self._clear_update_loop_num_iters()
        self._clear_update_loop_parents()


@dataclass
class CommitResourceMap:
    """
    Map of :py:class:`PendingChanges` commit method names to store resource labels,
    representing the store resources required by each ``commit_*`` method, for a given
    :py:class:`~.PersistentStore`.

    When :py:meth:`PendingChanges.commit_all` is called, the resources specified will be
    opened in "update" mode, for each ``commit_*`` method.

    Notes
    -----
    Normally only of interest to implementations of persistent stores.
    """

<<<<<<< HEAD
    commit_tasks: tuple[str, ...] | None = tuple()
    commit_loops: tuple[str, ...] | None = tuple()
    commit_submissions: tuple[str, ...] | None = tuple()
    commit_submission_parts: tuple[str, ...] | None = tuple()
    commit_elem_IDs: tuple[str, ...] | None = tuple()
    commit_elements: tuple[str, ...] | None = tuple()
    commit_element_sets: tuple[str, ...] | None = tuple()
    commit_elem_iter_IDs: tuple[str, ...] | None = tuple()
    commit_elem_iters: tuple[str, ...] | None = tuple()
    commit_elem_iter_EAR_IDs: tuple[str, ...] | None = tuple()
    commit_EARs_initialised: tuple[str, ...] | None = tuple()
    commit_EARs: tuple[str, ...] | None = tuple()
    commit_EAR_submission_indices: tuple[str, ...] | None = tuple()
    commit_EAR_skips: tuple[str, ...] | None = tuple()
    commit_EAR_starts: tuple[str, ...] | None = tuple()
    commit_EAR_ends: tuple[str, ...] | None = tuple()
    commit_js_metadata: tuple[str, ...] | None = tuple()
    commit_parameters: tuple[str, ...] | None = tuple()
    commit_files: tuple[str, ...] | None = tuple()
    commit_template_components: tuple[str, ...] | None = tuple()
    commit_param_sources: tuple[str, ...] | None = tuple()
    commit_loop_indices: tuple[str, ...] | None = tuple()
    commit_loop_num_iters: tuple[str, ...] | None = tuple()
    commit_loop_parents: tuple[str, ...] | None = tuple()
=======
    #: Resources for :py:meth:`~.PendingChanges.commit_tasks`.
    commit_tasks: Optional[Tuple[str]] = tuple()
    #: Resources for :py:meth:`~.PendingChanges.commit_loops`.
    commit_loops: Optional[Tuple[str]] = tuple()
    #: Resources for :py:meth:`~.PendingChanges.commit_submissions`.
    commit_submissions: Optional[Tuple[str]] = tuple()
    #: Resources for :py:meth:`~.PendingChanges.commit_submission_parts`.
    commit_submission_parts: Optional[Tuple[str]] = tuple()
    #: Resources for :py:meth:`~.PendingChanges.commit_elem_IDs`.
    commit_elem_IDs: Optional[Tuple[str]] = tuple()
    #: Resources for :py:meth:`~.PendingChanges.commit_elements`.
    commit_elements: Optional[Tuple[str]] = tuple()
    #: Resources for :py:meth:`~.PendingChanges.commit_element_sets`.
    commit_element_sets: Optional[Tuple[str]] = tuple()
    #: Resources for :py:meth:`~.PendingChanges.commit_elem_iter_IDs`.
    commit_elem_iter_IDs: Optional[Tuple[str]] = tuple()
    #: Resources for :py:meth:`~.PendingChanges.commit_elem_iters`.
    commit_elem_iters: Optional[Tuple[str]] = tuple()
    #: Resources for :py:meth:`~.PendingChanges.commit_elem_iter_EAR_IDs`.
    commit_elem_iter_EAR_IDs: Optional[Tuple[str]] = tuple()
    #: Resources for :py:meth:`~.PendingChanges.commit_EARs_initialised`.
    commit_EARs_initialised: Optional[Tuple[str]] = tuple()
    #: Resources for :py:meth:`~.PendingChanges.commit_EARs`.
    commit_EARs: Optional[Tuple[str]] = tuple()
    #: Resources for :py:meth:`~.PendingChanges.commit_EAR_submission_indices`.
    commit_EAR_submission_indices: Optional[Tuple[str]] = tuple()
    #: Resources for :py:meth:`~.PendingChanges.commit_EAR_skips`.
    commit_EAR_skips: Optional[Tuple[str]] = tuple()
    #: Resources for :py:meth:`~.PendingChanges.commit_EAR_starts`.
    commit_EAR_starts: Optional[Tuple[str]] = tuple()
    #: Resources for :py:meth:`~.PendingChanges.commit_EAR_ends`.
    commit_EAR_ends: Optional[Tuple[str]] = tuple()
    #: Resources for :py:meth:`~.PendingChanges.commit_js_metadata`.
    commit_js_metadata: Optional[Tuple[str]] = tuple()
    #: Resources for :py:meth:`~.PendingChanges.commit_parameters`.
    commit_parameters: Optional[Tuple[str]] = tuple()
    #: Resources for :py:meth:`~.PendingChanges.commit_files`.
    commit_files: Optional[Tuple[str]] = tuple()
    #: Resources for :py:meth:`~.PendingChanges.commit_template_components`.
    commit_template_components: Optional[Tuple[str]] = tuple()
    #: Resources for :py:meth:`~.PendingChanges.commit_param_sources`.
    commit_param_sources: Optional[Tuple[str]] = tuple()
    #: Resources for :py:meth:`~.PendingChanges.commit_loop_indices`.
    commit_loop_indices: Optional[Tuple[str]] = tuple()
    #: Resources for :py:meth:`~.PendingChanges.commit_loop_num_iters`.
    commit_loop_num_iters: Optional[Tuple[str]] = tuple()
    #: Resources for :py:meth:`~.PendingChanges.commit_loop_parents`.
    commit_loop_parents: Optional[Tuple[str]] = tuple()
    #: A dict whose keys are tuples of resource labels and whose values are lists
    #: of :py:class:`PendingChanges` commit method names that require those resources.
    #:
    #: This grouping allows us to batch up commit methods by resource requirements,
    #: which in turn means we can potentially minimise, e.g., the number of network
    #: requests.
    groups: Dict[Tuple[str], List[str]] = field(init=False, repr=False, compare=False)
>>>>>>> 843003bf

    def __post_init__(self):
        self.groups = self._group_by_resource()

<<<<<<< HEAD
    def group_by_resource(self) -> dict[tuple[str, ...], list[str]]:
        """Return a dict whose keys are tuples of resource labels and whose values are
        lists of `PendingChanges` commit method names that require those resource.

        This grouping allows us to batch up commit methods by resource requirements, which
        in turn means we can potentially minimise e.g. the number of network requests.
=======
    def _group_by_resource(self) -> Dict[Tuple[str], List[str]]:
        """
        Get a dict whose keys are tuples of resource labels and whose values are
        lists of :py:class:`PendingChanges` commit method names that require those
        resource.
>>>>>>> 843003bf

        This grouping allows us to batch up commit methods by resource requirements,
        which in turn means we can potentially minimise e.g. the number of network
        requests.
        """
        groups: dict[tuple[str, ...], list[str]] = {}
        # The dicts are pretending to be insertion-ordered sets
        cur_res_group: tuple[dict[str, None], list[str]] | None = None
        for fld in fields(self):
            if not fld.name.startswith("commit_"):
                continue
            res_labels = getattr(self, fld.name)

            if not cur_res_group:
                # start a new resource group: a mapping between resource labels and the
                # commit methods that require those resources:

                cur_res_group = (dict.fromkeys(res_labels), [fld.name])

            elif not res_labels or set(res_labels).intersection(cur_res_group[0]):
                # there is some overlap between resource labels required in the current
                # group and this commit method, so we merge resource labels and add the
                # new commit method:
                cur_res_group[0].update(dict.fromkeys(res_labels))
                cur_res_group[1].append(fld.name)

            else:
                # no overlap between resource labels required in the current group and
                # those required by this commit method, so append the current group, and
                # start a new group for this commit method:
                groups.setdefault(tuple(cur_res_group[0]), []).extend(cur_res_group[1])
                cur_res_group = (dict.fromkeys(res_labels), [fld.name])

        if cur_res_group:
            groups.setdefault(tuple(cur_res_group[0]), []).extend(cur_res_group[1])

        return groups<|MERGE_RESOLUTION|>--- conflicted
+++ resolved
@@ -33,6 +33,19 @@
     Generic[AnySTask, AnySElement, AnySElementIter, AnySEAR, AnySParameter]
 ):
     """Class to store pending changes and merge them into a persistent store.
+
+    Type Parameters
+    ---------------
+    AnySTask
+        The type of stored tasks.
+    AnySElement
+        The type of stored elements.
+    AnySElementIter
+        The type of stored element iterations.
+    AnySEAR
+        The type of stored EARs.
+    AnySParameter
+        The type of stored parameters.
 
     Parameters
     ----------
@@ -56,98 +69,65 @@
         self.store = store
         self.resource_map = resource_map
 
-<<<<<<< HEAD
+        #: Keys are new task IDs.
         self.add_tasks: dict[int, AnySTask] = {}
+        #: Keys are loop IDs, values are loop descriptors.
         self.add_loops: dict[int, dict[str, Any]] = {}
+        #: Keys are submission IDs, values are submission descriptors.
         self.add_submissions: dict[int, JSONDocument] = {}
+        #: Keys are element IDs.
         self.add_elements: dict[int, AnySElement] = {}
+        #: Keys are element iteration IDs.
         self.add_elem_iters: dict[int, AnySElementIter] = {}
+        #: Keys are element action run IDs.
         self.add_EARs: dict[int, AnySEAR] = {}
-        self.add_parameters: dict[int, AnySParameter] = {}
-        self.add_files: list[FileDescriptor] = []
-        self.add_template_components: dict[str, dict[str, Dict]] = {}
-        self.add_element_sets: dict[int, list[Mapping]] = {}
-
-        self.add_elem_IDs: dict[int, list[int]] = {}
-        self.add_elem_iter_IDs: dict[int, list[int]] = {}
-        self.add_elem_iter_EAR_IDs: dict[int, dict[int, list[int]]] = {}
-        self.add_submission_parts: dict[int, dict[str, list[int]]] = {}
-
-        self.set_EARs_initialised: list[int] = []
-        self.set_EAR_submission_indices: dict[int, int] = {}
-        self.set_EAR_skips: list[int] = []
-        self.set_EAR_starts: dict[int, tuple[datetime, dict[str, Any], str]] = {}
-        self.set_EAR_ends: dict[int, tuple[datetime, dict[str, Any], int, bool]] = {}
-
-        self.set_js_metadata: dict[int, dict[int, dict[str, Any]]] = {}
-
-        self.set_parameters: dict[int, tuple[Any, bool]] = {}
-
-        self.update_param_sources: dict[int, ParamSource] = {}
-        self.update_loop_indices: dict[int, dict[str, int]] = {}
-        self.update_loop_num_iters: dict[int, list[list[list[int] | int]]] = {}
-        self.update_loop_parents: dict[int, list[str]] = {}
-=======
-        #: Keys are new task IDs.
-        self.add_tasks: Dict[int, AnySTask] = None
-        #: Keys are loop IDs, values are loop descriptors.
-        self.add_loops: Dict[int, Dict] = None
-        #: Keys are submission IDs, values are submission descriptors.
-        self.add_submissions: Dict[int, Dict] = None
-        #: Keys are element IDs.
-        self.add_elements: Dict[int, AnySElement] = None
-        #: Keys are element iteration IDs.
-        self.add_elem_iters: Dict[int, AnySElementIter] = None
-        #: Keys are element action run IDs.
-        self.add_EARs: Dict[int, AnySEAR] = None
         #: Keys are parameter indices and values are tuples whose first element is data
         #: to add and whose second element is the source dict for the new data.
-        self.add_parameters: Dict[int, AnySParameter] = None
+        self.add_parameters: dict[int, AnySParameter] = {}
         #: Workflow-related files (inputs, outputs) added to the persistent store.
-        self.add_files: List[Dict] = None
+        self.add_files: list[FileDescriptor] = []
         #: Template components to add.
-        self.add_template_components: Dict[str, Dict[str, Dict]] = None
+        self.add_template_components: dict[str, dict[str, Dict]] = {}
         #: Keys are element set IDs, values are descriptors.
-        self.add_element_sets: Dict[int, Dict] = None
+        self.add_element_sets: dict[int, list[Mapping]] = {}
 
         #: Keys are task IDs, and values are element IDs to add to that task.
-        self.add_elem_IDs: Dict[int, List] = None
+        self.add_elem_IDs: dict[int, list[int]] = {}
         #: Keys are element IDs, and values are iteration IDs to add to that element.
-        self.add_elem_iter_IDs: Dict[int, List] = None
+        self.add_elem_iter_IDs: dict[int, list[int]] = {}
         #: Keys are element iteration IDs, then EAR action index, and values are EAR IDs.
         #: This is a list of EAR IDs to add to a given element iteration action.
-        self.add_elem_iter_EAR_IDs: Dict[int, Dict[int, List]] = None
+        self.add_elem_iter_EAR_IDs: dict[int, dict[int, list[int]]] = {}
         #: Submission parts to add.
-        self.add_submission_parts: Dict[int, Dict[str, List[int]]] = None
+        self.add_submission_parts: dict[int, dict[str, list[int]]] = {}
 
         #: IDs of EARs to mark as initialised.
-        self.set_EARs_initialised: List[int] = None
+        self.set_EARs_initialised: list[int] = []
         #: Submission IDs to attach to EARs.
-        self.set_EAR_submission_indices: Dict[int, int] = None
+        self.set_EAR_submission_indices: dict[int, int] = {}
         #: IDs of EARs to mark as skipped.
-        self.set_EAR_skips: List[int] = None
+        self.set_EAR_skips: list[int] = []
         #: Keys are EAR IDs and values are tuples of start time, and start dir snapshot.
-        self.set_EAR_starts: Dict[int, Tuple[datetime, Dict], str] = None
+        self.set_EAR_starts: dict[int, tuple[datetime, dict[str, Any], str]] = {}
         #: Keys are EAR IDs and values are tuples of end time, end dir snapshot, exit
         #: code, and success boolean.
-        self.set_EAR_ends: Dict[int, Tuple[datetime, Dict, int, bool]] = None
+        self.set_EAR_ends: dict[int, tuple[datetime, dict[str, Any], int, bool]] = {}
 
         #: Keys are IDs of jobscripts.
-        self.set_js_metadata: Dict[int, Dict[int, Any]] = None
+        self.set_js_metadata: dict[int, dict[int, dict[str, Any]]] = {}
 
         #: Keys are IDs of parameters to add or modify.
-        self.set_parameters: Dict[int, AnySParameter] = None
+        self.set_parameters: dict[int, tuple[Any, bool]] = {}
 
         #: Keys are parameter indices and values are dict parameter sources to merge
         #: with existing source of that parameter.
-        self.update_param_sources: Dict[int, Dict] = None
+        self.update_param_sources: dict[int, ParamSource] = {}
         #: Keys are indices of loops, values are descriptions of what to update.
-        self.update_loop_indices: Dict[int, Dict[str, int]] = None
+        self.update_loop_indices: dict[int, dict[str, int]] = {}
         #: Keys are indices of loops, values are number of iterations.
-        self.update_loop_num_iters: Dict[int, int] = None
+        self.update_loop_num_iters: dict[int, list[list[list[int] | int]]] = {}
         #: Keys are indices of loops, values are list of parent names.
-        self.update_loop_parents: Dict[int, List[str]] = None
->>>>>>> 843003bf
+        self.update_loop_parents: dict[int, list[str]] = {}
 
         self.reset(is_init=True)  # set up initial data structures
 
@@ -181,32 +161,19 @@
             or bool(self.update_loop_parents)
         )
 
-<<<<<<< HEAD
     def where_pending(self) -> list[str]:
+        """
+        Get the list of items for which there is some outstanding pending items.
+        """
         excluded = {"app", "store", "resource_map"}
         return [k for k, v in self.__dict__.items() if k not in excluded and bool(v)]
 
     @property
     def logger(self) -> Logger:
+        """
+        The logger.
+        """
         return self._app.persistence_logger
-=======
-    def where_pending(self) -> List[str]:
-        """
-        Get the list of items for which there is some outstanding pending items.
-        """
-        return [
-            k
-            for k, v in self.__dict__.items()
-            if k not in ("app", "store", "resource_map") and bool(v)
-        ]
-
-    @property
-    def logger(self):
-        """
-        The logger.
-        """
-        return self.app.persistence_logger
->>>>>>> 843003bf
 
     @TimeIt.decorator
     def commit_all(self) -> None:
@@ -511,12 +478,7 @@
             self.store._set_parameter_values(self.set_parameters)
             for id_i in param_ids:
                 self.store.parameter_cache.pop(id_i, None)
-<<<<<<< HEAD
-        self.clear_set_parameters()
-=======
-
         self._clear_set_parameters()
->>>>>>> 843003bf
 
     @TimeIt.decorator
     def commit_files(self) -> None:
@@ -578,155 +540,79 @@
             self.store._update_loop_parents(index, parents)
         self._clear_update_loop_parents()
 
-<<<<<<< HEAD
-    def clear_add_tasks(self) -> None:
+    def _clear_add_tasks(self) -> None:
         self.add_tasks = {}
 
-    def clear_add_loops(self) -> None:
+    def _clear_add_loops(self) -> None:
         self.add_loops = {}
 
-    def clear_add_submissions(self) -> None:
+    def _clear_add_submissions(self) -> None:
         self.add_submissions = {}
 
-    def clear_add_submission_parts(self) -> None:
+    def _clear_add_submission_parts(self) -> None:
         self.add_submission_parts = defaultdict(dict)
 
-    def clear_add_elements(self) -> None:
+    def _clear_add_elements(self) -> None:
         self.add_elements = {}
 
-    def clear_add_element_sets(self) -> None:
+    def _clear_add_element_sets(self) -> None:
         self.add_element_sets = defaultdict(list)
 
-    def clear_add_elem_iters(self) -> None:
+    def _clear_add_elem_iters(self) -> None:
         self.add_elem_iters = {}
 
-    def clear_add_EARs(self) -> None:
+    def _clear_add_EARs(self) -> None:
         self.add_EARs = {}
 
-    def clear_add_elem_IDs(self) -> None:
+    def _clear_add_elem_IDs(self) -> None:
         self.add_elem_IDs = defaultdict(list)
 
-    def clear_add_elem_iter_IDs(self) -> None:
+    def _clear_add_elem_iter_IDs(self) -> None:
         self.add_elem_iter_IDs = defaultdict(list)
 
-    def clear_add_elem_iter_EAR_IDs(self) -> None:
+    def _clear_add_elem_iter_EAR_IDs(self) -> None:
         self.add_elem_iter_EAR_IDs = defaultdict(lambda: defaultdict(list))
 
-    def clear_set_EARs_initialised(self) -> None:
+    def _clear_set_EARs_initialised(self) -> None:
         self.set_EARs_initialised = []
 
-    def clear_set_EAR_submission_indices(self) -> None:
+    def _clear_set_EAR_submission_indices(self) -> None:
         self.set_EAR_submission_indices = {}
 
-    def clear_set_EAR_starts(self) -> None:
+    def _clear_set_EAR_starts(self) -> None:
         self.set_EAR_starts = {}
 
-    def clear_set_EAR_ends(self) -> None:
+    def _clear_set_EAR_ends(self) -> None:
         self.set_EAR_ends = {}
 
-    def clear_set_EAR_skips(self) -> None:
+    def _clear_set_EAR_skips(self) -> None:
         self.set_EAR_skips = []
 
-    def clear_set_js_metadata(self) -> None:
+    def _clear_set_js_metadata(self) -> None:
         self.set_js_metadata = defaultdict(lambda: defaultdict(dict))
 
-    def clear_add_parameters(self) -> None:
+    def _clear_add_parameters(self) -> None:
         self.add_parameters = {}
 
-    def clear_add_files(self) -> None:
+    def _clear_add_files(self) -> None:
         self.add_files = []
 
-    def clear_add_template_components(self) -> None:
+    def _clear_add_template_components(self) -> None:
         self.add_template_components = defaultdict(dict)
 
-    def clear_set_parameters(self) -> None:
+    def _clear_set_parameters(self) -> None:
         self.set_parameters = {}
 
-    def clear_update_param_sources(self) -> None:
+    def _clear_update_param_sources(self) -> None:
         self.update_param_sources = {}
 
-    def clear_update_loop_indices(self) -> None:
+    def _clear_update_loop_indices(self) -> None:
         self.update_loop_indices = defaultdict(dict)
 
-    def clear_update_loop_num_iters(self) -> None:
+    def _clear_update_loop_num_iters(self) -> None:
         self.update_loop_num_iters = {}
 
-    def clear_update_loop_parents(self) -> None:
-=======
-    def _clear_add_tasks(self):
-        self.add_tasks = {}
-
-    def _clear_add_loops(self):
-        self.add_loops = {}
-
-    def _clear_add_submissions(self):
-        self.add_submissions = {}
-
-    def _clear_add_submission_parts(self):
-        self.add_submission_parts = defaultdict(dict)
-
-    def _clear_add_elements(self):
-        self.add_elements = {}
-
-    def _clear_add_element_sets(self):
-        self.add_element_sets = defaultdict(list)
-
-    def _clear_add_elem_iters(self):
-        self.add_elem_iters = {}
-
-    def _clear_add_EARs(self):
-        self.add_EARs = {}
-
-    def _clear_add_elem_IDs(self):
-        self.add_elem_IDs = defaultdict(list)
-
-    def _clear_add_elem_iter_IDs(self):
-        self.add_elem_iter_IDs = defaultdict(list)
-
-    def _clear_add_elem_iter_EAR_IDs(self):
-        self.add_elem_iter_EAR_IDs = defaultdict(lambda: defaultdict(list))
-
-    def _clear_set_EARs_initialised(self):
-        self.set_EARs_initialised = []
-
-    def _clear_set_EAR_submission_indices(self):
-        self.set_EAR_submission_indices = {}
-
-    def _clear_set_EAR_starts(self):
-        self.set_EAR_starts = {}
-
-    def _clear_set_EAR_ends(self):
-        self.set_EAR_ends = {}
-
-    def _clear_set_EAR_skips(self):
-        self.set_EAR_skips = []
-
-    def _clear_set_js_metadata(self):
-        self.set_js_metadata = defaultdict(lambda: defaultdict(dict))
-
-    def _clear_add_parameters(self):
-        self.add_parameters = {}
-
-    def _clear_add_files(self):
-        self.add_files = []
-
-    def _clear_add_template_components(self):
-        self.add_template_components = defaultdict(dict)
-
-    def _clear_set_parameters(self):
-        self.set_parameters = {}
-
-    def _clear_update_param_sources(self):
-        self.update_param_sources = {}
-
-    def _clear_update_loop_indices(self):
-        self.update_loop_indices = defaultdict(dict)
-
-    def _clear_update_loop_num_iters(self):
-        self.update_loop_num_iters = {}
-
-    def _clear_update_loop_parents(self):
->>>>>>> 843003bf
+    def _clear_update_loop_parents(self) -> None:
         self.update_loop_parents = {}
 
     def reset(self, is_init=False) -> None:
@@ -786,106 +672,70 @@
     Normally only of interest to implementations of persistent stores.
     """
 
-<<<<<<< HEAD
+    #: Resources for :py:meth:`~.PendingChanges.commit_tasks`.
     commit_tasks: tuple[str, ...] | None = tuple()
+    #: Resources for :py:meth:`~.PendingChanges.commit_loops`.
     commit_loops: tuple[str, ...] | None = tuple()
+    #: Resources for :py:meth:`~.PendingChanges.commit_submissions`.
     commit_submissions: tuple[str, ...] | None = tuple()
+    #: Resources for :py:meth:`~.PendingChanges.commit_submission_parts`.
     commit_submission_parts: tuple[str, ...] | None = tuple()
+    #: Resources for :py:meth:`~.PendingChanges.commit_elem_IDs`.
     commit_elem_IDs: tuple[str, ...] | None = tuple()
+    #: Resources for :py:meth:`~.PendingChanges.commit_elements`.
     commit_elements: tuple[str, ...] | None = tuple()
+    #: Resources for :py:meth:`~.PendingChanges.commit_element_sets`.
     commit_element_sets: tuple[str, ...] | None = tuple()
+    #: Resources for :py:meth:`~.PendingChanges.commit_elem_iter_IDs`.
     commit_elem_iter_IDs: tuple[str, ...] | None = tuple()
+    #: Resources for :py:meth:`~.PendingChanges.commit_elem_iters`.
     commit_elem_iters: tuple[str, ...] | None = tuple()
+    #: Resources for :py:meth:`~.PendingChanges.commit_elem_iter_EAR_IDs`.
     commit_elem_iter_EAR_IDs: tuple[str, ...] | None = tuple()
+    #: Resources for :py:meth:`~.PendingChanges.commit_EARs_initialised`.
     commit_EARs_initialised: tuple[str, ...] | None = tuple()
+    #: Resources for :py:meth:`~.PendingChanges.commit_EARs`.
     commit_EARs: tuple[str, ...] | None = tuple()
+    #: Resources for :py:meth:`~.PendingChanges.commit_EAR_submission_indices`.
     commit_EAR_submission_indices: tuple[str, ...] | None = tuple()
+    #: Resources for :py:meth:`~.PendingChanges.commit_EAR_skips`.
     commit_EAR_skips: tuple[str, ...] | None = tuple()
+    #: Resources for :py:meth:`~.PendingChanges.commit_EAR_starts`.
     commit_EAR_starts: tuple[str, ...] | None = tuple()
+    #: Resources for :py:meth:`~.PendingChanges.commit_EAR_ends`.
     commit_EAR_ends: tuple[str, ...] | None = tuple()
+    #: Resources for :py:meth:`~.PendingChanges.commit_js_metadata`.
     commit_js_metadata: tuple[str, ...] | None = tuple()
+    #: Resources for :py:meth:`~.PendingChanges.commit_parameters`.
     commit_parameters: tuple[str, ...] | None = tuple()
+    #: Resources for :py:meth:`~.PendingChanges.commit_files`.
     commit_files: tuple[str, ...] | None = tuple()
+    #: Resources for :py:meth:`~.PendingChanges.commit_template_components`.
     commit_template_components: tuple[str, ...] | None = tuple()
+    #: Resources for :py:meth:`~.PendingChanges.commit_param_sources`.
     commit_param_sources: tuple[str, ...] | None = tuple()
+    #: Resources for :py:meth:`~.PendingChanges.commit_loop_indices`.
     commit_loop_indices: tuple[str, ...] | None = tuple()
+    #: Resources for :py:meth:`~.PendingChanges.commit_loop_num_iters`.
     commit_loop_num_iters: tuple[str, ...] | None = tuple()
+    #: Resources for :py:meth:`~.PendingChanges.commit_loop_parents`.
     commit_loop_parents: tuple[str, ...] | None = tuple()
-=======
-    #: Resources for :py:meth:`~.PendingChanges.commit_tasks`.
-    commit_tasks: Optional[Tuple[str]] = tuple()
-    #: Resources for :py:meth:`~.PendingChanges.commit_loops`.
-    commit_loops: Optional[Tuple[str]] = tuple()
-    #: Resources for :py:meth:`~.PendingChanges.commit_submissions`.
-    commit_submissions: Optional[Tuple[str]] = tuple()
-    #: Resources for :py:meth:`~.PendingChanges.commit_submission_parts`.
-    commit_submission_parts: Optional[Tuple[str]] = tuple()
-    #: Resources for :py:meth:`~.PendingChanges.commit_elem_IDs`.
-    commit_elem_IDs: Optional[Tuple[str]] = tuple()
-    #: Resources for :py:meth:`~.PendingChanges.commit_elements`.
-    commit_elements: Optional[Tuple[str]] = tuple()
-    #: Resources for :py:meth:`~.PendingChanges.commit_element_sets`.
-    commit_element_sets: Optional[Tuple[str]] = tuple()
-    #: Resources for :py:meth:`~.PendingChanges.commit_elem_iter_IDs`.
-    commit_elem_iter_IDs: Optional[Tuple[str]] = tuple()
-    #: Resources for :py:meth:`~.PendingChanges.commit_elem_iters`.
-    commit_elem_iters: Optional[Tuple[str]] = tuple()
-    #: Resources for :py:meth:`~.PendingChanges.commit_elem_iter_EAR_IDs`.
-    commit_elem_iter_EAR_IDs: Optional[Tuple[str]] = tuple()
-    #: Resources for :py:meth:`~.PendingChanges.commit_EARs_initialised`.
-    commit_EARs_initialised: Optional[Tuple[str]] = tuple()
-    #: Resources for :py:meth:`~.PendingChanges.commit_EARs`.
-    commit_EARs: Optional[Tuple[str]] = tuple()
-    #: Resources for :py:meth:`~.PendingChanges.commit_EAR_submission_indices`.
-    commit_EAR_submission_indices: Optional[Tuple[str]] = tuple()
-    #: Resources for :py:meth:`~.PendingChanges.commit_EAR_skips`.
-    commit_EAR_skips: Optional[Tuple[str]] = tuple()
-    #: Resources for :py:meth:`~.PendingChanges.commit_EAR_starts`.
-    commit_EAR_starts: Optional[Tuple[str]] = tuple()
-    #: Resources for :py:meth:`~.PendingChanges.commit_EAR_ends`.
-    commit_EAR_ends: Optional[Tuple[str]] = tuple()
-    #: Resources for :py:meth:`~.PendingChanges.commit_js_metadata`.
-    commit_js_metadata: Optional[Tuple[str]] = tuple()
-    #: Resources for :py:meth:`~.PendingChanges.commit_parameters`.
-    commit_parameters: Optional[Tuple[str]] = tuple()
-    #: Resources for :py:meth:`~.PendingChanges.commit_files`.
-    commit_files: Optional[Tuple[str]] = tuple()
-    #: Resources for :py:meth:`~.PendingChanges.commit_template_components`.
-    commit_template_components: Optional[Tuple[str]] = tuple()
-    #: Resources for :py:meth:`~.PendingChanges.commit_param_sources`.
-    commit_param_sources: Optional[Tuple[str]] = tuple()
-    #: Resources for :py:meth:`~.PendingChanges.commit_loop_indices`.
-    commit_loop_indices: Optional[Tuple[str]] = tuple()
-    #: Resources for :py:meth:`~.PendingChanges.commit_loop_num_iters`.
-    commit_loop_num_iters: Optional[Tuple[str]] = tuple()
-    #: Resources for :py:meth:`~.PendingChanges.commit_loop_parents`.
-    commit_loop_parents: Optional[Tuple[str]] = tuple()
     #: A dict whose keys are tuples of resource labels and whose values are lists
     #: of :py:class:`PendingChanges` commit method names that require those resources.
     #:
     #: This grouping allows us to batch up commit methods by resource requirements,
     #: which in turn means we can potentially minimise, e.g., the number of network
     #: requests.
-    groups: Dict[Tuple[str], List[str]] = field(init=False, repr=False, compare=False)
->>>>>>> 843003bf
+    groups: dict[tuple[str, ...], list[str]] = field(init=False, repr=False, compare=False)
 
     def __post_init__(self):
         self.groups = self._group_by_resource()
 
-<<<<<<< HEAD
-    def group_by_resource(self) -> dict[tuple[str, ...], list[str]]:
-        """Return a dict whose keys are tuples of resource labels and whose values are
-        lists of `PendingChanges` commit method names that require those resource.
-
-        This grouping allows us to batch up commit methods by resource requirements, which
-        in turn means we can potentially minimise e.g. the number of network requests.
-=======
-    def _group_by_resource(self) -> Dict[Tuple[str], List[str]]:
+    def _group_by_resource(self) -> dict[tuple[str, ...], list[str]]:
         """
         Get a dict whose keys are tuples of resource labels and whose values are
         lists of :py:class:`PendingChanges` commit method names that require those
         resource.
->>>>>>> 843003bf
 
         This grouping allows us to batch up commit methods by resource requirements,
         which in turn means we can potentially minimise e.g. the number of network
