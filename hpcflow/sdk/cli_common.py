"""Click CLI options that are used as decorators in multiple modules."""

from __future__ import annotations
import click

from hpcflow.sdk.core import ALL_TEMPLATE_FORMATS
from hpcflow.sdk.persistence.defaults import DEFAULT_STORE_FORMAT
from hpcflow.sdk.persistence.discovery import ALL_STORE_FORMATS


<<<<<<< HEAD
def sub_tasks_callback(ctx, param, value: str | None) -> list[int] | None:
=======
def sub_tasks_callback(ctx, param, value):
    """
    Parse subtasks.
    """
>>>>>>> 843003bf
    if value:
        return [int(i) for i in value.split(",")]
    else:
        return None


#: Standard option
format_option = click.option(
    "--format",
    type=click.Choice(ALL_TEMPLATE_FORMATS),
    default=None,
    help=(
        'If specified, one of "json" or "yaml". This forces parsing from a '
        "particular format."
    ),
)
#: Standard option
path_option = click.option(
    "--path",
    type=click.Path(exists=True),
    help="The directory path into which the new workflow will be generated.",
)
#: Standard option
name_option = click.option(
    "--name",
    help=(
        "The name of the workflow. If specified, the workflow directory will be "
        "`path` joined with `name`. If not specified the workflow template name "
        "will be used, in combination with a date-timestamp."
    ),
)
#: Standard option
overwrite_option = click.option(
    "--overwrite",
    is_flag=True,
    default=False,
    help=(
        "If True and the workflow directory (`path` + `name`) already exists, "
        "the existing directory will be overwritten."
    ),
)
#: Standard option
store_option = click.option(
    "--store",
    type=click.Choice(ALL_STORE_FORMATS),
    help="The persistent store type to use.",
    default=DEFAULT_STORE_FORMAT,
)

#: Standard option
ts_fmt_option = click.option(
    "--ts-fmt",
    help=(
        "The datetime format to use for storing datetimes. Datetimes are always "
        "stored in UTC (because Numpy does not store time zone info), so this "
        "should not include a time zone name."
    ),
)
#: Standard option
ts_name_fmt_option = click.option(
    "--ts-name-fmt",
    help=(
        "The datetime format to use when generating the workflow name, where it "
        "includes a timestamp."
    ),
)

#: Standard option
variables_option = click.option(
    "-v",
    "--var",
    "variables",
    type=(str, str),
    multiple=True,
    help=(
        "Workflow template variable value to be substituted in to the template file or "
        "string. Multiple variable values can be specified."
    ),
)
#: Standard option
js_parallelism_option = click.option(
    "--js-parallelism",
    help=(
        "If True, allow multiple jobscripts to execute simultaneously. Raises if "
        "set to True but the store type does not support the "
        "`jobscript_parallelism` feature. If not set, jobscript parallelism will "
        "be used if the store type supports it."
    ),
    type=click.BOOL,
)
#: Standard option
wait_option = click.option(
    "--wait",
    help=("If True, this command will block until the workflow execution is complete."),
    is_flag=True,
    default=False,
)
#: Standard option
add_to_known_opt = click.option(
    "--add-to-known/--no-add-to-known",
    default=True,
    help="If True, add this submission to the known-submissions file.",
)
#: Standard option
print_idx_opt = click.option(
    "--print-idx",
    help="If True, print the submitted jobscript indices for each submission index.",
    is_flag=True,
    default=False,
)
#: Standard option
tasks_opt = click.option(
    "--tasks",
    help=(
        "List of comma-separated task indices to include in this submission. By default "
        "all tasks are included."
    ),
    callback=sub_tasks_callback,
)
#: Standard option
cancel_opt = click.option(
    "--cancel",
    help="Immediately cancel the submission. Useful for testing and benchmarking.",
    is_flag=True,
    default=False,
)
#: Standard option
submit_status_opt = click.option(
    "--status/--no-status",
    help="If True, display a live status to track submission progress.",
    default=True,
)
#: Standard option
make_status_opt = click.option(
    "--status/--no-status",
    help="If True, display a live status to track workflow creation progress.",
    default=True,
)

#: Standard option
zip_path_opt = click.option(
    "--path",
    default=".",
    help=(
        "Path at which to create the new zipped workflow. If this is an existing "
        "directory, the zip file will be created within this directory. Otherwise, this "
        "path is assumed to be the full file path to the new zip file."
    ),
)
#: Standard option
zip_overwrite_opt = click.option(
    "--overwrite",
    is_flag=True,
    default=False,
    help="If set, any existing file will be overwritten.",
)
#: Standard option
zip_log_opt = click.option("--log", help="Path to a log file to use during zipping.")
#: Standard option
zip_include_execute_opt = click.option("--include-execute", is_flag=True)
#: Standard option
zip_include_rechunk_backups_opt = click.option("--include-rechunk-backups", is_flag=True)

#: Standard option
unzip_path_opt = click.option(
    "--path",
    default=".",
    help=(
        "Path at which to create the new unzipped workflow. If this is an existing "
        "directory, the new workflow directory will be created within this directory. "
        "Otherwise, this path will represent the new workflow directory path."
    ),
)
#: Standard option
unzip_log_opt = click.option("--log", help="Path to a log file to use during unzipping.")

#: Standard option
rechunk_backup_opt = click.option(
    "--backup/--no-backup",
    default=True,
    help=("First copy a backup of the array to a directory ending in `.bak`."),
)
#: Standard option
rechunk_chunk_size_opt = click.option(
    "--chunk-size",
    type=click.INT,
    default=None,
    help=(
        "New chunk size (array items per chunk). If unset (as by default), the array "
        "will be rechunked to a single chunk array (i.e with a chunk size equal to the "
        "array's shape)."
    ),
)
#: Standard option
rechunk_status_opt = click.option(
    "--status/--no-status",
    default=True,
    help="If True, display a live status to track rechunking progress.",
)


def _add_doc_from_help(*args):
    """
    Attach the ``help`` field of each of its arguments as its ``__doc__``.
    Only necessary because the wrappers in Click don't do this for us.

    :meta private:
    """
    # Yes, this is ugly!
    from types import SimpleNamespace

    for opt in args:
        ns = SimpleNamespace()
        params = getattr(opt(ns), "__click_params__", [])
        if params:
            help = getattr(params[0], "help", "")
            if help:
                opt.__doc__ = f"Click option decorator: {help}"


_add_doc_from_help(
    format_option,
    path_option,
    name_option,
    overwrite_option,
    store_option,
    ts_fmt_option,
    ts_name_fmt_option,
    variables_option,
    js_parallelism_option,
    wait_option,
    add_to_known_opt,
    print_idx_opt,
    tasks_opt,
    cancel_opt,
    submit_status_opt,
    make_status_opt,
    zip_path_opt,
    zip_overwrite_opt,
    zip_log_opt,
    zip_include_execute_opt,
    zip_include_rechunk_backups_opt,
    unzip_path_opt,
    unzip_log_opt,
    rechunk_backup_opt,
    rechunk_chunk_size_opt,
    rechunk_status_opt,
)<|MERGE_RESOLUTION|>--- conflicted
+++ resolved
@@ -8,14 +8,10 @@
 from hpcflow.sdk.persistence.discovery import ALL_STORE_FORMATS
 
 
-<<<<<<< HEAD
 def sub_tasks_callback(ctx, param, value: str | None) -> list[int] | None:
-=======
-def sub_tasks_callback(ctx, param, value):
     """
     Parse subtasks.
     """
->>>>>>> 843003bf
     if value:
         return [int(i) for i in value.split(",")]
     else:
