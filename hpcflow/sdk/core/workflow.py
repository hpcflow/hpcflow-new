"""
Main workflow model.
"""

from __future__ import annotations
from collections import defaultdict
from contextlib import contextmanager, nullcontext
import copy
from dataclasses import dataclass, field
from datetime import datetime, timezone

from pathlib import Path
import random
import string
from threading import Thread
import time
from typing import TypedDict, overload, cast, TYPE_CHECKING
from uuid import uuid4
from warnings import warn
from fsspec.implementations.local import LocalFileSystem  # type: ignore
from fsspec.implementations.zip import ZipFileSystem  # type: ignore
import numpy as np
from fsspec.core import url_to_fs  # type: ignore
import rich.console

from hpcflow.sdk.typing import hydrate
from hpcflow.sdk.core import (
    ALL_TEMPLATE_FORMATS,
    ABORT_EXIT_CODE,
)
from hpcflow.sdk.core.app_aware import AppAware
from hpcflow.sdk.core.actions import EARStatus
from hpcflow.sdk.core.loop_cache import LoopCache
from hpcflow.sdk.log import TimeIt
from hpcflow.sdk.persistence import store_cls_from_str
from hpcflow.sdk.persistence.defaults import DEFAULT_STORE_FORMAT
from hpcflow.sdk.persistence.base import TEMPLATE_COMP_TYPES
from hpcflow.sdk.persistence.utils import ask_pw_on_auth_exc, infer_store
from hpcflow.sdk.submission.jobscript import (
    generate_EAR_resource_map,
    group_resource_map_into_jobscripts,
    jobscripts_to_list,
    merge_jobscripts_across_tasks,
    resolve_jobscript_dependencies,
)
from hpcflow.sdk.submission.jobscript_info import JobscriptElementState
from hpcflow.sdk.submission.schedulers.direct import DirectScheduler
from hpcflow.sdk.typing import PathLike
from hpcflow.sdk.core.json_like import ChildObjectSpec, JSONLike
from .utils import (
    read_JSON_file,
    read_JSON_string,
    read_YAML_str,
    read_YAML_file,
    replace_items,
    parse_timestamp,
)
from hpcflow.sdk.core.errors import (
    InvalidInputSourceTaskReference,
    LoopAlreadyExistsError,
    OutputFileParserNoOutputError,
    RunNotAbortableError,
    SubmissionFailure,
    WorkflowSubmissionFailure,
)

if TYPE_CHECKING:
    from collections.abc import Iterable, Iterator, Mapping, Sequence
    from contextlib import AbstractContextManager
    from typing import Any, ClassVar, Literal, Protocol
    from typing_extensions import NotRequired, Self, TypeAlias
    from numpy.typing import NDArray
    import psutil
    from rich.status import Status
    from ..app import TemplateComponents
    from ..typing import DataIndex, ParamSource
    from .actions import ElementActionRun
    from .element import Element, ElementIteration
    from .loop import Loop, WorkflowLoop
    from .object_list import (
        WorkflowTaskList,
        WorkflowLoopList,
        ResourceList,
        ObjectList,
        Resources,
    )
    from .parameters import InputSource
    from .task import Task, WorkflowTask
    from ..submission.submission import Submission
    from ..submission.jobscript import (
        Jobscript,
        JobScriptDescriptor,
        JobScriptCreationArguments,
    )
    from ..persistence.base import (
        StoreElement,
        StoreElementIter,
        StoreTask,
        StoreParameter,
        StoreEAR,
        TemplateMeta,
    )

    _TemplateComponents: TypeAlias = "dict[str, ObjectList[JSONLike]]"

    class AbstractFileSystem(Protocol):
        def exists(self, path: str) -> bool:
            ...

        def rename(self, from_: str, to: str, *, recursive: bool = False) -> None:
            ...

        def rm(self, path: str, *, recursive: bool = False) -> None:
            ...


class _DummyPersistentWorkflow:
    """An object to pass to ResourceSpec.make_persistent that pretends to be a
    Workflow object, so we can pretend to make template-level inputs/resources
    persistent before the workflow exists."""

    def __init__(self) -> None:
        self._parameters: list[Any] = []
        self._sources: list[ParamSource] = []
        self._data_ref: list[int] = []

    def _add_parameter_data(self, data: Any, source: ParamSource) -> int:
        self._parameters.append(data)
        self._sources.append(source)
        self._data_ref.append(len(self._data_ref))
        return self._data_ref[-1]

    def get_parameter_data(self, data_idx: int):
        return self._parameters[self._data_ref.index(data_idx)]

    def make_persistent(self, workflow: Workflow):
        for dat_i, source_i in zip(self._parameters, self._sources):
            workflow._add_parameter_data(dat_i, source_i)


class CreationInfo(TypedDict):
    app_info: dict[str, Any]
    create_time: datetime
    id: str


class WorkflowTemplateTaskData(TypedDict):
    schema: NotRequired[Any | list[Any]]
    element_sets: NotRequired[list["WorkflowTemplateTaskData"]]
    output_labels: NotRequired[list[str]]


@dataclass
class _Pathway:
    id_: int
    names: dict[str, int]
    iter_ids: list[int] = field(default_factory=list)
    data_idx: list[DataIndex] = field(default_factory=list)

    @overload
    def as_tuple(
        self,
        *,
        ret_iter_IDs: Literal[False] = False,
        ret_data_idx: Literal[False] = False,
    ) -> tuple[int, dict[str, int]]:
        ...

    @overload
    def as_tuple(
        self, *, ret_iter_IDs: Literal[True], ret_data_idx: Literal[False] = False
    ) -> tuple[int, dict[str, int], tuple[int, ...]]:
        ...

    @overload
    def as_tuple(
        self, *, ret_iter_IDs: Literal[False] = False, ret_data_idx: Literal[True]
    ) -> tuple[int, dict[str, int], tuple[dict[str, int], ...]]:
        ...

    @overload
    def as_tuple(
        self, *, ret_iter_IDs: Literal[True], ret_data_idx: Literal[True]
    ) -> tuple[int, dict[str, int], tuple[int, ...], tuple[dict[str, int], ...]]:
        ...

    def as_tuple(self, *, ret_iter_IDs=False, ret_data_idx=False):
        if ret_iter_IDs:
            if ret_data_idx:
                return (self.id_, self.names, tuple(self.iter_ids), tuple(self.data_idx))
            else:
                return (self.id_, self.names, tuple(self.iter_ids))
        else:
            if ret_data_idx:
                return (self.id_, self.names, tuple(self.data_idx))
            else:
                return (self.id_, self.names)


@dataclass
@hydrate
class WorkflowTemplate(JSONLike):
    """Class to represent initial parametrisation of a {app_name} workflow, with limited
    validation logic.

    Parameters
    ----------
    name:
        A string name for the workflow. By default this name will be used in combination
        with a date-time stamp when generating a persistent workflow from the template.
    tasks: list[~hpcflow.app.Task]
        A list of Task objects to include in the workflow.
    loops: list[~hpcflow.app.Loop]
        A list of Loop objects to include in the workflow.
    workflow:
        The associated concrete workflow.
    resources: dict[str, dict] | list[~hpcflow.app.ResourceSpec] | ~hpcflow.app.ResourceList
        Template-level resources to apply to all tasks as default values. This can be a
        dict that maps action scopes to resources (e.g. `{{"any": {{"num_cores": 2}}}}`)
        or a list of `ResourceSpec` objects, or a `ResourceList` object.
    environments:
        The execution environments to use.
    env_presets:
        The environment presets to use.
    source_file:
        The file this was derived from.
    store_kwargs:
        Additional arguments to pass to the persistent data store constructor.
    merge_resources:
        If True, merge template-level `resources` into element set resources. If False,
        template-level resources are ignored.
    merge_envs:
        Whether to merge the environemtns into task resources.
    """

    _validation_schema = "workflow_spec_schema.yaml"

    _child_objects = (
        ChildObjectSpec(
            name="tasks",
            class_name="Task",
            is_multiple=True,
            parent_ref="workflow_template",
        ),
        ChildObjectSpec(
            name="loops",
            class_name="Loop",
            is_multiple=True,
            parent_ref="_workflow_template",
        ),
        ChildObjectSpec(
            name="resources",
            class_name="ResourceList",
            parent_ref="_workflow_template",
        ),
    )

    #: A string name for the workflow.
    name: str
<<<<<<< HEAD
    doc: list[str] | str | None = field(repr=False, default=None)
    tasks: list[Task] = field(default_factory=list)
    loops: list[Loop] = field(default_factory=list)
    workflow: Workflow | None = None
    resources: Resources = None
    environments: dict[str, dict[str, Any]] | None = None
    env_presets: str | list[str] | None = None
    source_file: str | None = field(default=None, compare=False)
    store_kwargs: dict[str, Any] = field(default_factory=dict)
    merge_resources: bool = True
    merge_envs: bool = True

    def __post_init__(self) -> None:
        resources = self._app.ResourceList.normalise(self.resources)
        self.resources = resources
=======
    #: Documentation information.
    doc: Optional[Union[List[str], str]] = field(repr=False, default=None)
    #: A list of Task objects to include in the workflow.
    tasks: Optional[List[app.Task]] = field(default_factory=lambda: [])
    #: A list of Loop objects to include in the workflow.
    loops: Optional[List[app.Loop]] = field(default_factory=lambda: [])
    #: The associated concrete workflow.
    workflow: Optional[app.Workflow] = None
    #: Template-level resources to apply to all tasks as default values.
    resources: Optional[Dict[str, Dict]] = None
    #: The execution environments to use.
    environments: Optional[Dict[str, Dict[str, Any]]] = None
    #: The environment presets to use.
    env_presets: Optional[Union[str, List[str]]] = None
    #: The file this was derived from.
    source_file: Optional[str] = field(default=None, compare=False)
    #: Additional arguments to pass to the persistent data store constructor.
    store_kwargs: Optional[Dict] = field(default_factory=lambda: {})
    #: Whether to merge template-level `resources` into element set resources.
    merge_resources: Optional[bool] = True
    #: Whether to merge the environemtns into task resources.
    merge_envs: Optional[bool] = True

    def __post_init__(self):
        self.resources = self.app.ResourceList.normalise(self.resources)
>>>>>>> 843003bf
        self._set_parent_refs()

        # merge template-level `resources` into task element set resources (this mutates
        # `tasks`, and should only happen on creation of the workflow template, not on
        # re-initialisation from a persistent workflow):
        if self.merge_resources:
            for task in self.tasks:
                for element_set in task.element_sets:
                    element_set.resources.merge_other(resources)
            self.merge_resources = False

        if self.merge_envs:
            self._merge_envs_into_task_resources()

        if self.doc and not isinstance(self.doc, list):
            self.doc = [self.doc]

    def _get_resources_copy(self) -> ResourceList:
        """
        Get a deep copy of the list of resources.
        """
        assert isinstance(self.resources, self._app.ResourceList)
        return copy.deepcopy(self.resources)

    def _merge_envs_into_task_resources(self) -> None:
        self.merge_envs = False

        # disallow both `env_presets` and `environments` specifications:
        if self.env_presets and self.environments:
            raise ValueError(
                "Workflow template: specify at most one of `env_presets` and "
                "`environments`."
            )

        if not isinstance(self.env_presets, list):
            self.env_presets = [self.env_presets] if self.env_presets else []

        for task in self.tasks:

            # get applicable environments and environment preset names:
            try:
                schema = task.schema
            except ValueError:
                # TODO: consider multiple schemas
                raise NotImplementedError(
                    "Cannot merge environment presets into a task without multiple "
                    "schemas."
                )
            schema_presets = schema.environment_presets
            app_envs = {act.get_environment_name() for act in schema.actions}
            for es in task.element_sets:
                app_env_specs_i = None
                if not es.environments and not es.env_preset:
                    # no task level envs/presets specified, so merge template-level:
                    if self.environments:
                        app_env_specs_i = {
                            k: v for k, v in self.environments.items() if k in app_envs
                        }
                        if app_env_specs_i:
                            self._app.logger.info(
                                f"(task {task.name!r}, element set {es.index}): using "
                                f"template-level requested `environment` specifiers: "
                                f"{app_env_specs_i!r}."
                            )
                            es.environments = app_env_specs_i

                    elif self.env_presets:
                        assert schema_presets is not None
                        # take only the first applicable preset:
                        app_presets_i = [
                            k for k in self.env_presets if k in schema_presets
                        ]
                        if app_presets_i:
                            app_env_specs_i = schema_presets[app_presets_i[0]]
                            self._app.logger.info(
                                f"(task {task.name!r}, element set {es.index}): using "
                                f"template-level requested {app_presets_i[0]!r} "
                                f"`env_preset`: {app_env_specs_i!r}."
                            )
                            es.env_preset = app_presets_i[0]

                    else:
                        # no env/preset applicable here (and no env/preset at task level),
                        # so apply a default preset if available:
                        app_env_specs_i = (schema_presets or {}).get("", None)
                        if app_env_specs_i:
                            self._app.logger.info(
                                f"(task {task.name!r}, element set {es.index}): setting "
                                f"to default (empty-string named) `env_preset`: "
                                f"{app_env_specs_i}."
                            )
                            es.env_preset = ""

                    if app_env_specs_i:
                        es.resources.merge_other(
                            self._app.ResourceList(
                                [
                                    self._app.ResourceSpec(
                                        scope="any", environments=app_env_specs_i
                                    )
                                ]
                            )
                        )

    @classmethod
    @TimeIt.decorator
    def _from_data(cls, data: dict[str, Any]) -> WorkflowTemplate:
        task_dat: WorkflowTemplateTaskData
        # use element_sets if not already:
        for task_idx, task_dat in enumerate(data["tasks"]):
            schema = task_dat.pop("schema")
            schema_list: list = schema if isinstance(schema, list) else [schema]
            if "element_sets" in task_dat:
                # just update the schema to a list:
                data["tasks"][task_idx]["schema"] = schema_list
            else:
                # add a single element set, and update the schema to a list:
                out_labels = task_dat.pop("output_labels", [])
                data["tasks"][task_idx] = {
                    "schema": schema_list,
                    "element_sets": [task_dat],
                    "output_labels": out_labels,
                }

        # extract out any template components:
        # TODO: TypedDict for data
        tcs = data.pop("template_components", {})
        params_dat = tcs.pop("parameters", [])
        if params_dat:
            parameters = cls._app.ParametersList.from_json_like(
                params_dat, shared_data=cls._app._shared_data
            )
            cls._app.parameters.add_objects(parameters, skip_duplicates=True)

        cmd_files_dat = tcs.pop("command_files", [])
        if cmd_files_dat:
            cmd_files = cls._app.CommandFilesList.from_json_like(
                cmd_files_dat, shared_data=cls._app._shared_data
            )
            cls._app.command_files.add_objects(cmd_files, skip_duplicates=True)

        envs_dat = tcs.pop("environments", [])
        if envs_dat:
            envs = cls._app.EnvironmentsList.from_json_like(
                envs_dat, shared_data=cls._app._shared_data
            )
            cls._app.envs.add_objects(envs, skip_duplicates=True)

        ts_dat = tcs.pop("task_schemas", [])
        if ts_dat:
            task_schemas = cls._app.TaskSchemasList.from_json_like(
                ts_dat, shared_data=cls._app._shared_data
            )
            cls._app.task_schemas.add_objects(task_schemas, skip_duplicates=True)

        return cls.from_json_like(data, shared_data=cls._app._shared_data)

    @classmethod
    @TimeIt.decorator
    def from_YAML_string(
        cls,
        string: str,
        variables: dict[str, str] | None = None,
    ) -> WorkflowTemplate:
        """Load from a YAML string.

        Parameters
        ----------
        string
            The YAML string containing the workflow template parametrisation.
        variables
            String variables to substitute in `string`.
        """
        return cls._from_data(read_YAML_str(string, variables=variables))

    @classmethod
    def _check_name(cls, data: dict[str, Any], path: PathLike) -> None:
        """Check the workflow template data has a "name" key. If not, add a "name" key,
        using the file path stem.

        Note: this method mutates `data`.

        """
        if "name" not in data and path is not None:
            name = Path(path).stem
            cls._app.logger.info(
                f"using file name stem ({name!r}) as the workflow template name."
            )
            data["name"] = name

    @classmethod
    @TimeIt.decorator
    def from_YAML_file(
        cls,
        path: PathLike,
        variables: dict[str, str] | None = None,
    ) -> WorkflowTemplate:
        """Load from a YAML file.

        Parameters
        ----------
        path
            The path to the YAML file containing the workflow template parametrisation.
        variables
            String variables to substitute in the file given by `path`.

        """
        cls._app.logger.debug("parsing workflow template from a YAML file")
        data = read_YAML_file(path, variables=variables)
        cls._check_name(data, path)
        data["source_file"] = str(path)
        return cls._from_data(data)

    @classmethod
    @TimeIt.decorator
    def from_JSON_string(
        cls,
        string: str,
        variables: dict[str, str] | None = None,
    ) -> WorkflowTemplate:
        """Load from a JSON string.

        Parameters
        ----------
        string
            The JSON string containing the workflow template parametrisation.
        variables
            String variables to substitute in `string`.
        """
        return cls._from_data(read_JSON_string(string, variables=variables))

    @classmethod
    @TimeIt.decorator
    def from_JSON_file(
        cls,
        path: PathLike,
        variables: dict[str, str] | None = None,
    ) -> WorkflowTemplate:
        """Load from a JSON file.

        Parameters
        ----------
        path
            The path to the JSON file containing the workflow template parametrisation.
        variables
            String variables to substitute in the file given by `path`.
        """
        cls._app.logger.debug("parsing workflow template from a JSON file")
        data = read_JSON_file(path, variables=variables)
        cls._check_name(data, path)
        data["source_file"] = str(path)
        return cls._from_data(data)

    @classmethod
    @TimeIt.decorator
    def from_file(
        cls,
        path: PathLike,
        template_format: Literal["yaml", "json"] | None = None,
        variables: dict[str, str] | None = None,
    ) -> WorkflowTemplate:
        """Load from either a YAML or JSON file, depending on the file extension.

        Parameters
        ----------
        path
            The path to the file containing the workflow template parametrisation.
        template_format
            The file format to expect at `path`. One of "json" or "yaml", if specified. By
            default, "yaml".
        variables
            String variables to substitute in the file given by `path`.

        """
        path_ = Path(path or ".")
        fmt = template_format.lower() if template_format else None
        if fmt == "yaml" or path_.suffix in (".yaml", ".yml"):
            return cls.from_YAML_file(path_, variables=variables)
        elif fmt == "json" or path_.suffix in (".json", ".jsonc"):
            return cls.from_JSON_file(path_, variables=variables)
        else:
            raise ValueError(
                f"Unknown workflow template file extension {path_.suffix!r}. Supported "
                f"template formats are {ALL_TEMPLATE_FORMATS!r}."
            )

    def _add_empty_task(self, task: Task, new_index: int, insert_ID: int) -> None:
        """Called by `Workflow._add_empty_task`."""
        assert self.workflow
        new_task_name = self.workflow._get_new_task_unique_name(task, new_index)

        task._insert_ID = insert_ID
        task._dir_name = f"task_{task.insert_ID}_{new_task_name}"
        task._element_sets = []  # element sets are added to the Task during add_elements

        task.workflow_template = self
        self.tasks.insert(new_index, task)

    def _add_empty_loop(self, loop: Loop) -> None:
        """Called by `Workflow._add_empty_loop`."""

        assert self.workflow
        if not loop.name:
            existing = [i.name for i in self.loops]
            new_idx = len(self.loops)
            name = f"loop_{new_idx}"
            while name in existing:
                new_idx += 1
                name = f"loop_{new_idx}"
            loop._name = name
        elif loop.name in self.workflow.loops.list_attrs():
            raise LoopAlreadyExistsError(
                f"A loop with the name {loop.name!r} already exists in the workflow: "
                f"{getattr(self.workflow.loops, loop.name)!r}."
            )

        loop._workflow_template = self
        self.loops.append(loop)


def resolve_fsspec(
    path: PathLike, **kwargs
) -> tuple[AbstractFileSystem, str, str | None]:
    """
    Decide how to handle a particular virtual path.

    Parameters
    ----------
    kwargs
        This can include a `password` key, for connections via SSH.

    """

    path_s = str(path)
    fs: AbstractFileSystem
    if path_s.endswith(".zip"):
        # `url_to_fs` does not seem to work for zip combos e.g. `zip::ssh://`, so we
        # construct a `ZipFileSystem` ourselves and assume it is signified only by the
        # file extension:
        fs, pw = ask_pw_on_auth_exc(
            ZipFileSystem,
            fo=path_s,
            mode="r",
            target_options=kwargs or {},
            add_pw_to="target_options",
        )
        path_s = ""

    else:
        (fs, path_s), pw = ask_pw_on_auth_exc(url_to_fs, path_s, **kwargs)
        path_s = str(Path(path_s).as_posix())
        if isinstance(fs, LocalFileSystem):
            path_s = str(Path(path_s).resolve())

    return fs, path_s, pw


@dataclass(frozen=True)
class _IterationData:
    id_: int
    idx: int


class _Pending(TypedDict):
    template_components: dict[str, list[int]]
    tasks: list[int]
    loops: list[int]
    submissions: list[int]


<<<<<<< HEAD
class Workflow(AppAware):
    _default_ts_fmt: ClassVar[str] = r"%Y-%m-%d %H:%M:%S.%f"
    _default_ts_name_fmt: ClassVar[str] = r"%Y-%m-%d_%H%M%S"
    _input_files_dir_name: ClassVar[str] = "input_files"
    _exec_dir_name: ClassVar[str] = "execute"
=======
class Workflow:
    """
    A concrete workflow.

    Parameters
    ----------
    workflow_ref:
        Either the path to a persistent workflow, or an integer that will interpreted
        as the local ID of a workflow submission, as reported by the app `show`
        command.
    store_fmt:
        The format of persistent store to use. Used to select the store manager class.
    fs_kwargs:
        Additional arguments to pass when resolving a virtual workflow reference.
    kwargs:
        For compatibility during pre-stable development phase.
    """

    _app_attr = "app"
    _default_ts_fmt = r"%Y-%m-%d %H:%M:%S.%f"
    _default_ts_name_fmt = r"%Y-%m-%d_%H%M%S"
    _input_files_dir_name = "input_files"
    _exec_dir_name = "execute"
>>>>>>> 843003bf

    def __init__(
        self,
        workflow_ref: str | Path | int,
        store_fmt: str | None = None,
        fs_kwargs: dict[str, Any] | None = None,
        **kwargs,
    ):
        if isinstance(workflow_ref, int):
            path = self._app._get_workflow_path_from_local_ID(workflow_ref)
        elif isinstance(workflow_ref, str):
            path = Path(workflow_ref)
        else:
            path = workflow_ref

        self._app.logger.info(f"loading workflow from path: {path}")
        fs_path = str(path)
        fs, path_s, _ = resolve_fsspec(path, **(fs_kwargs or {}))
        store_fmt = store_fmt or infer_store(fs_path, fs)
        store_cls = store_cls_from_str(store_fmt)

        self.path = path_s

        # assigned on first access:
        self._ts_fmt: str | None = None
        self._ts_name_fmt: str | None = None
        self._creation_info: CreationInfo | None = None
        self._name: str | None = None
        self._template: WorkflowTemplate | None = None
        self._template_components: TemplateComponents | None = None
        self._tasks: WorkflowTaskList | None = None
        self._loops: WorkflowLoopList | None = None
        self._submissions: list[Submission] | None = None

        self._store = store_cls(self._app, self, self.path, fs)
        self._in_batch_mode = False  # flag to track when processing batch updates

        # store indices of updates during batch update, so we can revert on failure:
        self._pending = self._get_empty_pending()

    def reload(self) -> Self:
        """Reload the workflow from disk."""
        return self.__class__(self.url)

    @property
<<<<<<< HEAD
    def name(self) -> str:
        """The workflow name may be different from the template name, as it includes the
        creation date-timestamp if generated."""
=======
    def name(self):
        """
        The name of the workflow.

        The workflow name may be different from the template name, as it includes the
        creation date-timestamp if generated.
        """
>>>>>>> 843003bf
        if not self._name:
            self._name = self._store.get_name()
        return self._name

    @property
<<<<<<< HEAD
    def url(self) -> str:
        """Get an fsspec URL for this workflow."""
        if self._store.fs:
            if self._store.fs.protocol == "zip":
                return self._store.fs.of.path
            elif self._store.fs.protocol == "file":
                return self.path
        raise NotImplementedError("Only (local) zip and local URLs provided for now.")

    @property
    def store_format(self) -> str:
        return self._store._name

=======
    def url(self):
        """An fsspec URL for this workflow."""
        if self._store.fs.protocol == "zip":
            return self._store.fs.of.path
        elif self._store.fs.protocol == "file":
            return self.path
        else:
            raise NotImplementedError("Only (local) zip and local URLs provided for now.")

    @property
    def store_format(self):
        """
        The format of the workflow's persistent store.
        """
        return self._store._name

    @property
    def num_tasks(self) -> int:
        """
        The number of tasks in the workflow.
        """
        return len(self.tasks)

>>>>>>> 843003bf
    @classmethod
    @TimeIt.decorator
    def from_template(
        cls,
        template: WorkflowTemplate,
        path: PathLike = None,
        name: str | None = None,
        overwrite: bool = False,
        store: str = DEFAULT_STORE_FORMAT,
        ts_fmt: str | None = None,
        ts_name_fmt: str | None = None,
        store_kwargs: dict[str, Any] | None = None,
        status: Status | None = None,
    ) -> Workflow:
        """Generate from a `WorkflowTemplate` object.

        Parameters
        ----------
        template:
            The WorkflowTemplate object to make persistent.
        path:
            The directory in which the workflow will be generated. The current directory
            if not specified.
        name:
            The name of the workflow. If specified, the workflow directory will be `path`
            joined with `name`. If not specified the `WorkflowTemplate` name will be used,
            in combination with a date-timestamp.
        overwrite:
            If True and the workflow directory (`path` + `name`) already exists, the
            existing directory will be overwritten.
        store:
            The persistent store to use for this workflow.
        ts_fmt:
            The datetime format to use for storing datetimes. Datetimes are always stored
            in UTC (because Numpy does not store time zone info), so this should not
            include a time zone name.
        ts_name_fmt:
            The datetime format to use when generating the workflow name, where it
            includes a timestamp.
        store_kwargs:
            Keyword arguments to pass to the store's `write_empty_workflow` method.
        """
        if status:
            status.update("Generating empty workflow...")
        try:
            wk = cls._write_empty_workflow(
                template=template,
                path=path,
                name=name,
                overwrite=overwrite,
                store=store,
                ts_fmt=ts_fmt,
                ts_name_fmt=ts_name_fmt,
                store_kwargs=store_kwargs,
            )
            with wk._store.cached_load(), wk.batch_update(
                is_workflow_creation=True
            ), wk._store.cache_ctx():
                for idx, task in enumerate(template.tasks):
                    if status:
                        status.update(
                            f"Adding task {idx + 1}/{len(template.tasks)} "
                            f"({task.name!r})..."
                        )
                    wk._add_task(task)
                if status:
                    status.update(f"Preparing to add {len(template.loops)} loops...")
                if template.loops:
                    # TODO: if loop with non-initialisable actions, will fail
                    cache = LoopCache.build(workflow=wk, loops=template.loops)
                    for idx, loop in enumerate(template.loops):
                        if status:
                            status.update(
                                f"Adding loop {idx + 1}/"
                                f"{len(template.loops)} ({loop.name!r})"
                            )
                        wk._add_loop(loop, cache=cache, status=status)
        except Exception:
            if status:
                status.stop()
            raise
        return wk

    @classmethod
    @TimeIt.decorator
    def from_YAML_file(
        cls,
        YAML_path: PathLike,
        path: PathLike = None,
        name: str | None = None,
        overwrite: bool = False,
        store: str = DEFAULT_STORE_FORMAT,
        ts_fmt: str | None = None,
        ts_name_fmt: str | None = None,
        store_kwargs: dict[str, Any] | None = None,
        variables: dict[str, str] | None = None,
    ) -> Workflow:
        """Generate from a YAML file.

        Parameters
        ----------
        YAML_path:
            The path to a workflow template in the YAML file format.
        path:
            The directory in which the workflow will be generated. The current directory
            if not specified.
        name:
            The name of the workflow. If specified, the workflow directory will be `path`
            joined with `name`. If not specified the `WorkflowTemplate` name will be used,
            in combination with a date-timestamp.
        overwrite:
            If True and the workflow directory (`path` + `name`) already exists, the
            existing directory will be overwritten.
        store:
            The persistent store to use for this workflow.
        ts_fmt:
            The datetime format to use for storing datetimes. Datetimes are always stored
            in UTC (because Numpy does not store time zone info), so this should not
            include a time zone name.
        ts_name_fmt:
            The datetime format to use when generating the workflow name, where it
            includes a timestamp.
        store_kwargs:
            Keyword arguments to pass to the store's `write_empty_workflow` method.
        variables:
            String variables to substitute in the file given by `YAML_path`.
        """
        template = cls._app.WorkflowTemplate.from_YAML_file(
            path=YAML_path,
            variables=variables,
        )
        return cls.from_template(
            template,
            path,
            name,
            overwrite,
            store,
            ts_fmt,
            ts_name_fmt,
            store_kwargs,
        )

    @classmethod
    def from_YAML_string(
        cls,
        YAML_str: str,
        path: PathLike = None,
        name: str | None = None,
        overwrite: bool = False,
        store: str = DEFAULT_STORE_FORMAT,
        ts_fmt: str | None = None,
        ts_name_fmt: str | None = None,
        store_kwargs: dict[str, Any] | None = None,
        variables: dict[str, str] | None = None,
    ) -> Workflow:
        """Generate from a YAML string.

        Parameters
        ----------
        YAML_str:
            The YAML string containing a workflow template parametrisation.
        path:
            The directory in which the workflow will be generated. The current directory
            if not specified.
        name:
            The name of the workflow. If specified, the workflow directory will be `path`
            joined with `name`. If not specified the `WorkflowTemplate` name will be used,
            in combination with a date-timestamp.
        overwrite:
            If True and the workflow directory (`path` + `name`) already exists, the
            existing directory will be overwritten.
        store:
            The persistent store to use for this workflow.
        ts_fmt:
            The datetime format to use for storing datetimes. Datetimes are always stored
            in UTC (because Numpy does not store time zone info), so this should not
            include a time zone name.
        ts_name_fmt:
            The datetime format to use when generating the workflow name, where it
            includes a timestamp.
        store_kwargs:
            Keyword arguments to pass to the store's `write_empty_workflow` method.
        variables:
            String variables to substitute in the string `YAML_str`.
        """
        template = cls._app.WorkflowTemplate.from_YAML_string(
            string=YAML_str,
            variables=variables,
        )
        return cls.from_template(
            template,
            path,
            name,
            overwrite,
            store,
            ts_fmt,
            ts_name_fmt,
            store_kwargs,
        )

    @classmethod
    def from_JSON_file(
        cls,
        JSON_path: PathLike,
        path: PathLike = None,
        name: str | None = None,
        overwrite: bool = False,
        store: str = DEFAULT_STORE_FORMAT,
        ts_fmt: str | None = None,
        ts_name_fmt: str | None = None,
        store_kwargs: dict[str, Any] | None = None,
        variables: dict[str, str] | None = None,
        status: Status | None = None,
    ) -> Workflow:
        """Generate from a JSON file.

        Parameters
        ----------
        JSON_path:
            The path to a workflow template in the JSON file format.
        path:
            The directory in which the workflow will be generated. The current directory
            if not specified.
        name:
            The name of the workflow. If specified, the workflow directory will be `path`
            joined with `name`. If not specified the `WorkflowTemplate` name will be used,
            in combination with a date-timestamp.
        overwrite:
            If True and the workflow directory (`path` + `name`) already exists, the
            existing directory will be overwritten.
        store:
            The persistent store to use for this workflow.
        ts_fmt:
            The datetime format to use for storing datetimes. Datetimes are always stored
            in UTC (because Numpy does not store time zone info), so this should not
            include a time zone name.
        ts_name_fmt:
            The datetime format to use when generating the workflow name, where it
            includes a timestamp.
        store_kwargs:
            Keyword arguments to pass to the store's `write_empty_workflow` method.
        variables:
            String variables to substitute in the file given by `JSON_path`.
        """
        template = cls._app.WorkflowTemplate.from_JSON_file(
            path=JSON_path,
            variables=variables,
        )
        return cls.from_template(
            template,
            path,
            name,
            overwrite,
            store,
            ts_fmt,
            ts_name_fmt,
            store_kwargs,
            status,
        )

    @classmethod
    def from_JSON_string(
        cls,
        JSON_str: str,
        path: PathLike = None,
        name: str | None = None,
        overwrite: bool = False,
        store: str = DEFAULT_STORE_FORMAT,
        ts_fmt: str | None = None,
        ts_name_fmt: str | None = None,
        store_kwargs: dict[str, Any] | None = None,
        variables: dict[str, str] | None = None,
        status: Status | None = None,
    ) -> Workflow:
        """Generate from a JSON string.

        Parameters
        ----------
        JSON_str:
            The JSON string containing a workflow template parametrisation.
        path:
            The directory in which the workflow will be generated. The current directory
            if not specified.
        name:
            The name of the workflow. If specified, the workflow directory will be `path`
            joined with `name`. If not specified the `WorkflowTemplate` name will be used,
            in combination with a date-timestamp.
        overwrite:
            If True and the workflow directory (`path` + `name`) already exists, the
            existing directory will be overwritten.
        store:
            The persistent store to use for this workflow.
        ts_fmt:
            The datetime format to use for storing datetimes. Datetimes are always stored
            in UTC (because Numpy does not store time zone info), so this should not
            include a time zone name.
        ts_name_fmt:
            The datetime format to use when generating the workflow name, where it
            includes a timestamp.
        store_kwargs:
            Keyword arguments to pass to the store's `write_empty_workflow` method.
        variables:
            String variables to substitute in the string `JSON_str`.
        """
        template = cls._app.WorkflowTemplate.from_JSON_string(
            string=JSON_str,
            variables=variables,
        )
        return cls.from_template(
            template,
            path,
            name,
            overwrite,
            store,
            ts_fmt,
            ts_name_fmt,
            store_kwargs,
            status,
        )

    @classmethod
    @TimeIt.decorator
    def from_file(
        cls,
        template_path: PathLike,
        template_format: Literal["json", "yaml"] | None = None,
        path: str | None = None,
        name: str | None = None,
        overwrite: bool = False,
        store: str = DEFAULT_STORE_FORMAT,
        ts_fmt: str | None = None,
        ts_name_fmt: str | None = None,
        store_kwargs: dict[str, Any] | None = None,
        variables: dict[str, str] | None = None,
        status: Status | None = None,
    ) -> Workflow:
        """Generate from either a YAML or JSON file, depending on the file extension.

        Parameters
        ----------
        template_path:
            The path to a template file in YAML or JSON format, and with a ".yml",
            ".yaml", or ".json" extension.
        template_format:
            If specified, one of "json" or "yaml". This forces parsing from a particular
            format regardless of the file extension.
        path:
            The directory in which the workflow will be generated. The current directory
            if not specified.
        name:
            The name of the workflow. If specified, the workflow directory will be `path`
            joined with `name`. If not specified the `WorkflowTemplate` name will be used,
            in combination with a date-timestamp.
        overwrite:
            If True and the workflow directory (`path` + `name`) already exists, the
            existing directory will be overwritten.
        store:
            The persistent store to use for this workflow.
        ts_fmt:
            The datetime format to use for storing datetimes. Datetimes are always stored
            in UTC (because Numpy does not store time zone info), so this should not
            include a time zone name.
        ts_name_fmt:
            The datetime format to use when generating the workflow name, where it
            includes a timestamp.
        store_kwargs:
            Keyword arguments to pass to the store's `write_empty_workflow` method.
        variables:
            String variables to substitute in the file given by `template_path`.
        """
        try:
            template = cls._app.WorkflowTemplate.from_file(
                template_path,
                template_format,
                variables=variables,
            )
        except Exception:
            if status:
                status.stop()
            raise
        return cls.from_template(
            template,
            path,
            name,
            overwrite,
            store,
            ts_fmt,
            ts_name_fmt,
            store_kwargs,
            status,
        )

    @classmethod
    @TimeIt.decorator
    def from_template_data(
        cls,
        template_name: str,
        tasks: list[Task] | None = None,
        loops: list[Loop] | None = None,
        resources: Resources = None,
        path: PathLike | None = None,
        workflow_name: str | None = None,
        overwrite: bool = False,
        store: str = DEFAULT_STORE_FORMAT,
        ts_fmt: str | None = None,
        ts_name_fmt: str | None = None,
        store_kwargs: dict[str, Any] | None = None,
    ) -> Workflow:
        """Generate from the data associated with a WorkflowTemplate object.

        Parameters
        ----------
        template_name:
            Name of the new workflow template, from which the new workflow will be
            generated.
        tasks:
            List of Task objects to add to the new workflow.
        loops:
            List of Loop objects to add to the new workflow.
        resources:
            Mapping of action scopes to resource requirements, to be applied to all
            element sets in the workflow. `resources` specified in an element set take
            precedence of those defined here for the whole workflow.
        path:
            The directory in which the workflow will be generated. The current directory
            if not specified.
        workflow_name:
            The name of the workflow. If specified, the workflow directory will be `path`
            joined with `name`. If not specified `template_name` will be used, in
            combination with a date-timestamp.
        overwrite:
            If True and the workflow directory (`path` + `name`) already exists, the
            existing directory will be overwritten.
        store:
            The persistent store to use for this workflow.
        ts_fmt:
            The datetime format to use for storing datetimes. Datetimes are always stored
            in UTC (because Numpy does not store time zone info), so this should not
            include a time zone name.
        ts_name_fmt:
            The datetime format to use when generating the workflow name, where it
            includes a timestamp.
        store_kwargs:
            Keyword arguments to pass to the store's `write_empty_workflow` method.
        """
        template = cls._app.WorkflowTemplate(
            template_name,
            tasks=tasks or [],
            loops=loops or [],
            resources=resources,
        )
        return cls.from_template(
            template,
            path,
            workflow_name,
            overwrite,
            store,
            ts_fmt,
            ts_name_fmt,
            store_kwargs,
        )

    @TimeIt.decorator
    def _add_empty_task(
        self,
        task: Task,
        new_index: int | None = None,
    ) -> WorkflowTask:
        if new_index is None:
            new_index = self.num_tasks

        insert_ID = self.num_added_tasks

        # make a copy with persistent schema inputs:
        task_c, _ = task.to_persistent(self, insert_ID)

        # add to the WorkflowTemplate:
        self.template._add_empty_task(task_c, new_index, insert_ID)

        # create and insert a new WorkflowTask:
        self.tasks.add_object(
            self._app.WorkflowTask.new_empty_task(self, task_c, new_index),
            index=new_index,
        )

        # update persistent store:
        task_js, temp_comps_js = task_c.to_json_like()
        assert temp_comps_js is not None
        self._store.add_template_components(temp_comps_js)
        self._store.add_task(new_index, cast("Mapping", task_js))

        # update in-memory workflow template components:
        temp_comps = cast(
            "_TemplateComponents",
            self._app.template_components_from_json_like(temp_comps_js),
        )
        for comp_type, comps in temp_comps.items():
            ol = self.__template_components[comp_type]
            for comp in comps:
                comp._set_hash()
                if comp not in ol:
                    self._pending["template_components"][comp_type].append(
                        ol.add_object(comp, skip_duplicates=False)
                    )

        self._pending["tasks"].append(new_index)
        return self.tasks[new_index]

    @TimeIt.decorator
    def _add_task(self, task: Task, new_index: int | None = None) -> None:
        new_wk_task = self._add_empty_task(task=task, new_index=new_index)
        new_wk_task._add_elements(element_sets=task.element_sets)

<<<<<<< HEAD
    def add_task(self, task: Task, new_index: int | None = None) -> None:
        with self._store.cached_load(), self.batch_update():
            self._add_task(task, new_index=new_index)
=======
    def add_task(self, task: app.Task, new_index: Optional[int] = None) -> None:
        """
        Add a task to this workflow.
        """
        with self._store.cached_load():
            with self.batch_update():
                self._add_task(task, new_index=new_index)
>>>>>>> 843003bf

    def add_task_after(self, new_task: Task, task_ref: Task | None = None) -> None:
        """Add a new task after the specified task.

        Parameters
        ----------
        task_ref
            If not given, the new task will be added at the end of the workflow.

        """
        new_index = (
            task_ref.index + 1 if task_ref and task_ref.index is not None else None
        )
        self.add_task(new_task, new_index)
        # TODO: add new downstream elements?

    def add_task_before(self, new_task: Task, task_ref: Task | None = None) -> None:
        """Add a new task before the specified task.

        Parameters
        ----------
        task_ref
            If not given, the new task will be added at the beginning of the workflow.

        """
        new_index = task_ref.index if task_ref else 0
        self.add_task(new_task, new_index)
        # TODO: add new downstream elements?

    @TimeIt.decorator
    def _add_empty_loop(self, loop: Loop, cache: LoopCache) -> WorkflowLoop:
        """Add a new loop (zeroth iterations only) to the workflow."""

        new_index = self.num_loops

        # don't modify passed object:
        loop_c = copy.deepcopy(loop)

        # add to the WorkflowTemplate:
        self.template._add_empty_loop(loop_c)

        # all these element iterations will be initialised for the new loop:
        iter_IDs = cache.get_iter_IDs(loop_c)
        iter_loop_idx = cache.get_iter_loop_indices(iter_IDs)

        # create and insert a new WorkflowLoop:
        new_loop = self._app.WorkflowLoop.new_empty_loop(
            index=new_index,
            workflow=self,
            template=loop_c,
            iter_loop_idx=iter_loop_idx,
        )
        self.loops.add_object(new_loop)
        wk_loop = self.loops[new_index]

        # update any child loops of the new loop to include their new parent:
        for chd_loop in wk_loop.get_child_loops():
            chd_loop._update_parents(wk_loop)

        loop_js, _ = loop_c.to_json_like()

        # update persistent store:
        self._store.add_loop(
            loop_template=cast("Mapping", loop_js),
            iterable_parameters=wk_loop.iterable_parameters,
            parents=wk_loop.parents,
            num_added_iterations=wk_loop.num_added_iterations,
            iter_IDs=iter_IDs,
        )

        self._pending["loops"].append(new_index)

        # update cache loop indices:
        cache.update_loop_indices(new_loop_name=loop_c.name or "", iter_IDs=iter_IDs)

        return wk_loop

    @TimeIt.decorator
    def _add_loop(
        self, loop: Loop, cache: LoopCache | None = None, status: Status | None = None
    ) -> None:
        cache_ = cache or LoopCache.build(workflow=self, loops=[loop])
        new_wk_loop = self._add_empty_loop(loop, cache_)
        if loop.num_iterations is not None:
            # fixed number of iterations, so add remaining N > 0 iterations:
            if status:
                status_prev = status.status
            for iter_idx in range(loop.num_iterations - 1):
                if status:
                    status.update(
                        f"{status_prev}: iteration {iter_idx + 2}/{loop.num_iterations}."
                    )
                new_wk_loop.add_iteration(cache=cache_)

    def add_loop(self, loop: Loop) -> None:
        """Add a loop to a subset of workflow tasks."""
        with self._store.cached_load(), self.batch_update():
            self._add_loop(loop)

    @property
<<<<<<< HEAD
    def creation_info(self) -> CreationInfo:
=======
    def creation_info(self):
        """
        The creation descriptor for the workflow.
        """
>>>>>>> 843003bf
        if not self._creation_info:
            info = self._store.get_creation_info()
            self._creation_info = {
                "app_info": info["app_info"],
                "create_time": parse_timestamp(info["create_time"], self.ts_fmt),
                "id": info["id"],
            }
        return self._creation_info

    @property
<<<<<<< HEAD
    def id_(self) -> str:
        return self.creation_info["id"]

    @property
    def ts_fmt(self) -> str:
=======
    def id_(self):
        """
        The ID of this workflow.
        """
        return self.creation_info["id"]

    @property
    def ts_fmt(self):
        """
        The timestamp format.
        """
>>>>>>> 843003bf
        if not self._ts_fmt:
            self._ts_fmt = self._store.get_ts_fmt()
        return self._ts_fmt

    @property
<<<<<<< HEAD
    def ts_name_fmt(self) -> str:
=======
    def ts_name_fmt(self):
        """
        The timestamp format for names.
        """
>>>>>>> 843003bf
        if not self._ts_name_fmt:
            self._ts_name_fmt = self._store.get_ts_name_fmt()
        return self._ts_name_fmt

    @property
<<<<<<< HEAD
    def template_components(self) -> TemplateComponents:
=======
    def template_components(self) -> Dict:
        """
        The template components used for this workflow.
        """
>>>>>>> 843003bf
        if self._template_components is None:
            with self._store.cached_load():
                tc_js = self._store.get_template_components()
            self._template_components = self._app.template_components_from_json_like(
                tc_js
            )
        return self._template_components

    @property
<<<<<<< HEAD
    def __template_components(self) -> _TemplateComponents:
        return cast("_TemplateComponents", self.template_components)

    @property
    def template(self) -> WorkflowTemplate:
=======
    def template(self) -> app.WorkflowTemplate:
        """
        The template that this workflow was made from.
        """
>>>>>>> 843003bf
        if self._template is None:
            with self._store.cached_load():
                temp_js = self._store.get_template()

                # TODO: insert_ID and id_ are the same thing:
                for task in cast("list[dict]", temp_js["tasks"]):
                    task.pop("id_", None)

                template = self._app.WorkflowTemplate.from_json_like(
                    temp_js, cast(dict, self.template_components)
                )
                template.workflow = self
            self._template = template

        return self._template

    @property
<<<<<<< HEAD
    def tasks(self) -> WorkflowTaskList:
=======
    def tasks(self) -> app.WorkflowTaskList:
        """
        The tasks in this workflow.
        """
>>>>>>> 843003bf
        if self._tasks is None:
            with self._store.cached_load():
                all_tasks: Iterable[StoreTask] = self._store.get_tasks()
                self._tasks = self._app.WorkflowTaskList(
                    self._app.WorkflowTask(
                        workflow=self,
                        template=self.template.tasks[i.index],
                        index=i.index,
                        element_IDs=i.element_IDs,
                    )
                    for i in all_tasks
                )

        return self._tasks

    @property
<<<<<<< HEAD
    def loops(self) -> WorkflowLoopList:
=======
    def loops(self) -> app.WorkflowLoopList:
        """
        The loops in this workflow.
        """
>>>>>>> 843003bf
        if self._loops is None:
            with self._store.cached_load():
                self._loops = self._app.WorkflowLoopList(
                    self._app.WorkflowLoop(
                        index=idx,
                        workflow=self,
                        template=self.template.loops[idx],
                        parents=loop_dat["parents"],
                        num_added_iterations={
                            tuple(i[0]): i[1] for i in loop_dat["num_added_iterations"]
                        },
                        iterable_parameters=loop_dat["iterable_parameters"],
                    )
                    for idx, loop_dat in self._store.get_loops().items()
                )
        return self._loops

    @property
<<<<<<< HEAD
    def submissions(self) -> list[Submission]:
=======
    def submissions(self) -> List[app.Submission]:
        """
        The job submissions done by this workflow.
        """
>>>>>>> 843003bf
        if self._submissions is None:
            self._app.persistence_logger.debug("loading workflow submissions")
            with self._store.cached_load():
                subs: list[Submission] = []
                for idx, sub_dat in self._store.get_submissions().items():
                    sub = self._app.Submission.from_json_like(
                        {"index": idx, **cast(dict, sub_dat)}
                    )
                    sub.workflow = self
                    subs.append(sub)
                self._submissions = subs
        return self._submissions

    @property
    def num_added_tasks(self) -> int:
        """
        The total number of added tasks.
        """
        return self._store._get_num_total_added_tasks()

    @TimeIt.decorator
<<<<<<< HEAD
    def get_store_EARs(self, id_lst: Iterable[int]) -> Sequence[StoreEAR]:
=======
    def get_store_EARs(self, id_lst: Iterable[int]) -> List[AnySEAR]:
        """
        Get the persistent element action runs.
        """
>>>>>>> 843003bf
        return self._store.get_EARs(id_lst)

    @TimeIt.decorator
    def get_store_element_iterations(
        self, id_lst: Iterable[int]
<<<<<<< HEAD
    ) -> Sequence[StoreElementIter]:
        return self._store.get_element_iterations(id_lst)

    @TimeIt.decorator
    def get_store_elements(self, id_lst: Iterable[int]) -> Sequence[StoreElement]:
        return self._store.get_elements(id_lst)

    @TimeIt.decorator
    def get_store_tasks(self, id_lst: Iterable[int]) -> Sequence[StoreTask]:
        return self._store.get_tasks_by_IDs(id_lst)

    def get_element_iteration_IDs_from_EAR_IDs(self, id_lst: Iterable[int]) -> list[int]:
        return [i.elem_iter_ID for i in self.get_store_EARs(id_lst)]

    def get_element_IDs_from_EAR_IDs(self, id_lst: Iterable[int]) -> list[int]:
        iter_IDs = self.get_element_iteration_IDs_from_EAR_IDs(id_lst)
        return [i.element_ID for i in self.get_store_element_iterations(iter_IDs)]

    def get_task_IDs_from_element_IDs(self, id_lst: Iterable[int]) -> list[int]:
        return [i.task_ID for i in self.get_store_elements(id_lst)]

    def get_EAR_IDs_of_tasks(self, id_lst: Iterable[int]) -> list[int]:
        """Get EAR IDs belonging to multiple tasks"""
        return [i.id_ for i in self.get_EARs_of_tasks(id_lst)]

    def get_EARs_of_tasks(self, id_lst: Iterable[int]) -> list[ElementActionRun]:
        """Get EARs belonging to multiple tasks"""
        EARs: list[ElementActionRun] = []
=======
    ) -> List[AnySElementIter]:
        """
        Get the persistent element iterations.
        """
        return self._store.get_element_iterations(id_lst)

    @TimeIt.decorator
    def get_store_elements(self, id_lst: Iterable[int]) -> List[AnySElement]:
        """
        Get the persistent elements.
        """
        return self._store.get_elements(id_lst)

    @TimeIt.decorator
    def get_store_tasks(self, id_lst: Iterable[int]) -> List[AnySTask]:
        """
        Get the persistent tasks.
        """
        return self._store.get_tasks_by_IDs(id_lst)

    def get_element_iteration_IDs_from_EAR_IDs(self, id_lst: Iterable[int]) -> List[int]:
        """
        Get the element iteration IDs of EARs.
        """
        return [i.elem_iter_ID for i in self.get_store_EARs(id_lst)]

    def get_element_IDs_from_EAR_IDs(self, id_lst: Iterable[int]) -> List[int]:
        """
        Get the element IDs of EARs.
        """
        iter_IDs = self.get_element_iteration_IDs_from_EAR_IDs(id_lst)
        return [i.element_ID for i in self.get_store_element_iterations(iter_IDs)]

    def get_task_IDs_from_element_IDs(self, id_lst: Iterable[int]) -> List[int]:
        """
        Get the task IDs of elements.
        """
        return [i.task_ID for i in self.get_store_elements(id_lst)]

    def get_EAR_IDs_of_tasks(self, id_lst: int) -> List[int]:
        """Get EAR IDs belonging to multiple tasks."""
        return [i.id_ for i in self.get_EARs_of_tasks(id_lst)]

    def get_EARs_of_tasks(self, id_lst: Iterable[int]) -> List[app.ElementActionRun]:
        """Get EARs belonging to multiple task.s"""
        EARs = []
>>>>>>> 843003bf
        for i in id_lst:
            for elem in self.tasks.get(insert_ID=i).elements[:]:
                for iter_ in elem.iterations:
                    EARs.extend(iter_.action_runs)
        return EARs

    def get_element_iterations_of_tasks(
        self, id_lst: Iterable[int]
<<<<<<< HEAD
    ) -> list[ElementIteration]:
        """Get element iterations belonging to multiple tasks"""
        iters: list[ElementIteration] = []
=======
    ) -> List[app.ElementIteration]:
        """Get element iterations belonging to multiple tasks."""
        iters = []
>>>>>>> 843003bf
        for i in id_lst:
            for elem in self.tasks.get(insert_ID=i).elements[:]:
                iters.extend(elem.iterations)
        return iters

    @dataclass
    class _IndexPath1:
        elem_idx: int
        task_idx: int

    @TimeIt.decorator
    def get_elements_from_IDs(self, id_lst: Iterable[int]) -> list[Element]:
        """Return element objects from a list of IDs."""

        store_elems = self.get_store_elements(id_lst)
        store_tasks = self.get_store_tasks(i.task_ID for i in store_elems)

        element_idx_by_task: dict[int, set[int]] = defaultdict(set)
        index_paths: list[Workflow._IndexPath1] = []
        for elem, task in zip(store_elems, store_tasks):
            elem_idx = task.element_IDs.index(elem.id_)
            index_paths.append(Workflow._IndexPath1(elem_idx, task.index))
            element_idx_by_task[task.index].add(elem_idx)

        elements_by_task = {
            task_idx: {idx: self.tasks[task_idx].elements[idx] for idx in elem_idxes}
            for task_idx, elem_idxes in element_idx_by_task.items()
        }

        return [
            elements_by_task[idx_dat.task_idx][idx_dat.elem_idx]
            for idx_dat in index_paths
        ]

    @dataclass
    class _IndexPath2:
        iter_idx: int
        elem_idx: int
        task_idx: int

    @TimeIt.decorator
    def get_element_iterations_from_IDs(
        self, id_lst: Iterable[int]
    ) -> list[ElementIteration]:
        """Return element iteration objects from a list of IDs."""

        store_iters = self.get_store_element_iterations(id_lst)
        store_elems = self.get_store_elements(i.element_ID for i in store_iters)
        store_tasks = self.get_store_tasks(i.task_ID for i in store_elems)

        element_idx_by_task: dict[int, set[int]] = defaultdict(set)

        index_paths: list[Workflow._IndexPath2] = []
        for itr, elem, task in zip(store_iters, store_elems, store_tasks):
            iter_idx = elem.iteration_IDs.index(itr.id_)
            elem_idx = task.element_IDs.index(elem.id_)
            index_paths.append(Workflow._IndexPath2(iter_idx, elem_idx, task.index))
            element_idx_by_task[task.index].add(elem_idx)

        elements_by_task = {
            task_idx: {idx: self.tasks[task_idx].elements[idx] for idx in elem_idx}
            for task_idx, elem_idx in element_idx_by_task.items()
        }

        return [
            elements_by_task[idx_dat.task_idx][idx_dat.elem_idx].iterations[
                idx_dat.iter_idx
            ]
            for idx_dat in index_paths
        ]

    @dataclass
    class _IndexPath3:
        run_idx: int
        action_idx: int
        iter_idx: int
        elem_idx: int
        task_idx: int

    @overload
    def get_EARs_from_IDs(self, ids: Iterable[int]) -> list[ElementActionRun]:
        ...

    @overload
    def get_EARs_from_IDs(self, ids: int) -> ElementActionRun:
        ...

    @TimeIt.decorator
<<<<<<< HEAD
    def get_EARs_from_IDs(
        self, ids: Iterable[int] | int
    ) -> list[ElementActionRun] | ElementActionRun:
        """Return element action run objects from a list of IDs."""
        id_lst = [ids] if isinstance(ids, int) else list(ids)
        self._app.persistence_logger.debug(f"get_EARs_from_IDs: id_lst={id_lst!r}")
=======
    def get_EARs_from_IDs(self, id_lst: Iterable[int]) -> List[app.ElementActionRun]:
        """Get element action run objects from a list of IDs."""
        self.app.persistence_logger.debug(f"get_EARs_from_IDs: id_lst={id_lst!r}")

        store_EARs = self._store.get_EARs(id_lst)
>>>>>>> 843003bf

        store_EARs = self.get_store_EARs(id_lst)
        store_iters = self.get_store_element_iterations(
            i.elem_iter_ID for i in store_EARs
        )
        store_elems = self.get_store_elements(i.element_ID for i in store_iters)
        store_tasks = self.get_store_tasks(i.task_ID for i in store_elems)

        # to allow for bulk retrieval of elements/iterations
        element_idx_by_task: dict[int, set[int]] = defaultdict(set)
        iter_idx_by_task_elem: dict[int, dict[int, set[int]]] = defaultdict(
            lambda: defaultdict(set)
        )

        index_paths: list[Workflow._IndexPath3] = []
        for rn, it, el, tk in zip(store_EARs, store_iters, store_elems, store_tasks):
            act_idx = rn.action_idx
            run_idx = it.EAR_IDs[act_idx].index(rn.id_) if it.EAR_IDs is not None else -1
            iter_idx = el.iteration_IDs.index(it.id_)
            elem_idx = tk.element_IDs.index(el.id_)
            index_paths.append(
                Workflow._IndexPath3(run_idx, act_idx, iter_idx, elem_idx, tk.index)
            )
            element_idx_by_task[tk.index].add(elem_idx)
            iter_idx_by_task_elem[tk.index][elem_idx].add(iter_idx)

        # retrieve elements/iterations:
        iters_by_task_elem = {
            task_idx: {
                elem_i.index: {
                    iter_idx: elem_i.iterations[iter_idx]
                    for iter_idx in iter_idx_by_task_elem[task_idx][elem_i.index]
                }
                for elem_i in self.tasks[task_idx].elements[list(elem_idxes)]
            }
            for task_idx, elem_idxes in element_idx_by_task.items()
        }

        result = [
            iters_by_task_elem[path.task_idx][path.elem_idx][path.iter_idx]
            .actions[path.action_idx]
            .runs[path.run_idx]
            for path in index_paths
        ]
        if isinstance(ids, int):
            return result[0]
        return result

    @TimeIt.decorator
<<<<<<< HEAD
    def get_all_elements(self) -> list[Element]:
        return self.get_elements_from_IDs(range(self.num_elements))

    @TimeIt.decorator
    def get_all_element_iterations(self) -> list[ElementIteration]:
        return self.get_element_iterations_from_IDs(range(self.num_element_iterations))

    @TimeIt.decorator
    def get_all_EARs(self) -> list[ElementActionRun]:
=======
    def get_all_elements(self) -> List[app.Element]:
        """
        Get all elements in the workflow.
        """
        return self.get_elements_from_IDs(range(self.num_elements))

    @TimeIt.decorator
    def get_all_element_iterations(self) -> List[app.ElementIteration]:
        """
        Get all iterations in the workflow.
        """
        return self.get_element_iterations_from_IDs(range(self.num_element_iterations))

    @TimeIt.decorator
    def get_all_EARs(self) -> List[app.ElementActionRun]:
        """
        Get all runs in the workflow.
        """
>>>>>>> 843003bf
        return self.get_EARs_from_IDs(range(self.num_EARs))

    @contextmanager
    def batch_update(self, is_workflow_creation: bool = False) -> Iterator[None]:
        """A context manager that batches up structural changes to the workflow and
        commits them to disk all together when the context manager exits."""

        if self._in_batch_mode:
            yield
        else:
            try:
                self._app.persistence_logger.info(
                    f"entering batch update (is_workflow_creation={is_workflow_creation!r})"
                )
                self._in_batch_mode = True
                yield

            except Exception as err:
                self._app.persistence_logger.error("batch update exception!")
                self._in_batch_mode = False
                self._store._pending.reset()

                for task in self.tasks:
                    task._reset_pending_element_IDs()
                    task.template._reset_pending_element_sets()

                for loop in self.loops:
                    loop._reset_pending_num_added_iters()
                    loop._reset_pending_parents()

                self._reject_pending()

                if is_workflow_creation:
                    # creation failed, so no need to keep the newly generated workflow:
                    self._store.delete_no_confirm()
                    self._store.reinstate_replaced_dir()

                raise err

            else:
                if self._store._pending:
                    # is_diff = self._store.is_modified_on_disk()
                    # if is_diff:
                    #     raise WorkflowBatchUpdateFailedError(
                    #         f"Workflow modified on disk since it was loaded!"
                    #     )

                    for task in self.tasks:
                        task._accept_pending_element_IDs()
                        task.template._accept_pending_element_sets()

                    for loop in self.loops:
                        loop._accept_pending_num_added_iters()
                        loop._accept_pending_parents()

                    # TODO: handle errors in commit pending?
                    self._store._pending.commit_all()
                    self._accept_pending()

                if is_workflow_creation:
                    self._store.remove_replaced_dir()

                self._app.persistence_logger.info("exiting batch update")
                self._in_batch_mode = False

    @classmethod
    def temporary_rename(cls, path: str, fs: AbstractFileSystem) -> str:
        """Rename an existing same-path workflow (directory) so we can restore it if
        workflow creation fails.

        Renaming will occur until the successfully completed. This means multiple new
        paths may be created, where only the final path should be considered the
        successfully renamed workflow. Other paths will be deleted."""

        all_replaced: list[str] = []

        @cls._app.perm_error_retry()
        def _temp_rename(path: str, fs: AbstractFileSystem) -> str:
            temp_ext = "".join(random.choices(string.ascii_letters, k=10))
            replaced = str(Path(f"{path}.{temp_ext}").as_posix())
            cls._app.persistence_logger.debug(
                f"temporary_rename: _temp_rename: {path!r} --> {replaced!r}."
            )
            all_replaced.append(replaced)
            try:
                fs.rename(path, replaced, recursive=True)
            except TypeError:
                # `SFTPFileSystem.rename` has no `recursive` argument:
                fs.rename(path, replaced)
            return replaced

        @cls._app.perm_error_retry()
        def _remove_path(path: str, fs: AbstractFileSystem) -> None:
            cls._app.persistence_logger.debug(
                f"temporary_rename: _remove_path: {path!r}."
            )
            while fs.exists(path):
                fs.rm(path, recursive=True)
                time.sleep(0.5)

        _temp_rename(path, fs)

        for i in all_replaced[:-1]:
            _remove_path(i, fs)

        return all_replaced[-1]

    @classmethod
    @TimeIt.decorator
    def _write_empty_workflow(
        cls,
        template: WorkflowTemplate,
        *,
        path: PathLike | None = None,
        name: str | None = None,
        overwrite: bool | None = False,
        store: str = DEFAULT_STORE_FORMAT,
        ts_fmt: str | None = None,
        ts_name_fmt: str | None = None,
        fs_kwargs: dict[str, Any] | None = None,
        store_kwargs: dict[str, Any] | None = None,
    ) -> Workflow:
        """
        Parameters
        ----------
        path
            The directory in which the workflow will be generated. The current directory
            if not specified.

        """
        ts = datetime.now()

        # store all times in UTC, since NumPy doesn't support time zone info:
        ts_utc = ts.astimezone(tz=timezone.utc)

        ts_name_fmt = ts_name_fmt or cls._default_ts_name_fmt
        ts_fmt = ts_fmt or cls._default_ts_fmt

        name = name or f"{template.name}_{ts.strftime(ts_name_fmt)}"

        fs_path = f"{path or '.'}/{name}"
        fs_kwargs = fs_kwargs or {}
        fs, path, pw = resolve_fsspec(path or "", **fs_kwargs)
        wk_path = f"{path}/{name}"

        replaced_wk = None
        if fs.exists(wk_path):
            cls._app.logger.debug("workflow path exists")
            if overwrite:
                cls._app.logger.debug("renaming existing workflow path")
                replaced_wk = cls.temporary_rename(wk_path, fs)
            else:
                raise ValueError(
                    f"Path already exists: {wk_path} on file system " f"{fs!r}."
                )

        # make template-level inputs/resources think they are persistent:
        wk_dummy = cast(Workflow, _DummyPersistentWorkflow())
        param_src: ParamSource = {"type": "workflow_resources"}
        for res_i in template._get_resources_copy():
            res_i.make_persistent(wk_dummy, param_src)

        template_js_, template_sh = template.to_json_like(exclude={"tasks", "loops"})
        template_js: TemplateMeta = {
            **cast("TemplateMeta", template_js_),  # Trust me, bro!
            "tasks": [],
            "loops": [],
        }

        store_kwargs = store_kwargs if store_kwargs else template.store_kwargs
        store_cls = store_cls_from_str(store)
        store_cls.write_empty_workflow(
            app=cls._app,
            template_js=template_js,
            template_components_js=template_sh or {},
            wk_path=wk_path,
            fs=fs,
            name=name,
            replaced_wk=replaced_wk,
            creation_info={
                "app_info": cls._app.get_info(),
                "create_time": ts_utc.strftime(ts_fmt),
                "id": str(uuid4()),
            },
            ts_fmt=ts_fmt,
            ts_name_fmt=ts_name_fmt,
            **store_kwargs,
        )

        fs_kwargs = {"password": pw, **fs_kwargs}
        wk = cls(fs_path, store_fmt=store, fs_kwargs=fs_kwargs)

        # actually make template inputs/resources persistent, now the workflow exists:
        cast(_DummyPersistentWorkflow, wk_dummy).make_persistent(wk)

        if template.source_file:
            wk.artifacts_path.mkdir(exist_ok=False)
            src = Path(template.source_file)
            wk.artifacts_path.joinpath(src.name).write_text(src.read_text())

        return wk

    def zip(
        self,
        path: str = ".",
        log: str | None = None,
        overwrite: bool = False,
        include_execute: bool = False,
        include_rechunk_backups: bool = False,
    ) -> str:
        """
        Convert the workflow to a zipped form.

        Parameters
        ----------
        path:
            Path at which to create the new zipped workflow. If this is an existing
            directory, the zip file will be created within this directory. Otherwise,
            this path is assumed to be the full file path to the new zip file.
        """
        return self._store.zip(
            path=path,
            log=log,
            overwrite=overwrite,
            include_execute=include_execute,
            include_rechunk_backups=include_rechunk_backups,
        )

    def unzip(self, path: str = ".", log: str | None = None) -> str:
        """
        Convert the workflow to an unzipped form.

        Parameters
        ----------
        path:
            Path at which to create the new unzipped workflow. If this is an existing
            directory, the new workflow directory will be created within this directory.
            Otherwise, this path will represent the new workflow directory path.
        """
        return self._store.unzip(path=path, log=log)

    def copy(self, path: str | Path = ".") -> Path:
        """Copy the workflow to a new path and return the copied workflow path."""
        return self._store.copy(path)

<<<<<<< HEAD
    def delete(self) -> None:
=======
    def delete(self):
        """
        Delete the persistent data.
        """
>>>>>>> 843003bf
        self._store.delete()

    def _delete_no_confirm(self) -> None:
        self._store.delete_no_confirm()

<<<<<<< HEAD
    def get_parameters(self, id_lst: Iterable[int], **kwargs) -> Sequence[StoreParameter]:
        return self._store.get_parameters(id_lst, **kwargs)

    @TimeIt.decorator
    def get_parameter_sources(self, id_lst: Iterable[int]) -> list[ParamSource]:
        return self._store.get_parameter_sources(id_lst)

    @TimeIt.decorator
    def get_parameter_set_statuses(self, id_lst: Iterable[int]) -> list[bool]:
        return self._store.get_parameter_set_statuses(id_lst)

    @TimeIt.decorator
    def get_parameter(self, index: int, **kwargs) -> StoreParameter:
        return self.get_parameters([index], **kwargs)[0]

    @TimeIt.decorator
    def get_parameter_data(self, index: int, **kwargs) -> Any:
=======
    def get_parameters(
        self, id_lst: Iterable[int], **kwargs: Dict
    ) -> List[AnySParameter]:
        """
        Get parameters known to the workflow.
        """
        return self._store.get_parameters(id_lst, **kwargs)

    @TimeIt.decorator
    def get_parameter_sources(self, id_lst: Iterable[int]) -> List[Dict]:
        """
        Get parameter sources known to the workflow.
        """
        return self._store.get_parameter_sources(id_lst)

    @TimeIt.decorator
    def get_parameter_set_statuses(self, id_lst: Iterable[int]) -> List[bool]:
        """
        Get whether some parameters are set.
        """
        return self._store.get_parameter_set_statuses(id_lst)

    @TimeIt.decorator
    def get_parameter(self, index: int, **kwargs: Dict) -> AnySParameter:
        """
        Get a single parameter.
        """
        return self.get_parameters([index], **kwargs)[0]

    @TimeIt.decorator
    def get_parameter_data(self, index: int, **kwargs: Dict) -> Any:
        """
        Get the data relating to a parameter.
        """
>>>>>>> 843003bf
        param = self.get_parameter(index, **kwargs)
        if param.data is not None:
            return param.data
        else:
            return param.file

    @TimeIt.decorator
<<<<<<< HEAD
    def get_parameter_source(self, index: int) -> ParamSource:
=======
    def get_parameter_source(self, index: int) -> Dict:
        """
        Get the source of a particular parameter.
        """
>>>>>>> 843003bf
        return self.get_parameter_sources([index])[0]

    @TimeIt.decorator
    def is_parameter_set(self, index: int) -> bool:
        """
        Test if a particular parameter is set.
        """
        return self.get_parameter_set_statuses([index])[0]

    @TimeIt.decorator
<<<<<<< HEAD
    def get_all_parameters(self, **kwargs) -> list[StoreParameter]:
        """Retrieve all store parameters."""
=======
    def get_all_parameters(self, **kwargs: Dict) -> List[AnySParameter]:
        """Retrieve all persistent parameters."""
>>>>>>> 843003bf
        num_params = self._store._get_num_total_parameters()
        id_lst = list(range(num_params))
        return self._store.get_parameters(id_lst, **kwargs)

    @TimeIt.decorator
<<<<<<< HEAD
    def get_all_parameter_sources(self, **kwargs) -> list[ParamSource]:
        """Retrieve all store parameters."""
=======
    def get_all_parameter_sources(self, **kwargs: Dict) -> List[Dict]:
        """Retrieve all persistent parameters sources."""
>>>>>>> 843003bf
        num_params = self._store._get_num_total_parameters()
        id_lst = list(range(num_params))
        return self._store.get_parameter_sources(id_lst, **kwargs)

    @TimeIt.decorator
    def get_all_parameter_data(self, **kwargs) -> dict[int, Any]:
        """Retrieve all workflow parameter data."""
        return {
            i.id_: (i.data if i.data is not None else i.file)
            for i in self.get_all_parameters(**kwargs)
        }

    @overload
    def check_parameters_exist(self, id_lst: int) -> bool:
        ...

    @overload
    def check_parameters_exist(self, id_lst: list[int]) -> list[bool]:
        ...

<<<<<<< HEAD
    def check_parameters_exist(self, id_lst: int | list[int]) -> bool | list[bool]:
=======
    def check_parameters_exist(
        self, id_lst: Union[int, List[int]]
    ) -> Union[bool, List[bool]]:
        """
        Check if parameters exist.
        """
        is_multi = True
>>>>>>> 843003bf
        if isinstance(id_lst, int):
            return self._store.check_parameters_exist([id_lst])[0]
        return self._store.check_parameters_exist(id_lst)

    def _add_unset_parameter_data(self, source: ParamSource) -> int:
        # TODO: use this for unset files as well
        return self._store.add_unset_parameter(source)

    def _add_parameter_data(self, data, source: ParamSource) -> int:
        return self._store.add_set_parameter(data, source)

    def _add_file(
        self,
        *,
        store_contents: bool,
        is_input: bool,
        source: ParamSource,
        path=None,
        contents=None,
        filename: str,
    ) -> int:
        return self._store.add_file(
            store_contents=store_contents,
            is_input=is_input,
            source=source,
            path=path,
            contents=contents,
            filename=filename,
        )

    def _set_file(
        self,
        param_id: int | list[int] | None,
        store_contents: bool,
        is_input: bool,
        path: Path | str,
        contents=None,
        filename: str | None = None,
        clean_up: bool = False,
    ) -> None:
        self._store.set_file(
            param_id=cast(int, param_id),
            store_contents=store_contents,
            is_input=is_input,
            path=path,
            contents=contents,
            filename=filename,
            clean_up=clean_up,
        )

    @overload
    def get_task_unique_names(
        self, map_to_insert_ID: Literal[False] = False
    ) -> list[str]:
        ...

    @overload
    def get_task_unique_names(self, map_to_insert_ID: Literal[True]) -> dict[str, int]:
        ...

    def get_task_unique_names(
        self, map_to_insert_ID: bool = False
    ) -> list[str] | dict[str, int]:
        """Return the unique names of all workflow tasks.

        Parameters
        ----------
        map_to_insert_ID : bool
            If True, return a dict whose values are task insert IDs, otherwise return a
            list.

        """
        names = self._app.Task.get_task_unique_names(self.template.tasks)
        if map_to_insert_ID:
            insert_IDs = (i.insert_ID for i in self.template.tasks)
            return dict(zip(names, insert_IDs))
        else:
            return names

    def _get_new_task_unique_name(self, new_task: Task, new_index: int) -> str:
        task_templates = list(self.template.tasks)
        task_templates.insert(new_index, new_task)
        uniq_names = self._app.Task.get_task_unique_names(task_templates)

        return uniq_names[new_index]

    def _get_empty_pending(self) -> _Pending:
        return {
            "template_components": {k: [] for k in TEMPLATE_COMP_TYPES},
            "tasks": [],  # list of int
            "loops": [],  # list of int
            "submissions": [],  # list of int
        }

    def _accept_pending(self) -> None:
        self._reset_pending()

    def _reset_pending(self) -> None:
        self._pending = self._get_empty_pending()

    def _reject_pending(self) -> None:
        """Revert pending changes to the in-memory representation of the workflow.

        This deletes new tasks, new template component data, new loops, and new
        submissions. Element additions to existing (non-pending) tasks are separately
        rejected/accepted by the WorkflowTask object.

        """
        for task_idx in self._pending["tasks"][::-1]:
            # iterate in reverse so the index references are correct
            self.tasks._remove_object(task_idx)
            self.template.tasks.pop(task_idx)

        for comp_type, comp_indices in self._pending["template_components"].items():
            for comp_idx in comp_indices[::-1]:
                # iterate in reverse so the index references are correct
                tc = self.__template_components[comp_type]
                assert hasattr(tc, "_remove_object")
                tc._remove_object(comp_idx)

        for loop_idx in self._pending["loops"][::-1]:
            # iterate in reverse so the index references are correct
            self.loops._remove_object(loop_idx)
            self.template.loops.pop(loop_idx)

        for sub_idx in self._pending["submissions"][::-1]:
            # iterate in reverse so the index references are correct
            assert self._submissions is not None
            self._submissions.pop(sub_idx)

        self._reset_pending()

    @property
<<<<<<< HEAD
    def num_tasks(self) -> int:
        return self._store._get_num_total_tasks()

    @property
    def num_submissions(self) -> int:
        return self._store._get_num_total_submissions()

    @property
    def num_elements(self) -> int:
        return self._store._get_num_total_elements()

    @property
    def num_element_iterations(self) -> int:
=======
    def num_tasks(self):
        """
        The total number of tasks.
        """
        return self._store._get_num_total_tasks()

    @property
    def num_submissions(self):
        """
        The total number of job submissions.
        """
        return self._store._get_num_total_submissions()

    @property
    def num_elements(self):
        """
        The total number of elements.
        """
        return self._store._get_num_total_elements()

    @property
    def num_element_iterations(self):
        """
        The total number of element iterations.
        """
>>>>>>> 843003bf
        return self._store._get_num_total_elem_iters()

    @property
    @TimeIt.decorator
<<<<<<< HEAD
    def num_EARs(self) -> int:
=======
    def num_EARs(self):
        """
        The total number of element action runs.
        """
>>>>>>> 843003bf
        return self._store._get_num_total_EARs()

    @property
    def num_loops(self) -> int:
        """
        The total number of loops.
        """
        return self._store._get_num_total_loops()

    @property
<<<<<<< HEAD
    def artifacts_path(self) -> Path:
=======
    def artifacts_path(self):
        """
        Path to artifacts of the workflow (temporary files, etc).
        """
>>>>>>> 843003bf
        # TODO: allow customisation of artifacts path at submission and resources level
        return Path(self.path) / "artifacts"

    @property
<<<<<<< HEAD
    def input_files_path(self) -> Path:
        return self.artifacts_path / self._input_files_dir_name

    @property
    def submissions_path(self) -> Path:
        return self.artifacts_path / "submissions"

    @property
    def task_artifacts_path(self) -> Path:
        return self.artifacts_path / "tasks"

    @property
    def execution_path(self) -> Path:
=======
    def input_files_path(self):
        """
        Path to input files for the workflow.
        """
        return self.artifacts_path / self._input_files_dir_name

    @property
    def submissions_path(self):
        """
        Path to submission data for ths workflow.
        """
        return self.artifacts_path / "submissions"

    @property
    def task_artifacts_path(self):
        """
        Path to artifacts of tasks.
        """
        return self.artifacts_path / "tasks"

    @property
    def execution_path(self):
        """
        Path to working directory path for executing.
        """
>>>>>>> 843003bf
        return Path(self.path) / self._exec_dir_name

    @TimeIt.decorator
    def get_task_elements(
        self,
<<<<<<< HEAD
        task: WorkflowTask,
        idx_lst: list[int] | None = None,
    ) -> list[Element]:
=======
        task: app.Task,
        idx_lst: Optional[List[int]] = None,
    ) -> List[app.Element]:
        """
        Get the elements of a task.
        """
>>>>>>> 843003bf
        return [
            self._app.Element(task=task, **{k: v for k, v in i.items() if k != "task_ID"})
            for i in self._store.get_task_elements(task.insert_ID, idx_lst)
        ]

    def set_EAR_submission_index(self, EAR_ID: int, sub_idx: int) -> None:
        """Set the submission index of an EAR."""
        with self._store.cached_load(), self.batch_update():
            self._store.set_EAR_submission_index(EAR_ID, sub_idx)

    def set_EAR_start(self, EAR_ID: int) -> None:
        """Set the start time on an EAR."""
        self._app.logger.debug(f"Setting start for EAR ID {EAR_ID!r}")
        with self._store.cached_load(), self.batch_update():
            self._store.set_EAR_start(EAR_ID)

    def set_EAR_end(
        self,
        js_idx: int,
        js_act_idx: int,
        EAR_ID: int,
        exit_code: int,
    ) -> None:
        """Set the end time and exit code on an EAR.

        If the exit code is non-zero, also set all downstream dependent EARs to be
        skipped. Also save any generated input/output files.

        """
        self._app.logger.debug(
            f"Setting end for EAR ID {EAR_ID!r} with exit code {exit_code!r}."
        )
        with self._store.cached_load():
            EAR = self.get_EARs_from_IDs(EAR_ID)
            with self.batch_update():
                success = exit_code == 0  # TODO  more sophisticated success heuristics
                if EAR.action.abortable and exit_code == ABORT_EXIT_CODE:
                    # the point of aborting an EAR is to continue with the workflow:
                    success = True

                for IFG_i in EAR.action.input_file_generators:
                    inp_file = IFG_i.input_file
                    self._app.logger.debug(
                        f"Saving EAR input file: {inp_file.label!r} for EAR ID "
                        f"{EAR_ID!r}."
                    )
                    param_id = EAR.data_idx[f"input_files.{inp_file.label}"]

                    file_paths = inp_file.value()
                    for path_i in (
                        file_paths if isinstance(file_paths, list) else [file_paths]
                    ):
                        self._set_file(
                            param_id=param_id,
                            store_contents=True,  # TODO: make optional according to IFG
                            is_input=False,
                            path=Path(path_i).resolve(),
                        )

                if EAR.action.script_data_out_has_files:
                    EAR._param_save(js_idx=js_idx, js_act_idx=js_act_idx)

                # Save action-level files: (TODO: refactor with below for OFPs)
                for save_file_j in EAR.action.save_files:
                    self._app.logger.debug(
                        f"Saving file: {save_file_j.label!r} for EAR ID " f"{EAR_ID!r}."
                    )
                    # We might be saving a file that is not a defined
                    # "output file"; this will avoid saving a reference in the
                    # parameter data in that case
                    param_id_j = EAR.data_idx.get(f"output_files.{save_file_j.label}")

                    file_paths = save_file_j.value()
                    self._app.logger.debug(f"Saving output file paths: {file_paths!r}")
                    for path_i in (
                        file_paths if isinstance(file_paths, list) else [file_paths]
                    ):
                        self._set_file(
                            param_id=param_id_j,
                            store_contents=True,
                            is_input=False,
                            path=Path(path_i).resolve(),
                            clean_up=(save_file_j in EAR.action.clean_up),
                        )

                for OFP_i in EAR.action.output_file_parsers:
                    for save_file_j in OFP_i._save_files:
                        self._app.logger.debug(
                            f"Saving EAR output file: {save_file_j.label!r} for EAR ID "
                            f"{EAR_ID!r}."
                        )
                        # We might be saving a file that is not a defined
                        # "output file"; this will avoid saving a reference in the
                        # parameter data in that case
                        param_id_j = EAR.data_idx.get(f"output_files.{save_file_j.label}")

                        file_paths = save_file_j.value()
                        self._app.logger.debug(
                            f"Saving EAR output file paths: {file_paths!r}"
                        )
                        for path_i in (
                            file_paths if isinstance(file_paths, list) else [file_paths]
                        ):
                            self._set_file(
                                param_id=param_id_j,
                                store_contents=True,  # TODO: make optional according to OFP
                                is_input=False,
                                path=Path(path_i).resolve(),
                                clean_up=(save_file_j in OFP_i.clean_up),
                            )

                if not success:
                    for EAR_dep_ID in EAR.get_dependent_EARs(as_objects=False):
                        # TODO: this needs to be recursive?
                        self._app.logger.debug(
                            f"Setting EAR ID {EAR_dep_ID!r} to skip because it depends on"
                            f" EAR ID {EAR_ID!r}, which exited with a non-zero exit code:"
                            f" {exit_code!r}."
                        )
                        self._store.set_EAR_skip(EAR_dep_ID)

                self._store.set_EAR_end(EAR_ID, exit_code, success)

    def set_EAR_skip(self, EAR_ID: int) -> None:
<<<<<<< HEAD
        """Record that an EAR is to be skipped due to an upstream failure or loop
        termination condition being met."""
        with self._store.cached_load(), self.batch_update():
            self._store.set_EAR_skip(EAR_ID)
=======
        """
        Record that an EAR is to be skipped due to an upstream failure or loop
        termination condition being met.
        """
        with self._store.cached_load():
            with self.batch_update():
                self._store.set_EAR_skip(EAR_ID)
>>>>>>> 843003bf

    def get_EAR_skipped(self, EAR_ID: int) -> bool:
        """Check if an EAR is to be skipped."""
        with self._store.cached_load():
            return self._store.get_EAR_skipped(EAR_ID)

    @TimeIt.decorator
    def set_parameter_value(
        self, param_id: int | list[int], value: Any, commit: bool = False
    ) -> None:
<<<<<<< HEAD
        with self._store.cached_load(), self.batch_update():
            self._store.set_parameter_value(cast(int, param_id), value)
=======
        """
        Set the value of a parameter.
        """
        with self._store.cached_load():
            with self.batch_update():
                self._store.set_parameter_value(param_id, value)
>>>>>>> 843003bf

        if commit:
            # force commit now:
            self._store._pending.commit_all()

    def set_EARs_initialised(self, iter_ID: int):
<<<<<<< HEAD
        """Set `ElementIteration.EARs_initialised` to True for the specified iteration."""
        with self._store.cached_load(), self.batch_update():
            self._store.set_EARs_initialised(iter_ID)

    def elements(self) -> Iterator[Element]:
=======
        """
        Set :py:attr:`~hpcflow.app.ElementIteration.EARs_initialised` to True for the
        specified iteration.
        """
        with self._store.cached_load():
            with self.batch_update():
                self._store.set_EARs_initialised(iter_ID)

    def elements(self) -> Iterator[app.Element]:
        """
        Get the elements of the workflow's tasks.
        """
>>>>>>> 843003bf
        for task in self.tasks:
            for element in task.elements[:]:
                yield element

    @overload
    def get_iteration_task_pathway(
        self,
        *,
        ret_iter_IDs: Literal[False] = False,
        ret_data_idx: Literal[False] = False,
    ) -> list[tuple[int, dict[str, int]]]:
        ...

    @overload
    def get_iteration_task_pathway(
        self, *, ret_iter_IDs: Literal[False] = False, ret_data_idx: Literal[True]
    ) -> list[tuple[int, dict[str, int], tuple[dict[str, int], ...]]]:
        ...

    @overload
    def get_iteration_task_pathway(
        self, *, ret_iter_IDs: Literal[True], ret_data_idx: Literal[False] = False
    ) -> list[tuple[int, dict[str, int], tuple[int, ...]]]:
        ...

    @overload
    def get_iteration_task_pathway(
        self, *, ret_iter_IDs: Literal[True], ret_data_idx: Literal[True]
    ) -> list[tuple[int, dict[str, int], tuple[int, ...], tuple[dict[str, int], ...]]]:
        ...

    @TimeIt.decorator
<<<<<<< HEAD
    def get_iteration_task_pathway(
        self, ret_iter_IDs: bool = False, ret_data_idx: bool = False
    ) -> list[tuple]:
        pathway: list[_Pathway] = []
=======
    def get_iteration_task_pathway(self, ret_iter_IDs=False, ret_data_idx=False):
        """
        Get the iteration task pathway.
        """
        # FIXME: I don't understand this concept, alas.
        pathway = []
>>>>>>> 843003bf
        for task in self.tasks:
            pathway.append(_Pathway(task.insert_ID, {}))

        added_loop_names: set[str] = set()
        for _ in range(self.num_loops):
            for loop in self.loops:
                if loop.name in added_loop_names:
                    continue
                elif set(loop.parents).issubset(added_loop_names):
                    # add a loop only once their parents have been added:
                    to_add = loop
                    break
            else:
                raise RuntimeError(
                    "Failed to find a loop whose parents have already been added to the "
                    "iteration task pathway."
                )

            iIDs = to_add.task_insert_IDs
            relevant_idx = [
                idx for idx, path_i in enumerate(pathway) if path_i.id_ in iIDs
            ]

            for num_add_k, num_add in to_add.num_added_iterations.items():
                parent_loop_idx = list(zip(to_add.parents, num_add_k))
                replacement: list[_Pathway] = []
                repl_idx: list[int] = []
                for i in range(num_add):
                    for p_idx, path_j in enumerate(pathway):
                        if path_j.id_ not in iIDs:
                            continue
                        if all(path_j.names[k] == v for k, v in parent_loop_idx):
                            path = copy.deepcopy(path_j)
                            path.names[to_add.name] = i
                            repl_idx.append(p_idx)
                            replacement.append(path)

                if replacement:
                    repl_start, repl_stop = min(repl_idx), max(repl_idx)
                    pathway = replace_items(
                        pathway, repl_start, repl_stop + 1, replacement
                    )

            added_loop_names.add(to_add.name)

        if added_loop_names != set(i.name for i in self.loops):
            raise RuntimeError(
                "Not all loops have been considered in the iteration task pathway."
            )

        if ret_iter_IDs or ret_data_idx:
            all_iters = self.get_all_element_iterations()
            for path_i in pathway:
                i_iters: list[ElementIteration] = []
                for iter_j in all_iters:
                    if (
                        iter_j.task.insert_ID == path_i.id_
                        and iter_j.loop_idx == path_i.names
                    ):
                        i_iters.append(iter_j)
                if ret_iter_IDs:
                    path_i.iter_ids.extend(j.id_ for j in i_iters)
                if ret_data_idx:
                    path_i.data_idx.extend(j.get_data_idx() for j in i_iters)

        if ret_iter_IDs:
            if ret_data_idx:
                return [
                    path_i.as_tuple(ret_iter_IDs=True, ret_data_idx=True)
                    for path_i in pathway
                ]
            else:
                return [path_i.as_tuple(ret_iter_IDs=True) for path_i in pathway]
        else:
            if ret_data_idx:
                return [path_i.as_tuple(ret_data_idx=True) for path_i in pathway]
            else:
                return [path_i.as_tuple() for path_i in pathway]

    @TimeIt.decorator
    def _submit(
        self,
        status: Status | None = None,
        ignore_errors: bool = False,
        JS_parallelism: bool | None = None,
        print_stdout: bool = False,
        add_to_known: bool = True,
        tasks: list[int] | None = None,
    ) -> tuple[list[SubmissionFailure], dict[int, list[int]]]:
        """Submit outstanding EARs for execution."""

        # generate a new submission if there are no pending submissions:
        pending = [i for i in self.submissions if i.needs_submit]
        if not pending:
            if status:
                status.update("Adding new submission...")
            new_sub = self._add_submission(tasks=tasks, JS_parallelism=JS_parallelism)
            if not new_sub:
                raise ValueError("No pending element action runs to submit!")
            pending = [new_sub]

        self.submissions_path.mkdir(exist_ok=True, parents=True)
        self.execution_path.mkdir(exist_ok=True, parents=True)
        self.task_artifacts_path.mkdir(exist_ok=True, parents=True)

        # for direct execution the submission must be persistent at submit-time, because
        # it will be read by a new instance of the app:
        if status:
            status.update("Committing to the store...")
        self._store._pending.commit_all()

        # submit all pending submissions:
        exceptions: list[SubmissionFailure] = []
        submitted_js: dict[int, list[int]] = {}
        for sub in pending:
            try:
                if status:
                    status.update(f"Preparing submission {sub.index}...")
                sub_js_idx = sub.submit(
                    status=status,
                    ignore_errors=ignore_errors,
                    print_stdout=print_stdout,
                    add_to_known=add_to_known,
                )
                submitted_js[sub.index] = sub_js_idx
            except SubmissionFailure as exc:
                exceptions.append(exc)

        return exceptions, submitted_js

    @overload
    def submit(
        self,
        *,
        ignore_errors: bool = False,
        JS_parallelism: bool | None = None,
        print_stdout: bool = False,
        wait: bool = False,
        add_to_known: bool = True,
        return_idx: Literal[True],
        tasks: list[int] | None = None,
        cancel: bool = False,
        status: bool = True,
    ) -> dict[int, list[int]]:
        ...

    @overload
    def submit(
        self,
        *,
        ignore_errors: bool = False,
        JS_parallelism: bool | None = None,
        print_stdout: bool = False,
        wait: bool = False,
        add_to_known: bool = True,
        return_idx: Literal[False] = False,
        tasks: list[int] | None = None,
        cancel: bool = False,
        status: bool = True,
    ) -> None:
        ...

    def submit(
        self,
        *,
        ignore_errors: bool = False,
        JS_parallelism: bool | None = None,
        print_stdout: bool = False,
        wait: bool = False,
        add_to_known: bool = True,
        return_idx: bool = False,
        tasks: list[int] | None = None,
        cancel: bool = False,
        status: bool = True,
    ) -> dict[int, list[int]] | None:
        """Submit the workflow for execution.

        Parameters
        ----------
        ignore_errors
            If True, ignore jobscript submission errors. If False (the default) jobscript
            submission will halt when a jobscript fails to submit.
        JS_parallelism
            If True, allow multiple jobscripts to execute simultaneously. Raises if set to
            True but the store type does not support the `jobscript_parallelism` feature.
            If not set, jobscript parallelism will be used if the store type supports it.
        print_stdout
            If True, print any jobscript submission standard output, otherwise hide it.
        wait
            If True, this command will block until the workflow execution is complete.
        add_to_known
            If True, add the submitted submissions to the known-submissions file, which is
            used by the `show` command to monitor current and recent submissions.
        return_idx
            If True, return a dict representing the jobscript indices submitted for each
            submission.
        tasks
            List of task indices to include in the new submission if no submissions
            already exist. By default all tasks are included if a new submission is
            created.
        cancel
            Immediately cancel the submission. Useful for testing and benchmarking.
        status
            If True, display a live status to track submission progress.
        """

        # Type hint for mypy
        status_context: AbstractContextManager[Status] | AbstractContextManager[None] = (
            rich.console.Console().status("Submitting workflow...")
            if status
            else nullcontext()
        )
        with status_context as status_, self._store.cached_load():
            if not self._store.is_submittable:
                raise NotImplementedError("The workflow is not submittable.")
            # commit updates before raising exception:
            with self.batch_update(), self._store.cache_ctx():
                exceptions, submitted_js = self._submit(
                    ignore_errors=ignore_errors,
                    JS_parallelism=JS_parallelism,
                    print_stdout=print_stdout,
                    status=status_,
                    add_to_known=add_to_known,
                    tasks=tasks,
                )

        if exceptions:
            msg = "\n" + "\n\n".join(i.message for i in exceptions)
            raise WorkflowSubmissionFailure(msg)

        if cancel:
            self.cancel()

        elif wait:
            self.wait(submitted_js)

        if return_idx:
            return submitted_js
        return None

    @staticmethod
    def __wait_for_direct_jobscripts(jobscripts: list[Jobscript]):
        """Wait for the passed direct (i.e. non-scheduled) jobscripts to finish."""

        def callback(proc: psutil.Process) -> None:
            js = js_pids[proc.pid]
            assert hasattr(proc, "returncode")
            # TODO sometimes proc.returncode is None; maybe because multiple wait
            # calls?
            print(
                f"Jobscript {js.index} from submission {js.submission.index} "
                f"finished with exit code {proc.returncode}."
            )

        js_pids = {js.process_ID: js for js in jobscripts}
        process_refs = [
            (js.process_ID, js.submit_cmdline)
            for js in jobscripts
            if js.process_ID and js.submit_cmdline
        ]
        DirectScheduler.wait_for_jobscripts(process_refs, callback=callback)

    def __wait_for_scheduled_jobscripts(self, jobscripts: list[Jobscript]):
        """Wait for the passed scheduled jobscripts to finish."""
        schedulers = self._app.Submission.get_unique_schedulers_of_jobscripts(jobscripts)
        threads: list[Thread] = []
        for js_indices, sched in schedulers.items():
            jobscripts_gen = (
                self.submissions[sub_idx].jobscripts[js_idx]
                for sub_idx, js_idx in js_indices
            )
            job_IDs = [
                i.scheduler_job_ID
                for i in jobscripts_gen
                if i.scheduler_job_ID is not None
            ]
            threads.append(Thread(target=sched.wait_for_jobscripts, args=(job_IDs,)))

        for i in threads:
            i.start()

        for i in threads:
            i.join()

    def wait(self, sub_js: dict[int, list[int]] | None = None):
        """Wait for the completion of specified/all submitted jobscripts."""

        # TODO: think about how this might work with remote workflow submission (via SSH)

        # TODO: add a log file to the submission dir where we can log stuff (e.g starting
        # a thread...)

        if not sub_js:
            # find any active jobscripts first:
            sub_js = defaultdict(list)
            for sub in self.submissions:
                sub_js[sub.index].extend(sub.get_active_jobscripts())

        js_direct: list[Jobscript] = []
        js_sched: list[Jobscript] = []
        for sub_idx, all_js_idx in sub_js.items():
            for js_idx in all_js_idx:
                try:
                    js = self.submissions[sub_idx].jobscripts[js_idx]
                except IndexError:
                    raise ValueError(
                        f"No jobscript with submission index {sub_idx!r} and/or "
                        f"jobscript index {js_idx!r}."
                    )
                if js.process_ID is not None:
                    js_direct.append(js)
                elif js.scheduler_job_ID is not None:
                    js_sched.append(js)
                else:
                    raise RuntimeError(
                        f"Process ID nor scheduler job ID is set for {js!r}."
                    )

        if js_direct or js_sched:
            # TODO: use a rich console status? how would that appear in stdout though?
            print("Waiting for workflow submissions to finish...")
        else:
            print("No running jobscripts.")
            return

        try:
            t_direct = Thread(target=self.__wait_for_direct_jobscripts, args=(js_direct,))
            t_sched = Thread(
                target=self.__wait_for_scheduled_jobscripts, args=(js_sched,)
            )
            t_direct.start()
            t_sched.start()

            # without these, KeyboardInterrupt seems to not be caught:
            while t_direct.is_alive():
                t_direct.join(timeout=1)

            while t_sched.is_alive():
                t_sched.join(timeout=1)

        except KeyboardInterrupt:
            print("No longer waiting (workflow execution will continue).")
        else:
            print("Specified submissions have finished.")

    def get_running_elements(
        self,
        submission_idx: int = -1,
        task_idx: int | None = None,
        task_insert_ID: int | None = None,
    ) -> list[Element]:
        """Retrieve elements that are running according to the scheduler."""

        if task_idx is not None and task_insert_ID is not None:
            raise ValueError("Specify at most one of `task_insert_ID` and `task_idx`.")

        # keys are task_insert_IDs, values are element indices:
        active_elems: dict[int, set[int]] = defaultdict(set)
        sub = self.submissions[submission_idx]
        for js_idx, states in sub.get_active_jobscripts().items():
            js = sub.jobscripts[js_idx]
            for js_elem_idx, state in states.items():
                if state is JobscriptElementState.running:
                    for task_iID, elem_idx in zip(
                        js.task_insert_IDs, js.task_elements[js_elem_idx]
                    ):
                        active_elems[task_iID].add(elem_idx)

        # retrieve Element objects:
        out: list[Element] = []
        for task_iID, elem_idxes in active_elems.items():
            if task_insert_ID is not None and task_iID != task_insert_ID:
                continue
            task = self.tasks.get(insert_ID=task_iID)
            if task_idx is not None and task_idx != task.index:
                continue
            for idx_i in elem_idxes:
                out.append(task.elements[idx_i])

        return out

    def get_running_runs(
        self,
        submission_idx: int = -1,
        task_idx: int | None = None,
        task_insert_ID: int | None = None,
        element_idx: int | None = None,
    ) -> list[ElementActionRun]:
        """Retrieve runs that are running according to the scheduler."""

        elems = self.get_running_elements(
            submission_idx=submission_idx,
            task_idx=task_idx,
            task_insert_ID=task_insert_ID,
        )
        out = []
        for elem in elems:
            if element_idx is not None and elem.index != element_idx:
                continue
            # for a given element, only one iteration will be running (assume for now the
            # this is the latest iteration, as provided by `action_runs`):
            for act_run in elem.action_runs:
                if act_run.status is EARStatus.running:
                    out.append(act_run)
                    break  # only one element action may be running at a time
        return out

    def _abort_run_ID(self, submission_idx, run_ID: int):
        """Modify the submission abort runs text file to signal that a run should be
        aborted."""
        self.submissions[submission_idx]._set_run_abort(run_ID)

    def abort_run(
        self,
        submission_idx: int = -1,
        task_idx: int | None = None,
        task_insert_ID: int | None = None,
        element_idx: int | None = None,
    ):
        """Abort the currently running action-run of the specified task/element.

        Parameters
        ----------
        task_idx
            The parent task of the run to abort.
        element_idx
            For multi-element tasks, the parent element of the run to abort.
        submission_idx
            Defaults to the most-recent submission.

        """
        running = self.get_running_runs(
            submission_idx=submission_idx,
            task_idx=task_idx,
            task_insert_ID=task_insert_ID,
            element_idx=element_idx,
        )
        if not running:
            raise ValueError("Specified run is not running.")

        elif len(running) > 1:
            if element_idx is None:
                elem_idx = tuple(i.element.index for i in running)
                raise ValueError(
                    f"Multiple elements are running (indices: {elem_idx!r}). Specify "
                    "which element index you want to abort."
                )
            else:
                raise RuntimeError("Multiple running runs.")

        run = running[0]
        if not run.action.abortable:
            raise RunNotAbortableError(
                "The run is not defined as abortable in the task schema, so it cannot "
                "be aborted."
            )
        self._abort_run_ID(submission_idx, run.id_)

    @TimeIt.decorator
    def cancel(self, hard=False):
        """Cancel any running jobscripts."""
        for sub in self.submissions:
            sub.cancel()

    def add_submission(
<<<<<<< HEAD
        self, tasks: list[int] | None = None, JS_parallelism: bool | None = None
    ) -> Submission | None:
        # JS_parallelism=None means guess
        with self._store.cached_load(), self.batch_update():
            return self._add_submission(tasks, JS_parallelism)
=======
        self, tasks: Optional[List[int]] = None, JS_parallelism: Optional[bool] = None
    ) -> app.Submission:
        """
        Add a job submission to this workflow.
        """
        with self._store.cached_load():
            with self.batch_update():
                return self._add_submission(tasks, JS_parallelism)
>>>>>>> 843003bf

    @TimeIt.decorator
    def _add_submission(
        self, tasks: list[int] | None = None, JS_parallelism: bool | None = None
    ) -> Submission | None:
        new_idx = self.num_submissions
        _ = self.submissions  # TODO: just to ensure `submissions` is loaded
        sub_obj: Submission = self._app.Submission(
            index=new_idx,
            workflow=self,
            jobscripts=self.resolve_jobscripts(tasks),
            JS_parallelism=JS_parallelism,
        )
        sub_obj._set_environments()
        all_EAR_ID = [i for js in sub_obj.jobscripts for i in js.EAR_ID.flatten()]
        if not all_EAR_ID:
            print(
                "There are no pending element action runs, so a new submission was not "
                "added."
            )
            return None

        with self._store.cached_load(), self.batch_update():
            for i in all_EAR_ID:
                self._store.set_EAR_submission_index(EAR_ID=i, sub_idx=new_idx)

        sub_obj_js, _ = sub_obj.to_json_like()
        assert self._submissions is not None
        self._submissions.append(sub_obj)
        self._pending["submissions"].append(new_idx)
        with self._store.cached_load(), self.batch_update():
            self._store.add_submission(new_idx, sub_obj_js)

        return self.submissions[new_idx]

    @TimeIt.decorator
<<<<<<< HEAD
    def resolve_jobscripts(self, tasks: list[int] | None = None) -> list[Jobscript]:
=======
    def resolve_jobscripts(
        self, tasks: Optional[List[int]] = None
    ) -> List[app.Jobscript]:
        """
        Resolve this workflow to a set of job scripts to run.
        """
>>>>>>> 843003bf
        js, element_deps = self._resolve_singular_jobscripts(tasks)
        js_deps = resolve_jobscript_dependencies(js, element_deps)

        for js_idx in js:
            if js_idx in js_deps:
                js[js_idx]["dependencies"] = js_deps[js_idx]

        js = merge_jobscripts_across_tasks(js)
        js_objs = [self._app.Jobscript(**i) for i in jobscripts_to_list(js)]

        return js_objs

    def __EAR_obj_map(
        self,
        js_desc: JobScriptDescriptor,
        jsca: JobScriptCreationArguments,
        task: WorkflowTask,
        task_actions: Sequence[tuple[int, int, int]],
        EAR_map: NDArray,
    ) -> dict[int, ElementActionRun]:
        all_EAR_IDs: list[int] = []
        for js_elem_idx, (elem_idx, act_indices) in enumerate(
            js_desc["elements"].items()
        ):
            for act_idx in act_indices:
                EAR_ID_i: int = EAR_map[act_idx, elem_idx].item()
                all_EAR_IDs.append(EAR_ID_i)
                js_act_idx = task_actions.index((task.insert_ID, act_idx, 0))
                jsca["EAR_ID"][js_act_idx][js_elem_idx] = EAR_ID_i
        return dict(zip(all_EAR_IDs, self.get_EARs_from_IDs(all_EAR_IDs)))

    @TimeIt.decorator
    def _resolve_singular_jobscripts(
        self, tasks: list[int] | None = None
    ) -> tuple[dict[int, JobScriptCreationArguments], dict[int, dict[int, list[int]]]]:
        """
        We arrange EARs into `EARs` and `elements` so we can quickly look up membership
        by EAR idx in the `EARs` dict.

        Returns
        -------
        submission_jobscripts
        all_element_deps
            For a given jobscript index, for a given jobscript element index within that
            jobscript, this is a list of EAR IDs dependencies of that element.

        """
        if not tasks:
            tasks = list(range(self.num_tasks))

        if self._store.use_cache:
            # pre-cache parameter sources (used in `EAR.get_EAR_dependencies`):
            self.get_all_parameter_sources()

        submission_jobscripts: dict[int, JobScriptCreationArguments] = {}
        all_element_deps: dict[int, dict[int, list[int]]] = {}

        for task_iID, loop_idx_i in self.get_iteration_task_pathway():
            task = self.tasks.get(insert_ID=task_iID)
            if task.index not in tasks:
                continue
            res, res_hash, res_map, EAR_map = generate_EAR_resource_map(task, loop_idx_i)
            jobscripts, _ = group_resource_map_into_jobscripts(res_map)

            for js_dat in jobscripts:
                # (insert ID, action_idx, index into task_loop_idx):
                task_actions = [
                    (task.insert_ID, i, 0)
                    for i in sorted(
                        set(
                            act_idx_i
                            for act_idx in js_dat["elements"].values()
                            for act_idx_i in act_idx
                        )
                    )
                ]
                # task_elements: { JS_ELEM_IDX: [TASK_ELEM_IDX for each task insert ID]}
                task_elements = {
                    js_elem_idx: [task_elem_idx]
                    for js_elem_idx, task_elem_idx in enumerate(js_dat["elements"].keys())
                }
                EAR_idx_arr_shape = (
                    len(task_actions),
                    len(js_dat["elements"]),
                )
                EAR_ID_arr = np.empty(EAR_idx_arr_shape, dtype=np.int32)
                EAR_ID_arr[:] = -1

                new_js_idx = len(submission_jobscripts)

                js_i: JobScriptCreationArguments = {
                    "task_insert_IDs": [task.insert_ID],
                    "task_loop_idx": [loop_idx_i],
                    "task_actions": task_actions,  # map jobscript actions to task actions
                    "task_elements": task_elements,  # map jobscript elements to task elements
                    "EAR_ID": EAR_ID_arr,
                    "resources": res[js_dat["resources"]],
                    "resource_hash": res_hash[js_dat["resources"]],
                    "dependencies": {},
                }

                all_EAR_objs = self.__EAR_obj_map(
                    js_dat, js_i, task, task_actions, EAR_map
                )

                for js_elem_idx, (elem_idx, act_indices) in enumerate(
                    js_dat["elements"].items()
                ):
                    all_EAR_IDs: list[int] = []
                    for act_idx in act_indices:
                        EAR_ID_i: int = EAR_map[act_idx, elem_idx].item()
                        all_EAR_IDs.append(EAR_ID_i)
                        js_act_idx = task_actions.index((task.insert_ID, act_idx, 0))
                        js_i["EAR_ID"][js_act_idx][js_elem_idx] = EAR_ID_i

                    # get indices of EARs that this element depends on:
                    EAR_deps = (
                        all_EAR_objs[k].get_EAR_dependencies() for k in all_EAR_IDs
                    )
                    EAR_deps_flat = (j for i in EAR_deps for j in i)
                    EAR_deps_EAR_idx = [
                        i for i in EAR_deps_flat if i not in js_i["EAR_ID"]
                    ]
                    if EAR_deps_EAR_idx:
                        all_element_deps.setdefault(new_js_idx, {})[
                            js_elem_idx
                        ] = EAR_deps_EAR_idx

                submission_jobscripts[new_js_idx] = js_i

        return submission_jobscripts, all_element_deps

    def write_commands(
        self,
        submission_idx: int,
        jobscript_idx: int,
        JS_action_idx: int,
        EAR_ID: int,
    ) -> None:
        """Write run-time commands for a given EAR."""
        with self._store.cached_load():
            self._app.persistence_logger.debug("Workflow.write_commands")
            self._app.persistence_logger.debug(
                f"loading jobscript (submission index: {submission_idx}; jobscript "
                f"index: {jobscript_idx})"
            )
            jobscript = self.submissions[submission_idx].jobscripts[jobscript_idx]
            self._app.persistence_logger.debug(f"loading run {EAR_ID!r}")
            EAR = self.get_EARs_from_IDs(EAR_ID)
            self._app.persistence_logger.debug(f"run {EAR_ID!r} loaded: {EAR!r}")
            write_commands = True
            try:
                commands, shell_vars = EAR.compose_commands(jobscript, JS_action_idx)
            except OutputFileParserNoOutputError:
                # no commands to write
                write_commands = False

            if write_commands:
                self._app.persistence_logger.debug("need to write commands")
                for cmd_idx, var_dat in shell_vars.items():
                    for param_name, shell_var_name, st_typ in var_dat:
                        commands += jobscript.shell.format_save_parameter(
                            workflow_app_alias=jobscript.workflow_app_alias,
                            param_name=param_name,
                            shell_var_name=shell_var_name,
                            EAR_ID=EAR_ID,
                            cmd_idx=cmd_idx,
                            stderr=(st_typ == "stderr"),
                        )
                commands = jobscript.shell.wrap_in_subshell(
                    commands, EAR.action.abortable
                )

                # add loop-check command if this is the last action of this loop iteration
                # for this element:
                if self.loops:
                    final_runs = (
                        self.get_iteration_final_run_IDs(  # TODO: excessive reads here
                            id_lst=jobscript.all_EAR_IDs
                        )
                    )
                    self._app.persistence_logger.debug(f"final_runs: {final_runs!r}")
                    for loop_name, run_IDs in final_runs.items():
                        if EAR.id_ in run_IDs:
                            loop_cmd = jobscript.shell.format_loop_check(
                                workflow_app_alias=jobscript.workflow_app_alias,
                                loop_name=loop_name,
                                run_ID=EAR.id_,
                            )
                            commands += jobscript.shell.wrap_in_subshell(loop_cmd, False)
            else:
                # still need to write the file, the jobscript is expecting it.
                commands = ""

            self._app.persistence_logger.debug(f"commands to write: {commands!r}")
            cmd_file_name = jobscript.get_commands_file_name(JS_action_idx)
            with Path(cmd_file_name).open("wt", newline="\n") as fp:
                # (assuming we have CD'd correctly to the element run directory)
                fp.write(commands)

    def process_shell_parameter_output(
        self, name: str, value: str, EAR_ID: int, cmd_idx: int, stderr: bool = False
    ) -> Any:
        """Process the shell stdout/stderr stream according to the associated Command
        object."""
        with self._store.cached_load(), self.batch_update():
            EAR = self.get_EARs_from_IDs(EAR_ID)
            command = EAR.action.commands[cmd_idx]
            return command.process_std_stream(name, value, stderr)

    def save_parameter(
        self,
        name: str,
        value: Any,
        EAR_ID: int,
    ):
<<<<<<< HEAD
        self._app.logger.info(f"save parameter {name!r} for EAR_ID {EAR_ID}.")
        self._app.logger.debug(f"save parameter {name!r} value is {value!r}.")
        with self._store.cached_load(), self.batch_update():
            EAR = self.get_EARs_from_IDs(EAR_ID)
            param_id = EAR.data_idx[name]
            self.set_parameter_value(param_id, value)

    def show_all_EAR_statuses(self) -> None:
=======
        """
        Save a parameter where an EAR can find it.
        """
        self.app.logger.info(f"save parameter {name!r} for EAR_ID {EAR_ID}.")
        self.app.logger.debug(f"save parameter {name!r} value is {value!r}.")
        with self._store.cached_load():
            with self.batch_update():
                EAR = self.get_EARs_from_IDs([EAR_ID])[0]
                param_id = EAR.data_idx[name]
                self.set_parameter_value(param_id, value)

    def show_all_EAR_statuses(self):
        """
        Print a description of the status of every element action run in
        the workflow.
        """
>>>>>>> 843003bf
        print(
            f"{'task':8s} {'element':8s} {'iteration':8s} {'action':8s} "
            f"{'run':8s} {'sub.':8s} {'exitcode':8s} {'success':8s} {'skip':8s}"
        )
        for task in self.tasks:
            for element in task.elements[:]:
                for iter_idx, iteration in enumerate(element.iterations):
                    for act_idx, action_runs in iteration.actions.items():
                        for run_idx, EAR in enumerate(action_runs.runs):
                            suc = EAR.success if EAR.success is not None else "-"
                            if EAR.exit_code is not None:
                                exc = f"{EAR.exit_code:^8d}"
                            else:
                                exc = f"{'-':^8}"
                            print(
                                f"{task.insert_ID:^8d} {element.index:^8d} "
                                f"{iter_idx:^8d} {act_idx:^8d} {run_idx:^8d} "
                                f"{EAR.status.name.lower():^8s}"
                                f"{exc}"
                                f"{suc:^8}"
                                f"{EAR.skip:^8}"
                            )

    def _resolve_input_source_task_reference(
        self, input_source: InputSource, new_task_name: str
    ) -> None:
        """Normalise the input source task reference and convert a source to a local type
        if required."""

        # TODO: test thoroughly!

        if isinstance(input_source.task_ref, str):
            if input_source.task_ref == new_task_name:
                if input_source.task_source_type is self._app.TaskSourceType.OUTPUT:
                    raise InvalidInputSourceTaskReference(
                        f"Input source {input_source.to_string()!r} cannot refer to the "
                        f"outputs of its own task!"
                    )
                else:
                    warn(
                        f"Changing input source {input_source.to_string()!r} to a local "
                        f"type, since the input source task reference refers to its own "
                        f"task."
                    )
                    # TODO: add an InputSource source_type setter to reset
                    # task_ref/source_type?
                    input_source.source_type = self._app.InputSourceType.LOCAL
                    input_source.task_ref = None
                    input_source.task_source_type = None
            else:
                try:
                    uniq_names_cur = self.get_task_unique_names(map_to_insert_ID=True)
                    input_source.task_ref = uniq_names_cur[input_source.task_ref]
                except KeyError:
                    raise InvalidInputSourceTaskReference(
                        f"Input source {input_source.to_string()!r} refers to a missing "
                        f"or inaccessible task: {input_source.task_ref!r}."
                    )

<<<<<<< HEAD
    def get_all_submission_run_IDs(self) -> Iterable[int]:
        self._app.persistence_logger.debug("Workflow.get_all_submission_run_IDs")
=======
    def get_all_submission_run_IDs(self) -> List[int]:
        """
        Get the run IDs of all submissions.
        """
        self.app.persistence_logger.debug("Workflow.get_all_submission_run_IDs")
        id_lst = []
>>>>>>> 843003bf
        for sub in self.submissions:
            yield from sub.all_EAR_IDs

    def check_loop_termination(self, loop_name: str, run_ID: int) -> None:
        """Check if a loop should terminate, given the specified completed run, and if so,
        set downstream iteration runs to be skipped."""
        loop = self.loops.get(loop_name)
        elem_iter = self.get_EARs_from_IDs(run_ID).element_iteration
        if loop.test_termination(elem_iter):
            to_skip: list[
                int
            ] = []  # run IDs of downstream iterations that can be skipped
            elem_id = elem_iter.element.id_
            loop_map = self.get_loop_map()  # over all jobscripts
            for iter_idx, iter_dat in loop_map[loop_name][elem_id].items():
                if iter_idx > elem_iter.index:
                    to_skip.extend(i.id_ for i in iter_dat)
            self._app.logger.info(
                f"Loop {loop_name!r} termination condition met for run_ID {run_ID!r}."
            )
            for run_ID in to_skip:
                self.set_EAR_skip(run_ID)

<<<<<<< HEAD
    def get_loop_map(
        self, id_lst: Iterable[int] | None = None
    ) -> Mapping[str, Mapping[int, Mapping[int, list[_IterationData]]]]:
=======
    def get_loop_map(self, id_lst: Optional[List[int]] = None):
        """
        Get a description of what is going on with looping.
        """
>>>>>>> 843003bf
        # TODO: test this works across multiple jobscripts
        self._app.persistence_logger.debug("Workflow.get_loop_map")
        if id_lst is None:
            id_lst = self.get_all_submission_run_IDs()
        loop_map: dict[str, dict[int, dict[int, list[_IterationData]]]] = defaultdict(
            lambda: defaultdict(lambda: defaultdict(list))
        )
        for EAR in self.get_EARs_from_IDs(id_lst):
            for loop_name, iter_idx in EAR.element_iteration.loop_idx.items():
                act_idx = EAR.element_action.action_idx
                loop_map[loop_name][EAR.element.id_][iter_idx].append(
                    _IterationData(EAR.id_, act_idx)
                )
        return loop_map

    def get_iteration_final_run_IDs(
        self,
        id_lst: Iterable[int] | None = None,
    ) -> dict[str, list[int]]:
        """Retrieve the run IDs of those runs that correspond to the final action within
        a named loop iteration.

        These runs represent the final action of a given element-iteration; this is used to
        identify which commands file to append a loop-termination check to.

        """
        self._app.persistence_logger.debug("Workflow.get_iteration_final_run_IDs")

        loop_map = self.get_loop_map(id_lst)

        # find final EARs for each loop:
        final_runs: dict[str, list[int]] = defaultdict(list)
        for loop_name, dat in loop_map.items():
            for elem_dat in dat.values():
                for iter_dat in elem_dat.values():
                    final_runs[loop_name].append(max(iter_dat, key=lambda x: x.idx).id_)
        return dict(final_runs)

    def rechunk_runs(
        self,
        chunk_size: int | None = None,
        backup: bool = True,
        status: bool = True,
    ):
        """
        Reorganise the stored data chunks for EARs to be more efficient.
        """
        self._store.rechunk_runs(chunk_size=chunk_size, backup=backup, status=status)

    def rechunk_parameter_base(
        self,
        chunk_size: int | None = None,
        backup: bool = True,
        status: bool = True,
    ):
        """
        Reorganise the stored data chunks for parameterss to be more efficient.
        """
        self._store.rechunk_parameter_base(
            chunk_size=chunk_size, backup=backup, status=status
        )

    def rechunk(
        self,
        chunk_size: int | None = None,
        backup: bool = True,
        status: bool = True,
    ):
        """
        Rechunk metadata/runs and parameters/base arrays, making them more efficient.
        """
        self.rechunk_runs(chunk_size=chunk_size, backup=backup, status=status)
        self.rechunk_parameter_base(chunk_size=chunk_size, backup=backup, status=status)


@dataclass
class WorkflowBlueprint:
    """Pre-built workflow templates that are simpler to parameterise.
    (For example, fitting workflows.)"""

    #: The template inside this blueprint.
    workflow_template: WorkflowTemplate<|MERGE_RESOLUTION|>--- conflicted
+++ resolved
@@ -257,49 +257,32 @@
 
     #: A string name for the workflow.
     name: str
-<<<<<<< HEAD
+    #: Documentation information.
     doc: list[str] | str | None = field(repr=False, default=None)
+    #: A list of Task objects to include in the workflow.
     tasks: list[Task] = field(default_factory=list)
+    #: A list of Loop objects to include in the workflow.
     loops: list[Loop] = field(default_factory=list)
+    #: The associated concrete workflow.
     workflow: Workflow | None = None
+    #: Template-level resources to apply to all tasks as default values.
     resources: Resources = None
+    #: The execution environments to use.
     environments: dict[str, dict[str, Any]] | None = None
+    #: The environment presets to use.
     env_presets: str | list[str] | None = None
+    #: The file this was derived from.
     source_file: str | None = field(default=None, compare=False)
+    #: Additional arguments to pass to the persistent data store constructor.
     store_kwargs: dict[str, Any] = field(default_factory=dict)
+    #: Whether to merge template-level `resources` into element set resources.
     merge_resources: bool = True
+    #: Whether to merge the environemtns into task resources.
     merge_envs: bool = True
 
     def __post_init__(self) -> None:
         resources = self._app.ResourceList.normalise(self.resources)
         self.resources = resources
-=======
-    #: Documentation information.
-    doc: Optional[Union[List[str], str]] = field(repr=False, default=None)
-    #: A list of Task objects to include in the workflow.
-    tasks: Optional[List[app.Task]] = field(default_factory=lambda: [])
-    #: A list of Loop objects to include in the workflow.
-    loops: Optional[List[app.Loop]] = field(default_factory=lambda: [])
-    #: The associated concrete workflow.
-    workflow: Optional[app.Workflow] = None
-    #: Template-level resources to apply to all tasks as default values.
-    resources: Optional[Dict[str, Dict]] = None
-    #: The execution environments to use.
-    environments: Optional[Dict[str, Dict[str, Any]]] = None
-    #: The environment presets to use.
-    env_presets: Optional[Union[str, List[str]]] = None
-    #: The file this was derived from.
-    source_file: Optional[str] = field(default=None, compare=False)
-    #: Additional arguments to pass to the persistent data store constructor.
-    store_kwargs: Optional[Dict] = field(default_factory=lambda: {})
-    #: Whether to merge template-level `resources` into element set resources.
-    merge_resources: Optional[bool] = True
-    #: Whether to merge the environemtns into task resources.
-    merge_envs: Optional[bool] = True
-
-    def __post_init__(self):
-        self.resources = self.app.ResourceList.normalise(self.resources)
->>>>>>> 843003bf
         self._set_parent_refs()
 
         # merge template-level `resources` into task element set resources (this mutates
@@ -670,14 +653,7 @@
     submissions: list[int]
 
 
-<<<<<<< HEAD
 class Workflow(AppAware):
-    _default_ts_fmt: ClassVar[str] = r"%Y-%m-%d %H:%M:%S.%f"
-    _default_ts_name_fmt: ClassVar[str] = r"%Y-%m-%d_%H%M%S"
-    _input_files_dir_name: ClassVar[str] = "input_files"
-    _exec_dir_name: ClassVar[str] = "execute"
-=======
-class Workflow:
     """
     A concrete workflow.
 
@@ -695,12 +671,10 @@
         For compatibility during pre-stable development phase.
     """
 
-    _app_attr = "app"
-    _default_ts_fmt = r"%Y-%m-%d %H:%M:%S.%f"
-    _default_ts_name_fmt = r"%Y-%m-%d_%H%M%S"
-    _input_files_dir_name = "input_files"
-    _exec_dir_name = "execute"
->>>>>>> 843003bf
+    _default_ts_fmt: ClassVar[str] = r"%Y-%m-%d %H:%M:%S.%f"
+    _default_ts_name_fmt: ClassVar[str] = r"%Y-%m-%d_%H%M%S"
+    _input_files_dir_name: ClassVar[str] = "input_files"
+    _exec_dir_name: ClassVar[str] = "execute"
 
     def __init__(
         self,
@@ -746,27 +720,20 @@
         return self.__class__(self.url)
 
     @property
-<<<<<<< HEAD
     def name(self) -> str:
-        """The workflow name may be different from the template name, as it includes the
-        creation date-timestamp if generated."""
-=======
-    def name(self):
         """
         The name of the workflow.
 
         The workflow name may be different from the template name, as it includes the
         creation date-timestamp if generated.
         """
->>>>>>> 843003bf
         if not self._name:
             self._name = self._store.get_name()
         return self._name
 
     @property
-<<<<<<< HEAD
     def url(self) -> str:
-        """Get an fsspec URL for this workflow."""
+        """An fsspec URL for this workflow."""
         if self._store.fs:
             if self._store.fs.protocol == "zip":
                 return self._store.fs.of.path
@@ -776,20 +743,6 @@
 
     @property
     def store_format(self) -> str:
-        return self._store._name
-
-=======
-    def url(self):
-        """An fsspec URL for this workflow."""
-        if self._store.fs.protocol == "zip":
-            return self._store.fs.of.path
-        elif self._store.fs.protocol == "file":
-            return self.path
-        else:
-            raise NotImplementedError("Only (local) zip and local URLs provided for now.")
-
-    @property
-    def store_format(self):
         """
         The format of the workflow's persistent store.
         """
@@ -802,7 +755,6 @@
         """
         return len(self.tasks)
 
->>>>>>> 843003bf
     @classmethod
     @TimeIt.decorator
     def from_template(
@@ -1316,19 +1268,12 @@
         new_wk_task = self._add_empty_task(task=task, new_index=new_index)
         new_wk_task._add_elements(element_sets=task.element_sets)
 
-<<<<<<< HEAD
     def add_task(self, task: Task, new_index: int | None = None) -> None:
+        """
+        Add a task to this workflow.
+        """
         with self._store.cached_load(), self.batch_update():
             self._add_task(task, new_index=new_index)
-=======
-    def add_task(self, task: app.Task, new_index: Optional[int] = None) -> None:
-        """
-        Add a task to this workflow.
-        """
-        with self._store.cached_load():
-            with self.batch_update():
-                self._add_task(task, new_index=new_index)
->>>>>>> 843003bf
 
     def add_task_after(self, new_task: Task, task_ref: Task | None = None) -> None:
         """Add a new task after the specified task.
@@ -1429,14 +1374,10 @@
             self._add_loop(loop)
 
     @property
-<<<<<<< HEAD
     def creation_info(self) -> CreationInfo:
-=======
-    def creation_info(self):
         """
         The creation descriptor for the workflow.
         """
->>>>>>> 843003bf
         if not self._creation_info:
             info = self._store.get_creation_info()
             self._creation_info = {
@@ -1447,51 +1388,35 @@
         return self._creation_info
 
     @property
-<<<<<<< HEAD
     def id_(self) -> str:
+        """
+        The ID of this workflow.
+        """
         return self.creation_info["id"]
 
     @property
     def ts_fmt(self) -> str:
-=======
-    def id_(self):
-        """
-        The ID of this workflow.
-        """
-        return self.creation_info["id"]
-
-    @property
-    def ts_fmt(self):
         """
         The timestamp format.
         """
->>>>>>> 843003bf
         if not self._ts_fmt:
             self._ts_fmt = self._store.get_ts_fmt()
         return self._ts_fmt
 
     @property
-<<<<<<< HEAD
     def ts_name_fmt(self) -> str:
-=======
-    def ts_name_fmt(self):
         """
         The timestamp format for names.
         """
->>>>>>> 843003bf
         if not self._ts_name_fmt:
             self._ts_name_fmt = self._store.get_ts_name_fmt()
         return self._ts_name_fmt
 
     @property
-<<<<<<< HEAD
     def template_components(self) -> TemplateComponents:
-=======
-    def template_components(self) -> Dict:
         """
         The template components used for this workflow.
         """
->>>>>>> 843003bf
         if self._template_components is None:
             with self._store.cached_load():
                 tc_js = self._store.get_template_components()
@@ -1501,18 +1426,14 @@
         return self._template_components
 
     @property
-<<<<<<< HEAD
     def __template_components(self) -> _TemplateComponents:
         return cast("_TemplateComponents", self.template_components)
 
     @property
     def template(self) -> WorkflowTemplate:
-=======
-    def template(self) -> app.WorkflowTemplate:
         """
         The template that this workflow was made from.
         """
->>>>>>> 843003bf
         if self._template is None:
             with self._store.cached_load():
                 temp_js = self._store.get_template()
@@ -1530,14 +1451,10 @@
         return self._template
 
     @property
-<<<<<<< HEAD
     def tasks(self) -> WorkflowTaskList:
-=======
-    def tasks(self) -> app.WorkflowTaskList:
         """
         The tasks in this workflow.
         """
->>>>>>> 843003bf
         if self._tasks is None:
             with self._store.cached_load():
                 all_tasks: Iterable[StoreTask] = self._store.get_tasks()
@@ -1554,14 +1471,10 @@
         return self._tasks
 
     @property
-<<<<<<< HEAD
     def loops(self) -> WorkflowLoopList:
-=======
-    def loops(self) -> app.WorkflowLoopList:
         """
         The loops in this workflow.
         """
->>>>>>> 843003bf
         if self._loops is None:
             with self._store.cached_load():
                 self._loops = self._app.WorkflowLoopList(
@@ -1580,14 +1493,10 @@
         return self._loops
 
     @property
-<<<<<<< HEAD
     def submissions(self) -> list[Submission]:
-=======
-    def submissions(self) -> List[app.Submission]:
         """
         The job submissions done by this workflow.
         """
->>>>>>> 843003bf
         if self._submissions is None:
             self._app.persistence_logger.debug("loading workflow submissions")
             with self._store.cached_load():
@@ -1609,96 +1518,61 @@
         return self._store._get_num_total_added_tasks()
 
     @TimeIt.decorator
-<<<<<<< HEAD
     def get_store_EARs(self, id_lst: Iterable[int]) -> Sequence[StoreEAR]:
-=======
-    def get_store_EARs(self, id_lst: Iterable[int]) -> List[AnySEAR]:
         """
         Get the persistent element action runs.
         """
->>>>>>> 843003bf
         return self._store.get_EARs(id_lst)
 
     @TimeIt.decorator
     def get_store_element_iterations(
         self, id_lst: Iterable[int]
-<<<<<<< HEAD
     ) -> Sequence[StoreElementIter]:
+        """
+        Get the persistent element iterations.
+        """
         return self._store.get_element_iterations(id_lst)
 
     @TimeIt.decorator
     def get_store_elements(self, id_lst: Iterable[int]) -> Sequence[StoreElement]:
+        """
+        Get the persistent elements.
+        """
         return self._store.get_elements(id_lst)
 
     @TimeIt.decorator
     def get_store_tasks(self, id_lst: Iterable[int]) -> Sequence[StoreTask]:
+        """
+        Get the persistent tasks.
+        """
         return self._store.get_tasks_by_IDs(id_lst)
 
     def get_element_iteration_IDs_from_EAR_IDs(self, id_lst: Iterable[int]) -> list[int]:
+        """
+        Get the element iteration IDs of EARs.
+        """
         return [i.elem_iter_ID for i in self.get_store_EARs(id_lst)]
 
     def get_element_IDs_from_EAR_IDs(self, id_lst: Iterable[int]) -> list[int]:
+        """
+        Get the element IDs of EARs.
+        """
         iter_IDs = self.get_element_iteration_IDs_from_EAR_IDs(id_lst)
         return [i.element_ID for i in self.get_store_element_iterations(iter_IDs)]
 
     def get_task_IDs_from_element_IDs(self, id_lst: Iterable[int]) -> list[int]:
+        """
+        Get the task IDs of elements.
+        """
         return [i.task_ID for i in self.get_store_elements(id_lst)]
 
     def get_EAR_IDs_of_tasks(self, id_lst: Iterable[int]) -> list[int]:
-        """Get EAR IDs belonging to multiple tasks"""
-        return [i.id_ for i in self.get_EARs_of_tasks(id_lst)]
-
-    def get_EARs_of_tasks(self, id_lst: Iterable[int]) -> list[ElementActionRun]:
-        """Get EARs belonging to multiple tasks"""
-        EARs: list[ElementActionRun] = []
-=======
-    ) -> List[AnySElementIter]:
-        """
-        Get the persistent element iterations.
-        """
-        return self._store.get_element_iterations(id_lst)
-
-    @TimeIt.decorator
-    def get_store_elements(self, id_lst: Iterable[int]) -> List[AnySElement]:
-        """
-        Get the persistent elements.
-        """
-        return self._store.get_elements(id_lst)
-
-    @TimeIt.decorator
-    def get_store_tasks(self, id_lst: Iterable[int]) -> List[AnySTask]:
-        """
-        Get the persistent tasks.
-        """
-        return self._store.get_tasks_by_IDs(id_lst)
-
-    def get_element_iteration_IDs_from_EAR_IDs(self, id_lst: Iterable[int]) -> List[int]:
-        """
-        Get the element iteration IDs of EARs.
-        """
-        return [i.elem_iter_ID for i in self.get_store_EARs(id_lst)]
-
-    def get_element_IDs_from_EAR_IDs(self, id_lst: Iterable[int]) -> List[int]:
-        """
-        Get the element IDs of EARs.
-        """
-        iter_IDs = self.get_element_iteration_IDs_from_EAR_IDs(id_lst)
-        return [i.element_ID for i in self.get_store_element_iterations(iter_IDs)]
-
-    def get_task_IDs_from_element_IDs(self, id_lst: Iterable[int]) -> List[int]:
-        """
-        Get the task IDs of elements.
-        """
-        return [i.task_ID for i in self.get_store_elements(id_lst)]
-
-    def get_EAR_IDs_of_tasks(self, id_lst: int) -> List[int]:
         """Get EAR IDs belonging to multiple tasks."""
         return [i.id_ for i in self.get_EARs_of_tasks(id_lst)]
 
-    def get_EARs_of_tasks(self, id_lst: Iterable[int]) -> List[app.ElementActionRun]:
-        """Get EARs belonging to multiple task.s"""
-        EARs = []
->>>>>>> 843003bf
+    def get_EARs_of_tasks(self, id_lst: Iterable[int]) -> list[ElementActionRun]:
+        """Get EARs belonging to multiple tasks."""
+        EARs: list[ElementActionRun] = []
         for i in id_lst:
             for elem in self.tasks.get(insert_ID=i).elements[:]:
                 for iter_ in elem.iterations:
@@ -1707,15 +1581,9 @@
 
     def get_element_iterations_of_tasks(
         self, id_lst: Iterable[int]
-<<<<<<< HEAD
     ) -> list[ElementIteration]:
-        """Get element iterations belonging to multiple tasks"""
+        """Get element iterations belonging to multiple tasks."""
         iters: list[ElementIteration] = []
-=======
-    ) -> List[app.ElementIteration]:
-        """Get element iterations belonging to multiple tasks."""
-        iters = []
->>>>>>> 843003bf
         for i in id_lst:
             for elem in self.tasks.get(insert_ID=i).elements[:]:
                 iters.extend(elem.iterations)
@@ -1804,20 +1672,12 @@
         ...
 
     @TimeIt.decorator
-<<<<<<< HEAD
     def get_EARs_from_IDs(
         self, ids: Iterable[int] | int
     ) -> list[ElementActionRun] | ElementActionRun:
-        """Return element action run objects from a list of IDs."""
+        """Get element action run objects from a list of IDs."""
         id_lst = [ids] if isinstance(ids, int) else list(ids)
         self._app.persistence_logger.debug(f"get_EARs_from_IDs: id_lst={id_lst!r}")
-=======
-    def get_EARs_from_IDs(self, id_lst: Iterable[int]) -> List[app.ElementActionRun]:
-        """Get element action run objects from a list of IDs."""
-        self.app.persistence_logger.debug(f"get_EARs_from_IDs: id_lst={id_lst!r}")
-
-        store_EARs = self._store.get_EARs(id_lst)
->>>>>>> 843003bf
 
         store_EARs = self.get_store_EARs(id_lst)
         store_iters = self.get_store_element_iterations(
@@ -1867,36 +1727,24 @@
         return result
 
     @TimeIt.decorator
-<<<<<<< HEAD
     def get_all_elements(self) -> list[Element]:
+        """
+        Get all elements in the workflow.
+        """
         return self.get_elements_from_IDs(range(self.num_elements))
 
     @TimeIt.decorator
     def get_all_element_iterations(self) -> list[ElementIteration]:
+        """
+        Get all iterations in the workflow.
+        """
         return self.get_element_iterations_from_IDs(range(self.num_element_iterations))
 
     @TimeIt.decorator
     def get_all_EARs(self) -> list[ElementActionRun]:
-=======
-    def get_all_elements(self) -> List[app.Element]:
-        """
-        Get all elements in the workflow.
-        """
-        return self.get_elements_from_IDs(range(self.num_elements))
-
-    @TimeIt.decorator
-    def get_all_element_iterations(self) -> List[app.ElementIteration]:
-        """
-        Get all iterations in the workflow.
-        """
-        return self.get_element_iterations_from_IDs(range(self.num_element_iterations))
-
-    @TimeIt.decorator
-    def get_all_EARs(self) -> List[app.ElementActionRun]:
         """
         Get all runs in the workflow.
         """
->>>>>>> 843003bf
         return self.get_EARs_from_IDs(range(self.num_EARs))
 
     @contextmanager
@@ -2142,73 +1990,47 @@
         """Copy the workflow to a new path and return the copied workflow path."""
         return self._store.copy(path)
 
-<<<<<<< HEAD
     def delete(self) -> None:
-=======
-    def delete(self):
         """
         Delete the persistent data.
         """
->>>>>>> 843003bf
         self._store.delete()
 
     def _delete_no_confirm(self) -> None:
         self._store.delete_no_confirm()
 
-<<<<<<< HEAD
     def get_parameters(self, id_lst: Iterable[int], **kwargs) -> Sequence[StoreParameter]:
+        """
+        Get parameters known to the workflow.
+        """
         return self._store.get_parameters(id_lst, **kwargs)
 
     @TimeIt.decorator
     def get_parameter_sources(self, id_lst: Iterable[int]) -> list[ParamSource]:
+        """
+        Get parameter sources known to the workflow.
+        """
         return self._store.get_parameter_sources(id_lst)
 
     @TimeIt.decorator
     def get_parameter_set_statuses(self, id_lst: Iterable[int]) -> list[bool]:
+        """
+        Get whether some parameters are set.
+        """
         return self._store.get_parameter_set_statuses(id_lst)
 
     @TimeIt.decorator
     def get_parameter(self, index: int, **kwargs) -> StoreParameter:
+        """
+        Get a single parameter.
+        """
         return self.get_parameters([index], **kwargs)[0]
 
     @TimeIt.decorator
     def get_parameter_data(self, index: int, **kwargs) -> Any:
-=======
-    def get_parameters(
-        self, id_lst: Iterable[int], **kwargs: Dict
-    ) -> List[AnySParameter]:
-        """
-        Get parameters known to the workflow.
-        """
-        return self._store.get_parameters(id_lst, **kwargs)
-
-    @TimeIt.decorator
-    def get_parameter_sources(self, id_lst: Iterable[int]) -> List[Dict]:
-        """
-        Get parameter sources known to the workflow.
-        """
-        return self._store.get_parameter_sources(id_lst)
-
-    @TimeIt.decorator
-    def get_parameter_set_statuses(self, id_lst: Iterable[int]) -> List[bool]:
-        """
-        Get whether some parameters are set.
-        """
-        return self._store.get_parameter_set_statuses(id_lst)
-
-    @TimeIt.decorator
-    def get_parameter(self, index: int, **kwargs: Dict) -> AnySParameter:
-        """
-        Get a single parameter.
-        """
-        return self.get_parameters([index], **kwargs)[0]
-
-    @TimeIt.decorator
-    def get_parameter_data(self, index: int, **kwargs: Dict) -> Any:
         """
         Get the data relating to a parameter.
         """
->>>>>>> 843003bf
         param = self.get_parameter(index, **kwargs)
         if param.data is not None:
             return param.data
@@ -2216,14 +2038,10 @@
             return param.file
 
     @TimeIt.decorator
-<<<<<<< HEAD
     def get_parameter_source(self, index: int) -> ParamSource:
-=======
-    def get_parameter_source(self, index: int) -> Dict:
         """
         Get the source of a particular parameter.
         """
->>>>>>> 843003bf
         return self.get_parameter_sources([index])[0]
 
     @TimeIt.decorator
@@ -2234,25 +2052,15 @@
         return self.get_parameter_set_statuses([index])[0]
 
     @TimeIt.decorator
-<<<<<<< HEAD
     def get_all_parameters(self, **kwargs) -> list[StoreParameter]:
-        """Retrieve all store parameters."""
-=======
-    def get_all_parameters(self, **kwargs: Dict) -> List[AnySParameter]:
         """Retrieve all persistent parameters."""
->>>>>>> 843003bf
         num_params = self._store._get_num_total_parameters()
         id_lst = list(range(num_params))
         return self._store.get_parameters(id_lst, **kwargs)
 
     @TimeIt.decorator
-<<<<<<< HEAD
     def get_all_parameter_sources(self, **kwargs) -> list[ParamSource]:
-        """Retrieve all store parameters."""
-=======
-    def get_all_parameter_sources(self, **kwargs: Dict) -> List[Dict]:
         """Retrieve all persistent parameters sources."""
->>>>>>> 843003bf
         num_params = self._store._get_num_total_parameters()
         id_lst = list(range(num_params))
         return self._store.get_parameter_sources(id_lst, **kwargs)
@@ -2273,17 +2081,10 @@
     def check_parameters_exist(self, id_lst: list[int]) -> list[bool]:
         ...
 
-<<<<<<< HEAD
     def check_parameters_exist(self, id_lst: int | list[int]) -> bool | list[bool]:
-=======
-    def check_parameters_exist(
-        self, id_lst: Union[int, List[int]]
-    ) -> Union[bool, List[bool]]:
         """
         Check if parameters exist.
         """
-        is_multi = True
->>>>>>> 843003bf
         if isinstance(id_lst, int):
             return self._store.check_parameters_exist([id_lst])[0]
         return self._store.check_parameters_exist(id_lst)
@@ -2417,59 +2218,39 @@
         self._reset_pending()
 
     @property
-<<<<<<< HEAD
     def num_tasks(self) -> int:
+        """
+        The total number of tasks.
+        """
         return self._store._get_num_total_tasks()
 
     @property
     def num_submissions(self) -> int:
+        """
+        The total number of job submissions.
+        """
         return self._store._get_num_total_submissions()
 
     @property
     def num_elements(self) -> int:
+        """
+        The total number of elements.
+        """
         return self._store._get_num_total_elements()
 
     @property
     def num_element_iterations(self) -> int:
-=======
-    def num_tasks(self):
-        """
-        The total number of tasks.
-        """
-        return self._store._get_num_total_tasks()
+        """
+        The total number of element iterations.
+        """
+        return self._store._get_num_total_elem_iters()
 
     @property
-    def num_submissions(self):
-        """
-        The total number of job submissions.
-        """
-        return self._store._get_num_total_submissions()
-
-    @property
-    def num_elements(self):
-        """
-        The total number of elements.
-        """
-        return self._store._get_num_total_elements()
-
-    @property
-    def num_element_iterations(self):
-        """
-        The total number of element iterations.
-        """
->>>>>>> 843003bf
-        return self._store._get_num_total_elem_iters()
-
-    @property
-    @TimeIt.decorator
-<<<<<<< HEAD
+    @TimeIt.decorator
     def num_EARs(self) -> int:
-=======
-    def num_EARs(self):
         """
         The total number of element action runs.
         """
->>>>>>> 843003bf
         return self._store._get_num_total_EARs()
 
     @property
@@ -2480,76 +2261,50 @@
         return self._store._get_num_total_loops()
 
     @property
-<<<<<<< HEAD
     def artifacts_path(self) -> Path:
-=======
-    def artifacts_path(self):
         """
         Path to artifacts of the workflow (temporary files, etc).
         """
->>>>>>> 843003bf
         # TODO: allow customisation of artifacts path at submission and resources level
         return Path(self.path) / "artifacts"
 
     @property
-<<<<<<< HEAD
     def input_files_path(self) -> Path:
+        """
+        Path to input files for the workflow.
+        """
         return self.artifacts_path / self._input_files_dir_name
 
     @property
     def submissions_path(self) -> Path:
+        """
+        Path to submission data for ths workflow.
+        """
         return self.artifacts_path / "submissions"
 
     @property
     def task_artifacts_path(self) -> Path:
+        """
+        Path to artifacts of tasks.
+        """
         return self.artifacts_path / "tasks"
 
     @property
     def execution_path(self) -> Path:
-=======
-    def input_files_path(self):
-        """
-        Path to input files for the workflow.
-        """
-        return self.artifacts_path / self._input_files_dir_name
-
-    @property
-    def submissions_path(self):
-        """
-        Path to submission data for ths workflow.
-        """
-        return self.artifacts_path / "submissions"
-
-    @property
-    def task_artifacts_path(self):
-        """
-        Path to artifacts of tasks.
-        """
-        return self.artifacts_path / "tasks"
-
-    @property
-    def execution_path(self):
         """
         Path to working directory path for executing.
         """
->>>>>>> 843003bf
         return Path(self.path) / self._exec_dir_name
 
     @TimeIt.decorator
     def get_task_elements(
         self,
-<<<<<<< HEAD
         task: WorkflowTask,
         idx_lst: list[int] | None = None,
     ) -> list[Element]:
-=======
-        task: app.Task,
-        idx_lst: Optional[List[int]] = None,
-    ) -> List[app.Element]:
         """
         Get the elements of a task.
         """
->>>>>>> 843003bf
         return [
             self._app.Element(task=task, **{k: v for k, v in i.items() if k != "task_ID"})
             for i in self._store.get_task_elements(task.insert_ID, idx_lst)
@@ -2674,20 +2429,12 @@
                 self._store.set_EAR_end(EAR_ID, exit_code, success)
 
     def set_EAR_skip(self, EAR_ID: int) -> None:
-<<<<<<< HEAD
-        """Record that an EAR is to be skipped due to an upstream failure or loop
-        termination condition being met."""
+        """
+        Record that an EAR is to be skipped due to an upstream failure or loop
+        termination condition being met.
+        """
         with self._store.cached_load(), self.batch_update():
             self._store.set_EAR_skip(EAR_ID)
-=======
-        """
-        Record that an EAR is to be skipped due to an upstream failure or loop
-        termination condition being met.
-        """
-        with self._store.cached_load():
-            with self.batch_update():
-                self._store.set_EAR_skip(EAR_ID)
->>>>>>> 843003bf
 
     def get_EAR_skipped(self, EAR_ID: int) -> bool:
         """Check if an EAR is to be skipped."""
@@ -2698,43 +2445,28 @@
     def set_parameter_value(
         self, param_id: int | list[int], value: Any, commit: bool = False
     ) -> None:
-<<<<<<< HEAD
+        """
+        Set the value of a parameter.
+        """
         with self._store.cached_load(), self.batch_update():
             self._store.set_parameter_value(cast(int, param_id), value)
-=======
-        """
-        Set the value of a parameter.
-        """
-        with self._store.cached_load():
-            with self.batch_update():
-                self._store.set_parameter_value(param_id, value)
->>>>>>> 843003bf
 
         if commit:
             # force commit now:
             self._store._pending.commit_all()
 
     def set_EARs_initialised(self, iter_ID: int):
-<<<<<<< HEAD
-        """Set `ElementIteration.EARs_initialised` to True for the specified iteration."""
+        """
+        Set :py:attr:`~hpcflow.app.ElementIteration.EARs_initialised` to True for the
+        specified iteration.
+        """
         with self._store.cached_load(), self.batch_update():
             self._store.set_EARs_initialised(iter_ID)
 
     def elements(self) -> Iterator[Element]:
-=======
-        """
-        Set :py:attr:`~hpcflow.app.ElementIteration.EARs_initialised` to True for the
-        specified iteration.
-        """
-        with self._store.cached_load():
-            with self.batch_update():
-                self._store.set_EARs_initialised(iter_ID)
-
-    def elements(self) -> Iterator[app.Element]:
         """
         Get the elements of the workflow's tasks.
         """
->>>>>>> 843003bf
         for task in self.tasks:
             for element in task.elements[:]:
                 yield element
@@ -2767,19 +2499,13 @@
         ...
 
     @TimeIt.decorator
-<<<<<<< HEAD
     def get_iteration_task_pathway(
         self, ret_iter_IDs: bool = False, ret_data_idx: bool = False
     ) -> list[tuple]:
+        """
+        Get the iteration task pathway.
+        """
         pathway: list[_Pathway] = []
-=======
-    def get_iteration_task_pathway(self, ret_iter_IDs=False, ret_data_idx=False):
-        """
-        Get the iteration task pathway.
-        """
-        # FIXME: I don't understand this concept, alas.
-        pathway = []
->>>>>>> 843003bf
         for task in self.tasks:
             pathway.append(_Pathway(task.insert_ID, {}))
 
@@ -3245,22 +2971,14 @@
             sub.cancel()
 
     def add_submission(
-<<<<<<< HEAD
         self, tasks: list[int] | None = None, JS_parallelism: bool | None = None
     ) -> Submission | None:
+        """
+        Add a job submission to this workflow.
+        """
         # JS_parallelism=None means guess
         with self._store.cached_load(), self.batch_update():
             return self._add_submission(tasks, JS_parallelism)
-=======
-        self, tasks: Optional[List[int]] = None, JS_parallelism: Optional[bool] = None
-    ) -> app.Submission:
-        """
-        Add a job submission to this workflow.
-        """
-        with self._store.cached_load():
-            with self.batch_update():
-                return self._add_submission(tasks, JS_parallelism)
->>>>>>> 843003bf
 
     @TimeIt.decorator
     def _add_submission(
@@ -3297,16 +3015,10 @@
         return self.submissions[new_idx]
 
     @TimeIt.decorator
-<<<<<<< HEAD
     def resolve_jobscripts(self, tasks: list[int] | None = None) -> list[Jobscript]:
-=======
-    def resolve_jobscripts(
-        self, tasks: Optional[List[int]] = None
-    ) -> List[app.Jobscript]:
         """
         Resolve this workflow to a set of job scripts to run.
         """
->>>>>>> 843003bf
         js, element_deps = self._resolve_singular_jobscripts(tasks)
         js_deps = resolve_jobscript_dependencies(js, element_deps)
 
@@ -3523,7 +3235,9 @@
         value: Any,
         EAR_ID: int,
     ):
-<<<<<<< HEAD
+        """
+        Save a parameter where an EAR can find it.
+        """
         self._app.logger.info(f"save parameter {name!r} for EAR_ID {EAR_ID}.")
         self._app.logger.debug(f"save parameter {name!r} value is {value!r}.")
         with self._store.cached_load(), self.batch_update():
@@ -3532,24 +3246,10 @@
             self.set_parameter_value(param_id, value)
 
     def show_all_EAR_statuses(self) -> None:
-=======
-        """
-        Save a parameter where an EAR can find it.
-        """
-        self.app.logger.info(f"save parameter {name!r} for EAR_ID {EAR_ID}.")
-        self.app.logger.debug(f"save parameter {name!r} value is {value!r}.")
-        with self._store.cached_load():
-            with self.batch_update():
-                EAR = self.get_EARs_from_IDs([EAR_ID])[0]
-                param_id = EAR.data_idx[name]
-                self.set_parameter_value(param_id, value)
-
-    def show_all_EAR_statuses(self):
         """
         Print a description of the status of every element action run in
         the workflow.
         """
->>>>>>> 843003bf
         print(
             f"{'task':8s} {'element':8s} {'iteration':8s} {'action':8s} "
             f"{'run':8s} {'sub.':8s} {'exitcode':8s} {'success':8s} {'skip':8s}"
@@ -3609,17 +3309,11 @@
                         f"or inaccessible task: {input_source.task_ref!r}."
                     )
 
-<<<<<<< HEAD
     def get_all_submission_run_IDs(self) -> Iterable[int]:
+        """
+        Get the run IDs of all submissions.
+        """
         self._app.persistence_logger.debug("Workflow.get_all_submission_run_IDs")
-=======
-    def get_all_submission_run_IDs(self) -> List[int]:
-        """
-        Get the run IDs of all submissions.
-        """
-        self.app.persistence_logger.debug("Workflow.get_all_submission_run_IDs")
-        id_lst = []
->>>>>>> 843003bf
         for sub in self.submissions:
             yield from sub.all_EAR_IDs
 
@@ -3643,16 +3337,12 @@
             for run_ID in to_skip:
                 self.set_EAR_skip(run_ID)
 
-<<<<<<< HEAD
     def get_loop_map(
         self, id_lst: Iterable[int] | None = None
     ) -> Mapping[str, Mapping[int, Mapping[int, list[_IterationData]]]]:
-=======
-    def get_loop_map(self, id_lst: Optional[List[int]] = None):
         """
         Get a description of what is going on with looping.
         """
->>>>>>> 843003bf
         # TODO: test this works across multiple jobscripts
         self._app.persistence_logger.debug("Workflow.get_loop_map")
         if id_lst is None:
