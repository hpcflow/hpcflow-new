"""
Rules apply conditions to workflow elements or loops.
"""

from __future__ import annotations
from typing import TypedDict, TYPE_CHECKING

from valida.conditions import ConditionLike  # type: ignore
from valida import Rule as ValidaRule  # type: ignore

from hpcflow.sdk.core.json_like import JSONLike
from hpcflow.sdk.core.utils import get_in_container
from hpcflow.sdk.log import TimeIt

if TYPE_CHECKING:
    from typing import Any
    from typing_extensions import NotRequired
    from .actions import Action, ElementActionRun
    from .element import ElementIteration


class RuleArgs(TypedDict):
    """
    The keyword arguments that may be used to create a Rule.
    """

    check_exists: NotRequired[str]
    check_missing: NotRequired[str]
    path: NotRequired[str]
    condition: NotRequired[dict[str, Any] | ConditionLike]
    cast: NotRequired[str]
    doc: NotRequired[str]


class Rule(JSONLike):
    """
    Class to represent a testable condition on an element iteration or run.

    Exactly one of ``check_exists``, ``check_missing`` and ``condition`` must be provided.

    Parameters
    ----------
    check_exists: str
        If set, check this attribute exists.
    check_missing: str
        If set, check this attribute does *not* exist.
    path: str
        Where to look up the attribute to check.
        If not specified, determined by context.
    condition: ConditionLike
        A general condition to check (or kwargs used to generate one).
    cast: str
        If set, a cast to apply prior to running the general check.
    doc: str
        Optional descriptive text.
    """

    def __init__(
        self,
        check_exists: str | None = None,
        check_missing: str | None = None,
        path: str | None = None,
        condition: dict[str, Any] | ConditionLike | None = None,
        cast: str | None = None,
        doc: str | None = None,
    ):
        if sum(i is not None for i in (check_exists, check_missing, condition)) != 1:
            raise ValueError(
                "Specify either one of `check_exists`, `check_missing` or a `condition` "
                "(and optional `path`)"
            )

        if not isinstance(condition, dict):
            self.condition = condition
        else:
            self.condition = ConditionLike.from_json_like(condition)

        #: If set, this rule checks this attribute exists.
        self.check_exists = check_exists
        #: If set, this rule checks this attribute does *not* exist.
        self.check_missing = check_missing
        #: Where to look up the attribute to check (if not determined by context).
        self.path = path
<<<<<<< HEAD
=======
        #: A general condition for this rule to check.
        self.condition = condition
        #: If set, a cast to apply prior to running the general check.
>>>>>>> 843003bf
        self.cast = cast
        #: Optional descriptive text.
        self.doc = doc

    def __repr__(self) -> str:
        out = f"{self.__class__.__name__}("
        if self.check_exists:
            out += f"check_exists={self.check_exists!r}"
        elif self.check_missing:
            out += f"check_missing={self.check_missing!r}"
        else:
            out += f"condition={self.condition!r}"
            if self.path:
                out += f", path={self.path!r}"
            if self.cast:
                out += f", cast={self.cast!r}"

        out += ")"
        return out

    def __eq__(self, other) -> bool:
        if not isinstance(other, Rule):
            return False
        return (
            self.check_exists == other.check_exists
            and self.check_missing == other.check_missing
            and self.path == other.path
            and self.condition == other.condition
            and self.cast == other.cast
            and self.doc == other.doc
        )

    @TimeIt.decorator
    def test(
        self,
        element_like: ElementIteration | ElementActionRun,
        action: Action | None = None,
    ) -> bool:
        """Test if the rule evaluates to true or false for a given run, or element
        iteration and action combination."""

        task = element_like.task
        schema_data_idx = element_like.data_idx

        check = self.check_exists or self.check_missing
        if check:
            param_s = check.split(".")
            if len(param_s) > 2:
                # sub-parameter, so need to try to retrieve parameter data
                try:
                    task._get_merged_parameter_data(
                        schema_data_idx, raise_on_missing=True
                    )
                    return True if self.check_exists else False
                except ValueError:
                    return False if self.check_exists else True
            else:
                if self.check_exists:
                    return self.check_exists in schema_data_idx
                elif self.check_missing:
                    return self.check_missing not in schema_data_idx
        else:
            if self.path and self.path.startswith("resources."):
                if isinstance(element_like, self._app.ElementIteration):
                    assert action is not None
                    elem_res = element_like.get_resources(
                        action=action, set_defaults=True
                    )
                else:
                    # must be an `ElementActionRun`
                    assert isinstance(element_like, self._app.ElementActionRun)
                    elem_res = element_like.get_resources()

                res_path = self.path.split(".")[1:]
                element_dat = get_in_container(
                    cont=elem_res, path=res_path, cast_indices=True
                )
            else:
                element_dat = element_like.get(
                    self.path,
                    raise_on_missing=True,
                    raise_on_unset=True,
                )
            # test the rule:
            return self._valida_check(element_dat)

        # Something bizarre was specified. Don't match it!
        return False

    def _valida_check(self, value: Any) -> bool:
        """
        Check this rule against the specific object, under the assumption that we need
        to use valida for the check. Does not do path tracing to select the object to
        pass; that is the caller's responsibility.
        """
        # note: Valida can't `rule.test` scalars yet, so wrap it in a list and set
        # path to first element (see: https://github.com/hpcflow/valida/issues/9):
        rule = ValidaRule(
            path=[0],
            condition=self.condition,
            cast=self.cast,
        )
        return rule.test([value]).is_valid<|MERGE_RESOLUTION|>--- conflicted
+++ resolved
@@ -71,6 +71,7 @@
             )
 
         if not isinstance(condition, dict):
+            #: A general condition for this rule to check.
             self.condition = condition
         else:
             self.condition = ConditionLike.from_json_like(condition)
@@ -81,12 +82,7 @@
         self.check_missing = check_missing
         #: Where to look up the attribute to check (if not determined by context).
         self.path = path
-<<<<<<< HEAD
-=======
-        #: A general condition for this rule to check.
-        self.condition = condition
         #: If set, a cast to apply prior to running the general check.
->>>>>>> 843003bf
         self.cast = cast
         #: Optional descriptive text.
         self.doc = doc
