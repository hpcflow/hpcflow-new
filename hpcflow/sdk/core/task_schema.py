--- conflicted
+++ resolved
@@ -1,11 +1,8 @@
-<<<<<<< HEAD
-from __future__ import annotations
-=======
 """
 Abstract task, prior to instantiation.
 """
 
->>>>>>> 843003bf
+from __future__ import annotations
 from contextlib import contextmanager
 import copy
 from dataclasses import dataclass
@@ -46,9 +43,6 @@
 @dataclass
 @hydrate
 class TaskObjective(JSONLike):
-<<<<<<< HEAD
-    _child_objects: ClassVar[tuple[ChildObjectSpec, ...]] = (
-=======
     """
     A thing that a task is attempting to achieve.
 
@@ -58,8 +52,7 @@
         The name of the objective. A valid Python identifier.
     """
 
-    _child_objects = (
->>>>>>> 843003bf
+    _child_objects: ClassVar[tuple[ChildObjectSpec, ...]] = (
         ChildObjectSpec(
             name="name",
             is_single_attribute=True,
@@ -142,28 +135,19 @@
         environment_presets: dict[str, dict[str, dict[str, Any]]] | None = None,
         _hash_value: str | None = None,
     ):
-<<<<<<< HEAD
+        #: This is a string representing the objective of the task schema.
         self.objective = self.__coerce_objective(objective)
-=======
-        #: This is a string representing the objective of the task schema.
-        self.objective = objective
         #: A list of Action objects whose commands are to be executed by the task.
->>>>>>> 843003bf
         self.actions = actions or []
         #: An optional string to label the task schema by its method.
         self.method = method
         #: An optional string to label the task schema by its implementation.
         self.implementation = implementation
-<<<<<<< HEAD
+        #: A list of SchemaInput objects that define the inputs to the task.
         self.inputs = self.__coerce_inputs(inputs or [])
+        #: A list of SchemaOutput objects that define the outputs of the task.
         self.outputs = self.__coerce_outputs(outputs or [])
-=======
-        #: A list of SchemaInput objects that define the inputs to the task.
-        self.inputs = inputs or []
-        #: A list of SchemaOutput objects that define the outputs of the task.
-        self.outputs = outputs or []
         #: Where to find implementations of parameter value handlers.
->>>>>>> 843003bf
         self.parameter_class_modules = parameter_class_modules or []
         #: Whether this object should be included in the Sphinx documentation
         #: (normally only relevant for built-in task schemas).
@@ -386,15 +370,11 @@
         self._show_info()
 
     def get_info_html(self) -> str:
-<<<<<<< HEAD
+        """
+        Describe the task schema as an HTML document.
+        """
+
         def _format_parameter_type(param: Parameter) -> str:
-=======
-        """
-        Describe the task schema as an HTML document.
-        """
-
-        def _format_parameter_type(param):
->>>>>>> 843003bf
             param_typ_fmt = param.typ
             if param.typ in param_types:
                 param_url = (
@@ -815,19 +795,14 @@
         for out in self.outputs:
             out.parameter._set_value_class()
 
-<<<<<<< HEAD
     def make_persistent(
         self, workflow: Workflow, source: ParamSource
     ) -> list[int | list[int]]:
-        new_refs: list[int | list[int]] = []
-=======
-    def make_persistent(self, workflow: app.Workflow, source: Dict) -> List[int]:
         """
         Convert this task schema to persistent form within the context of the given
         workflow.
         """
-        new_refs = []
->>>>>>> 843003bf
+        new_refs: list[int | list[int]] = []
         for input_i in self.inputs:
             for lab_info in input_i.labelled_info():
                 if "default_value" in lab_info:
@@ -838,52 +813,35 @@
         return new_refs
 
     @property
-<<<<<<< HEAD
     def name(self) -> str:
-=======
-    def name(self):
         """
         The name of this schema.
         """
->>>>>>> 843003bf
-        out = (
+        return (
             f"{self.objective.name}"
             f"{f'_{self.method}' if self.method else ''}"
             f"{f'_{self.implementation}' if self.implementation else ''}"
         )
-        return out
 
     @property
-<<<<<<< HEAD
     def input_types(self) -> list[str]:
+        """
+        The input types to the schema.
+        """
         return list(j for i in self.inputs for j in i.all_labelled_types)
 
     @property
     def output_types(self) -> list[str]:
+        """
+        The output types from the schema.
+        """
         return list(i.typ for i in self.outputs)
 
     @property
     def provides_parameters(self) -> tuple[tuple[str, str], ...]:
-=======
-    def input_types(self):
-        """
-        The input types to the schema.
-        """
-        return tuple(j for i in self.inputs for j in i.all_labelled_types)
-
-    @property
-    def output_types(self):
-        """
-        The output types from the schema.
-        """
-        return tuple(i.typ for i in self.outputs)
-
-    @property
-    def provides_parameters(self) -> Tuple[Tuple[str, str]]:
         """
         The parameters that this schema provides.
         """
->>>>>>> 843003bf
         out = []
         for schema_inp in self.inputs:
             for labelled_info in schema_inp.labelled_info():
@@ -898,14 +856,10 @@
         return tuple(out)
 
     @property
-<<<<<<< HEAD
     def task_template(self) -> TaskTemplate | None:
-=======
-    def task_template(self):
         """
         The template that this schema is contained in.
         """
->>>>>>> 843003bf
         return self._task_template
 
     @classmethod
