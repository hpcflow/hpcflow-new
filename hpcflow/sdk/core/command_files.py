"""
Model of files that hold commands.
"""

from __future__ import annotations
import copy
from dataclasses import dataclass, field, InitVar
from pathlib import Path
from textwrap import dedent
from typing import cast, overload, TYPE_CHECKING

from hpcflow.sdk.typing import hydrate, ParamSource
from hpcflow.sdk.core.json_like import ChildObjectSpec, JSONLike
from hpcflow.sdk.core.utils import search_dir_files_by_regex
from hpcflow.sdk.core.zarr_io import zarr_decode
from hpcflow.sdk.core.parameters import _process_demo_data_strings

if TYPE_CHECKING:
    from collections.abc import Mapping
    from typing import Any, ClassVar
    from typing_extensions import Self
    from .actions import Action, ActionRule
    from .environment import Environment
    from .object_list import CommandFilesList
    from .parameters import Parameter
    from .task import ElementSet
    from .workflow import Workflow

<<<<<<< HEAD
=======
@dataclass
class FileSpec(JSONLike):
    """
    A specification of a file handled by a workflow.
    """

    _app_attr = "app"
>>>>>>> 843003bf

@dataclass(init=False)
@hydrate
class FileSpec(JSONLike):
    _validation_schema: ClassVar[str] = "files_spec_schema.yaml"
    _child_objects: ClassVar[tuple[ChildObjectSpec, ...]] = (
        ChildObjectSpec(name="name", class_name="FileNameSpec"),
    )

    #: Label for this file specification.
    label: str
<<<<<<< HEAD
    name: FileNameSpec
    _hash_value: str | None = field(default=None, repr=False)
=======
    #: The name of the file.
    name: str
    _hash_value: Optional[str] = field(default=None, repr=False)
>>>>>>> 843003bf

    def __init__(
        self, label: str, name: str | FileNameSpec, _hash_value: str | None = None
    ) -> None:
        self.label = label
        self.name = self._app.FileNameSpec(name) if isinstance(name, str) else name
        self._hash_value = _hash_value

<<<<<<< HEAD
    def value(self, directory: str = ".") -> str:
        return cast(str, self.name.value(directory))
=======
    def value(self, directory="."):
        """
        The path to a file, optionally resolved with respect to a particular directory.
        """
        return self.name.value(directory)
>>>>>>> 843003bf

    def __eq__(self, other: object) -> bool:
        if not isinstance(other, self.__class__):
            return False
        if self.label == other.label and self.name == other.name:
            return True
        return False

    @property
<<<<<<< HEAD
    def stem(self) -> FileNameStem:
        return self.name.stem

    @property
    def ext(self) -> FileNameExt:
=======
    def stem(self):
        """
        The stem of the file name.
        """
        return self.name.stem

    @property
    def ext(self):
        """
        The extension of the file name.
        """
>>>>>>> 843003bf
        return self.name.ext


@hydrate
class FileNameSpec(JSONLike):
<<<<<<< HEAD
    def __init__(
        self, name: str, args: list | None = None, is_regex: bool = False
    ) -> None:
=======
    """
    The name of a file handled by a workflow, or a pattern that matches multiple files.

    Parameters
    ----------
    name: str
        The name or pattern.
    args: list
        Positional arguments to use when formatting the name.
        Can be omitted if the name does not contain a Python formatting pattern.
    is_regex: bool
        If true, the name is used as a regex to search for actual files.
    """

    _app_attr = "app"

    def __init__(self, name, args=None, is_regex=False):
        #: The name or pattern.
>>>>>>> 843003bf
        self.name = name
        #: Positional arguments to use when formatting the name.
        self.args = args
        #: Whether the name is used as a regex to search for actual files.
        self.is_regex = is_regex

    def __eq__(self, other: object) -> bool:
        if not isinstance(other, self.__class__):
            return False
        return (
            self.name == other.name
            and self.args == other.args
            and self.is_regex == other.is_regex
        )

    @property
<<<<<<< HEAD
    def stem(self) -> FileNameStem:
        return self._app.FileNameStem(self)

    @property
    def ext(self) -> FileNameExt:
        return self._app.FileNameExt(self)

    def value(self, directory: str = ".") -> list[str] | str:
=======
    def stem(self):
        """
        The stem of the name or pattern.
        """
        return self.app.FileNameStem(self)

    @property
    def ext(self):
        """
        The extension of the name or pattern.
        """
        return self.app.FileNameExt(self)

    def value(self, directory="."):
        """
        Get the template-resolved name of the file
        (or files matched if the name is a regex pattern).

        Parameters
        ----------
        directory: str
            Where to resolve values with respect to.
        """
>>>>>>> 843003bf
        format_args = [i.value(directory) for i in self.args or []]
        value = self.name.format(*format_args)
        if self.is_regex:
            return search_dir_files_by_regex(value, directory=directory)
        return value

    def __repr__(self) -> str:
        return f"{self.__class__.__name__}({self.name})"


@dataclass
class FileNameStem(JSONLike):
<<<<<<< HEAD
    file_name: FileNameSpec

    def value(self, directory: str = ".") -> str:
        d = self.file_name.value(directory)
        if self.file_name.is_regex:
            raise ValueError("cannot get the stem of a regex match")
        assert not isinstance(d, list)
        return Path(d).stem
=======
    """
    The stem of a file name.
    """

    #: The file specification this is derived from.
    file_name: app.FileNameSpec

    def value(self, directory=None):
        """
        Get the stem, possibly with directory specified.
        """
        return Path(self.file_name.value(directory)).stem
>>>>>>> 843003bf


@dataclass
class FileNameExt(JSONLike):
<<<<<<< HEAD
    file_name: FileNameSpec

    def value(self, directory: str = ".") -> str:
        d = self.file_name.value(directory)
        if self.file_name.is_regex:
            raise ValueError("cannot get the extension of a regex match")
        assert not isinstance(d, list)
        return Path(d).suffix
=======
    """
    The extension of a file name.
    """

    #: The file specification this is derived from.
    file_name: app.FileNameSpec

    def value(self, directory=None):
        """
        Get the extension.
        """
        return Path(self.file_name.value(directory)).suffix
>>>>>>> 843003bf


@dataclass
@hydrate
class InputFileGenerator(JSONLike):
<<<<<<< HEAD
    _child_objects: ClassVar[tuple[ChildObjectSpec, ...]] = (
=======
    """
    Represents a script that is run to generate input files for an action.

    Parameters
    ----------
    input_file:
        The file to generate.
    inputs: list[~hpcflow.app.Parameter]
        The input parameters to the generator.
    script:
        The script that generates the input.
    environment:
        The environment in which to run the generator.
    script_pass_env_spec:
        Whether to pass in the environment.
    abortable:
        Whether the generator can be stopped early.
        Quick-running scripts tend to not need this.
    rules: list[~hpcflow.app.ActionRule]
        User-specified rules for whether to run the generator.
    """

    _app_attr = "app"

    _child_objects = (
>>>>>>> 843003bf
        ChildObjectSpec(
            name="input_file",
            class_name="FileSpec",
            shared_data_primary_key="label",
            shared_data_name="command_files",
        ),
        ChildObjectSpec(
            name="inputs",
            class_name="Parameter",
            is_multiple=True,
            json_like_name="from_inputs",
            shared_data_primary_key="typ",
            shared_data_name="parameters",
        ),
        ChildObjectSpec(
            name="rules",
            class_name="ActionRule",
            is_multiple=True,
            parent_ref="input_file_generator",
        ),
    )

<<<<<<< HEAD
    input_file: FileSpec
    inputs: list[Parameter]
    script: str | None = None
    environment: Environment | None = None
    script_pass_env_spec: bool = False
    abortable: bool = False
    rules: list[ActionRule] = field(default_factory=list)
=======
    #: The file to generate.
    input_file: app.FileSpec
    #: The input parameters to the generator.
    inputs: List[app.Parameter]
    #: The script that generates the inputs.
    script: str = None
    #: The environment in which to run the generator.
    environment: app.Environment = None
    #: Whether to pass in the environment.
    script_pass_env_spec: Optional[bool] = False
    #: Whether the generator can be stopped early.
    #: Quick-running scripts tend to not need this.
    abortable: Optional[bool] = False
    #: User-specified rules for whether to run the generator.
    rules: Optional[List[app.ActionRule]] = None
>>>>>>> 843003bf

    def get_action_rules(self) -> list[ActionRule]:
        """Get the rules that allow testing if this input file generator must be run or
        not for a given element."""
        return [
            self._app.ActionRule.check_missing(f"input_files.{self.input_file.label}")
        ] + self.rules

    def compose_source(self, snip_path: Path) -> str:
        """Generate the file contents of this input file generator source."""

        script_main_func = snip_path.stem
        with snip_path.open("rt") as fp:
            script_str = fp.read()

        main_block = dedent(
            """\
            if __name__ == "__main__":
                import sys
                from pathlib import Path
                import {app_module} as app
                app.load_config(
                    log_file_path=Path("{run_log_file}").resolve(),
                    config_dir=r"{cfg_dir}",
                    config_key=r"{cfg_invoc_key}",
                )
                wk_path, EAR_ID = sys.argv[1:]
                EAR_ID = int(EAR_ID)
                wk = app.Workflow(wk_path)
                EAR = wk.get_EARs_from_IDs([EAR_ID])[0]
                {script_main_func}(path=Path({file_path!r}), **EAR.get_IFG_input_values())
        """
        )
        main_block = main_block.format(
            run_log_file=self._app.RunDirAppFiles.get_log_file_name(),
            app_module=self._app.module,
            cfg_dir=self._app.config.config_directory,
            cfg_invoc_key=self._app.config.config_key,
            script_main_func=script_main_func,
            file_path=self.input_file.name.value(),
        )

        out = dedent(
            """\
            {script_str}
            {main_block}
        """
        )

<<<<<<< HEAD
        return out.format(script_str=script_str, main_block=main_block)

    def write_source(self, action: Action, env_spec: dict[str, Any]) -> None:
        # write the script if it is specified as a snippet script, otherwise we assume
        # the script already exists in the working directory:
=======
        out = out.format(script_str=script_str, main_block=main_block)
        return out

    def write_source(self, action, env_spec: Dict[str, Any]):
        """
        Write the script if it is specified as a snippet script, otherwise we assume
        the script already exists in the working directory.
        """
>>>>>>> 843003bf
        snip_path = action.get_snippet_script_path(self.script, env_spec)
        if snip_path:
            source_str = self.compose_source(snip_path)
            with Path(snip_path.name).open("wt", newline="\n") as fp:
                fp.write(source_str)


@dataclass
@hydrate
class OutputFileParser(JSONLike):
    """
    Represents a script that is run to parse output files from an action and create outputs.

    Parameters
    ----------
    output_files: list[FileSpec]
        The output files that this parser will parse.
    output: ~hpcflow.app.Parameter
        The singular output parsed by this parser. Not to be confused with `outputs` (plural).
    script: str
        The name of the file containing the output file parser source.
    environment: ~hpcflow.app.Environment
        The environment to use to run the parser.
    inputs: list[str]
        The other inputs to the parser.
    outputs: list[str]
        Optional multiple outputs from the upstream actions of the schema that are
        required to parametrise this parser.
    options: dict
        Miscellaneous options.
    script_pass_env_spec: bool
        Whether to pass the environment specifier to the script.
    abortable: bool
        Whether this script can be aborted.
    save_files: list[str]
        The files that should be saved to the persistent store for the workflow.
    clean_files: list[str]
        The files that should be immediately removed.
    rules: list[~hpcflow.app.ActionRule]
        Rules for whether to enable this parser.
    """

    _child_objects: ClassVar[tuple[ChildObjectSpec, ...]] = (
        ChildObjectSpec(
            name="output",
            class_name="Parameter",
            shared_data_name="parameters",
            shared_data_primary_key="typ",
        ),
        ChildObjectSpec(
            name="output_files",
            json_like_name="from_files",
            class_name="FileSpec",
            is_multiple=True,
            shared_data_primary_key="label",
            shared_data_name="command_files",
        ),
        ChildObjectSpec(
            name="save_files",
            class_name="FileSpec",
            is_multiple=True,
            shared_data_primary_key="label",
            shared_data_name="command_files",
        ),
        ChildObjectSpec(
            name="clean_up",
            class_name="FileSpec",
            is_multiple=True,
            shared_data_primary_key="label",
            shared_data_name="command_files",
        ),
        ChildObjectSpec(
            name="rules",
            class_name="ActionRule",
            is_multiple=True,
            parent_ref="output_file_parser",
        ),
    )

<<<<<<< HEAD
    output_files: list[FileSpec]
    output: Parameter | None = None
    script: str | None = None
    environment: Environment | None = None
    inputs: list[str] | None = None
    outputs: list[str] | None = None
    options: dict[str, Any] | None = None
    script_pass_env_spec: bool = False
    abortable: bool = False
    save_files: InitVar[list[FileSpec] | bool] = True
    _save_files: list[FileSpec] = field(init=False)
    clean_up: list[str] = field(default_factory=list)
    rules: list[ActionRule] = field(default_factory=list)

    def __post_init__(self, save_files: list[FileSpec] | bool) -> None:
        if not save_files:
=======
    #: The output files that this parser will parse.
    output_files: List[app.FileSpec]
    #: The singular output parsed by this parser.
    #: Not to be confused with :py:attr:`outputs` (plural).
    output: Optional[app.Parameter] = None
    #: The name of the file containing the output file parser source.
    script: str = None
    #: The environment to use to run the parser.
    environment: Environment = None
    #: The other inputs to the parser.
    inputs: List[str] = None
    #: Optional multiple outputs from the upstream actions of the schema that are
    #: required to parametrise this parser.
    #: Not to be confused with :py:attr:`output` (plural).
    outputs: List[str] = None
    #: Miscellaneous options.
    options: Dict = None
    #: Whether to pass the environment specifier to the script.
    script_pass_env_spec: Optional[bool] = False
    #: Whether this script can be aborted.
    abortable: Optional[bool] = False
    #: The files that should be saved to the persistent store for the workflow.
    save_files: Union[List[str], bool] = True
    #: The files that should be immediately removed.
    clean_up: Optional[List[str]] = None
    #: Rules for whether to enable this parser.
    rules: Optional[List[app.ActionRule]] = None

    def __post_init__(self):
        if not self.save_files:
>>>>>>> 843003bf
            # save no files
            self._save_files = []
        elif save_files is True:
            # save all output files
            self._save_files = [i for i in self.output_files]
        else:
            self._save_files = save_files

    def to_dict(self) -> dict[str, Any]:
        d = super().to_dict()
        if "_save_files" in d:
            d["save_files"] = d.pop("_save_files")
        return d

    @classmethod
    def from_json_like(  # type: ignore[override]
        cls, json_like: dict[str, Any], shared_data: Mapping | None = None
    ) -> Self:
        if "save_files" in json_like:
            if not json_like["save_files"]:
                json_like["save_files"] = []
            elif json_like["save_files"] is True:
                json_like["save_files"] = [i for i in json_like["output_files"]]
        return super().from_json_like(json_like, shared_data)

    def get_action_rules(self) -> list[ActionRule]:
        """Get the rules that allow testing if this output file parser must be run or not
        for a given element."""
        return [
            self._app.ActionRule.check_missing(f"output_files.{i.label}")
            for i in self.output_files
        ] + self.rules

    def compose_source(self, snip_path: Path) -> str:
        """Generate the file contents of this output file parser source."""

        if self.output is None:
            # might be used just for saving files:
            return ""

        script_main_func = snip_path.stem
        with snip_path.open("rt") as fp:
            script_str = fp.read()

        main_block = dedent(
            """\
            if __name__ == "__main__":
                import sys
                from pathlib import Path
                import {app_module} as app
                app.load_config(
                    log_file_path=Path("{run_log_file}").resolve(),
                    config_dir=r"{cfg_dir}",
                    config_key=r"{cfg_invoc_key}",
                )
                wk_path, EAR_ID = sys.argv[1:]
                EAR_ID = int(EAR_ID)
                wk = app.Workflow(wk_path)
                EAR = wk.get_EARs_from_IDs([EAR_ID])[0]
                value = {script_main_func}(
                    **EAR.get_OFP_output_files(),
                    **EAR.get_OFP_inputs(),
                    **EAR.get_OFP_outputs(),
                )
                wk.save_parameter(name="{param_name}", value=value, EAR_ID=EAR_ID)

        """
        )
        main_block = main_block.format(
            run_log_file=self._app.RunDirAppFiles.get_log_file_name(),
            app_module=self._app.module,
            cfg_dir=self._app.config.config_directory,
            cfg_invoc_key=self._app.config.config_key,
            script_main_func=script_main_func,
            param_name=f"outputs.{self.output.typ}",
        )

        out = dedent(
            """\
            {script_str}
            {main_block}
        """
        )

        return out.format(script_str=script_str, main_block=main_block)

<<<<<<< HEAD
    def write_source(self, action: Action, env_spec: dict[str, Any]) -> None:
=======
    def write_source(self, action, env_spec: Dict[str, Any]):
        """
        Write the actual output parser to a file so it can be enacted.
        """
>>>>>>> 843003bf
        if self.output is None:
            # might be used just for saving files:
            return

        # write the script if it is specified as a snippet script, otherwise we assume
        # the script already exists in the working directory:
        snip_path = action.get_snippet_script_path(self.script, env_spec)
        if snip_path:
            source_str = self.compose_source(snip_path)
            with Path(snip_path.name).open("wt", newline="\n") as fp:
                fp.write(source_str)


@hydrate
class _FileContentsSpecifier(JSONLike):
    """Class to represent the contents of a file, either via a file-system path or
    directly."""

    file: FileSpec

    def __init__(
        self,
        path: Path | str | None = None,
        contents: str | None = None,
        extension: str = "",
        store_contents: bool = True,
    ) -> None:
        if path is not None and contents is not None:
            raise ValueError("Specify exactly one of `path` and `contents`.")

        if contents is not None and not store_contents:
            raise ValueError(
                "`store_contents` cannot be set to False if `contents` was specified."
            )

        self._path = _process_demo_data_strings(self._app, path)
        self._contents = contents
        self._extension = extension
        self._store_contents = store_contents

        # assigned by `make_persistent`
        self._workflow: Workflow | None = None
        self._value_group_idx: int | None = None

        # assigned by parent `ElementSet`
        self._element_set: ElementSet | None = None

    def __deepcopy__(self, memo: dict | None) -> Self:
        kwargs = self.to_dict()
        value_group_idx = kwargs.pop("value_group_idx")
        obj = self.__class__(**copy.deepcopy(kwargs, memo))
        obj._value_group_idx = value_group_idx
        obj._workflow = self._workflow
        obj._element_set = self._element_set
        return obj

    @property
    def normalised_path(self) -> str:
        return str(self._path) if self._path else "."

    def to_dict(self) -> dict[str, Any]:
        out = super().to_dict()
        if "_workflow" in out:
            del out["_workflow"]

        return {k.lstrip("_"): v for k, v in out.items()}

    @classmethod
    def _json_like_constructor(cls, json_like: dict[str, Any]) -> Self:
        """Invoked by `JSONLike.from_json_like` instead of `__init__`."""

        _value_group_idx = json_like.pop("value_group_idx", None)
        obj = cls(**json_like)
        obj._value_group_idx = _value_group_idx

        return obj

    def _get_members(self, ensure_contents: bool = False) -> dict[str, Any]:
        out = self.to_dict()
        del out["value_group_idx"]

        if ensure_contents and self._store_contents and self._contents is None:
            out["contents"] = self.read_contents()

        return out

    def make_persistent(
        self,
        workflow: Workflow,
        source: ParamSource,
    ) -> tuple[str, list[int], bool]:
        """Save to a persistent workflow.

        Returns
        -------
        String is the data path for this task input and integer list
        contains the indices of the parameter data Zarr groups where the data is
        stored.

        """

        if self._value_group_idx is not None:
            data_ref = self._value_group_idx
            is_new = False
            if not workflow.check_parameters_exist(data_ref):
                raise RuntimeError(
                    f"{self.__class__.__name__} has a data reference "
                    f"({data_ref}), but does not exist in the workflow."
                )
            # TODO: log if already persistent.
        else:
            data_ref = workflow._add_file(
                store_contents=self.store_contents,
                is_input=True,
                source=source,
                path=self.path,
                contents=self.contents,
                filename=self.file.name.name,
            )
            # data_ref = workflow._add_parameter_data(
            #     data=self._get_members(ensure_contents=True, use_file_label=True),
            #     source=source,
            # )
            is_new = True
            self._value_group_idx = data_ref
            self._workflow = workflow
            self._path = None
            self._contents = None
            self._extension = ""
            self._store_contents = True

        return (self.normalised_path, [data_ref], is_new)

    @overload
    def _get_value(self, value_name: None = None) -> dict[str, Any]:
        ...

    @overload
    def _get_value(self, value_name: str) -> Any:
        ...

    def _get_value(self, value_name: str | None = None) -> Any:
        # TODO: fix
        assert self._value_group_idx is None
        if self._value_group_idx is not None:
            from ..persistence.zarr import ZarrPersistentStore

            assert isinstance(self.workflow._store, ZarrPersistentStore)
            # FIXME: Next two lines are both thoroughly broken, but at least resolve to something
            grp = self.workflow._store._get_parameter_group(self._value_group_idx)
            val = zarr_decode(grp)
        else:
            val = self._get_members(ensure_contents=(value_name == "contents"))
        if value_name:
            return val.get(value_name)

        return val

<<<<<<< HEAD
    def read_contents(self) -> str:
        with self.__path.open("r") as fh:
            return fh.read()

    @property
    def __path(self) -> Path:
        path = self._get_value("path")
        assert path is not None
        return Path(path)

    @property
    def path(self) -> Path | None:
=======
    def read_contents(self):
        """
        Get the actual contents of the file.
        """
        with self.path.open("r") as fh:
            return fh.read()

    @property
    def path(self):
        """
        The path to the file.
        """
>>>>>>> 843003bf
        path = self._get_value("path")
        return Path(path) if path else None

    @property
<<<<<<< HEAD
    def store_contents(self) -> Any:
        return self._get_value("store_contents")

    @property
    def contents(self) -> str:
=======
    def store_contents(self):
        """
        Whether the file's contents are stored in the workflow's persistent store.
        """
        return self._get_value("store_contents")

    @property
    def contents(self):
        """
        The contents of the file.
        """
>>>>>>> 843003bf
        if self.store_contents:
            return self._get_value("contents")
        else:
            return self.read_contents()

    @property
<<<<<<< HEAD
    def extension(self) -> str:
        return self._get_value("extension")

    @property
    def workflow(self) -> Workflow:
=======
    def extension(self):
        """
        The extension of the file.
        """
        return self._get_value("extension")

    @property
    def workflow(self) -> app.Workflow:
        """
        The owning workflow.
        """
>>>>>>> 843003bf
        if self._workflow:
            return self._workflow
        elif self._element_set:
            w_tmpl = self._element_set.task_template.workflow_template
            if w_tmpl and w_tmpl.workflow:
                return w_tmpl.workflow
        raise NotImplementedError


@hydrate
class InputFile(_FileContentsSpecifier):
<<<<<<< HEAD
    _child_objects: ClassVar[tuple[ChildObjectSpec, ...]] = (
=======
    """
    An input file.

    Parameters
    ----------
    file:
        What file is this?
    path: Path
        Where is the (original) file?
    contents: str
        What is the contents of the file (if already known)?
    extension: str
        What is the extension of the file?
    store_contents: bool
        Are the file's contents to be cached in the workflow persistent store?
    """

    _child_objects = (
>>>>>>> 843003bf
        ChildObjectSpec(
            name="file",
            class_name="FileSpec",
            shared_data_name="command_files",
            shared_data_primary_key="label",
        ),
    )

    def __init__(
        self,
<<<<<<< HEAD
        file: FileSpec | str,
        path: Path | str | None = None,
        contents: str | None = None,
        extension: str = "",
        store_contents: bool = True,
    ) -> None:
        if not isinstance(file, FileSpec):
            files: CommandFilesList = self._app.command_files
            self.file = files.get(file)
        else:
            self.file = file
=======
        file: Union[app.FileSpec, str],
        path: Optional[Union[Path, str]] = None,
        contents: Optional[str] = None,
        extension: Optional[str] = "",
        store_contents: Optional[bool] = True,
    ):
        #: What file is this?
        self.file = file
        if not isinstance(self.file, FileSpec):
            self.file = self.app.command_files.get(self.file.label)
>>>>>>> 843003bf

        super().__init__(path, contents, extension, store_contents)

    def _get_members(
        self, ensure_contents: bool = False, use_file_label: bool = False
    ) -> dict[str, Any]:
        out = super()._get_members(ensure_contents)
        if use_file_label:
            out["file"] = self.file.label
        return out

    def __repr__(self) -> str:
        val_grp_idx = ""
        if self._value_group_idx is not None:
            val_grp_idx = f", value_group_idx={self._value_group_idx}"

        path_str = ""
        if self.path is not None:
            path_str = f", path={self.path!r}"

        return (
            f"{self.__class__.__name__}("
            f"file={self.file.label!r}"
            f"{path_str}"
            f"{val_grp_idx}"
            f")"
        )

    @property
<<<<<<< HEAD
    def normalised_files_path(self) -> str:
        return self.file.label

    @property
    def normalised_path(self) -> str:
=======
    def normalised_files_path(self):
        """
        Standard name for the file within the workflow.
        """
        return self.file.label

    @property
    def normalised_path(self):
        """
        Full workflow value path to the file.

        Note
        ----
        This is not the same as the path in the filesystem.
        """
>>>>>>> 843003bf
        return f"input_files.{self.normalised_files_path}"


@hydrate
class InputFileGeneratorSource(_FileContentsSpecifier):
    """
    The source of code for use in an input file generator.

    Parameters
    ----------
    generator:
        How to generate the file.
    path:
        Path to the file.
    contents:
        Contents of the file. Only used when recreating this object.
    extension:
        File name extension.
    """

    def __init__(
        self,
        generator: InputFileGenerator,
        path: Path | str | None = None,
        contents: str | None = None,
        extension: str = "",
    ):
        #: How to generate the file.
        self.generator = generator
        super().__init__(path, contents, extension)


@hydrate
class OutputFileParserSource(_FileContentsSpecifier):
    """
    The source of code for use in an output file parser.

    Parameters
    ----------
    parser:
        How to parse the file.
    path: Path
        Path to the file.
    contents:
        Contents of the file. Only used when recreating this object.
    extension:
        File name extension.
    """

    def __init__(
        self,
        parser: OutputFileParser,
        path: Path | str | None = None,
        contents: str | None = None,
        extension: str = "",
    ):
        #: How to parse the file.
        self.parser = parser
        super().__init__(path, contents, extension)<|MERGE_RESOLUTION|>--- conflicted
+++ resolved
@@ -26,20 +26,14 @@
     from .task import ElementSet
     from .workflow import Workflow
 
-<<<<<<< HEAD
-=======
-@dataclass
-class FileSpec(JSONLike):
-    """
-    A specification of a file handled by a workflow.
-    """
-
-    _app_attr = "app"
->>>>>>> 843003bf
 
 @dataclass(init=False)
 @hydrate
 class FileSpec(JSONLike):
+    """
+    A specification of a file handled by a workflow.
+    """
+
     _validation_schema: ClassVar[str] = "files_spec_schema.yaml"
     _child_objects: ClassVar[tuple[ChildObjectSpec, ...]] = (
         ChildObjectSpec(name="name", class_name="FileNameSpec"),
@@ -47,14 +41,9 @@
 
     #: Label for this file specification.
     label: str
-<<<<<<< HEAD
+    #: The name of the file.
     name: FileNameSpec
     _hash_value: str | None = field(default=None, repr=False)
-=======
-    #: The name of the file.
-    name: str
-    _hash_value: Optional[str] = field(default=None, repr=False)
->>>>>>> 843003bf
 
     def __init__(
         self, label: str, name: str | FileNameSpec, _hash_value: str | None = None
@@ -63,16 +52,11 @@
         self.name = self._app.FileNameSpec(name) if isinstance(name, str) else name
         self._hash_value = _hash_value
 
-<<<<<<< HEAD
     def value(self, directory: str = ".") -> str:
+        """
+        The path to a file, optionally resolved with respect to a particular directory.
+        """
         return cast(str, self.name.value(directory))
-=======
-    def value(self, directory="."):
-        """
-        The path to a file, optionally resolved with respect to a particular directory.
-        """
-        return self.name.value(directory)
->>>>>>> 843003bf
 
     def __eq__(self, other: object) -> bool:
         if not isinstance(other, self.__class__):
@@ -82,35 +66,22 @@
         return False
 
     @property
-<<<<<<< HEAD
     def stem(self) -> FileNameStem:
+        """
+        The stem of the file name.
+        """
         return self.name.stem
 
     @property
     def ext(self) -> FileNameExt:
-=======
-    def stem(self):
-        """
-        The stem of the file name.
-        """
-        return self.name.stem
-
-    @property
-    def ext(self):
         """
         The extension of the file name.
         """
->>>>>>> 843003bf
         return self.name.ext
 
 
 @hydrate
 class FileNameSpec(JSONLike):
-<<<<<<< HEAD
-    def __init__(
-        self, name: str, args: list | None = None, is_regex: bool = False
-    ) -> None:
-=======
     """
     The name of a file handled by a workflow, or a pattern that matches multiple files.
 
@@ -125,11 +96,10 @@
         If true, the name is used as a regex to search for actual files.
     """
 
-    _app_attr = "app"
-
-    def __init__(self, name, args=None, is_regex=False):
+    def __init__(
+        self, name: str, args: list | None = None, is_regex: bool = False
+    ) -> None:
         #: The name or pattern.
->>>>>>> 843003bf
         self.name = name
         #: Positional arguments to use when formatting the name.
         self.args = args
@@ -146,30 +116,20 @@
         )
 
     @property
-<<<<<<< HEAD
     def stem(self) -> FileNameStem:
+        """
+        The stem of the name or pattern.
+        """
         return self._app.FileNameStem(self)
 
     @property
     def ext(self) -> FileNameExt:
+        """
+        The extension of the name or pattern.
+        """
         return self._app.FileNameExt(self)
 
     def value(self, directory: str = ".") -> list[str] | str:
-=======
-    def stem(self):
-        """
-        The stem of the name or pattern.
-        """
-        return self.app.FileNameStem(self)
-
-    @property
-    def ext(self):
-        """
-        The extension of the name or pattern.
-        """
-        return self.app.FileNameExt(self)
-
-    def value(self, directory="."):
         """
         Get the template-resolved name of the file
         (or files matched if the name is a regex pattern).
@@ -179,7 +139,6 @@
         directory: str
             Where to resolve values with respect to.
         """
->>>>>>> 843003bf
         format_args = [i.value(directory) for i in self.args or []]
         value = self.name.format(*format_args)
         if self.is_regex:
@@ -192,64 +151,47 @@
 
 @dataclass
 class FileNameStem(JSONLike):
-<<<<<<< HEAD
+    """
+    The stem of a file name.
+    """
+
+    #: The file specification this is derived from.
     file_name: FileNameSpec
 
     def value(self, directory: str = ".") -> str:
+        """
+        Get the stem, possibly with directory specified.
+        """
         d = self.file_name.value(directory)
         if self.file_name.is_regex:
             raise ValueError("cannot get the stem of a regex match")
         assert not isinstance(d, list)
         return Path(d).stem
-=======
-    """
-    The stem of a file name.
-    """
-
-    #: The file specification this is derived from.
-    file_name: app.FileNameSpec
-
-    def value(self, directory=None):
-        """
-        Get the stem, possibly with directory specified.
-        """
-        return Path(self.file_name.value(directory)).stem
->>>>>>> 843003bf
 
 
 @dataclass
 class FileNameExt(JSONLike):
-<<<<<<< HEAD
+    """
+    The extension of a file name.
+    """
+
+    #: The file specification this is derived from.
     file_name: FileNameSpec
 
     def value(self, directory: str = ".") -> str:
+        """
+        Get the extension.
+        """
         d = self.file_name.value(directory)
         if self.file_name.is_regex:
             raise ValueError("cannot get the extension of a regex match")
         assert not isinstance(d, list)
         return Path(d).suffix
-=======
-    """
-    The extension of a file name.
-    """
-
-    #: The file specification this is derived from.
-    file_name: app.FileNameSpec
-
-    def value(self, directory=None):
-        """
-        Get the extension.
-        """
-        return Path(self.file_name.value(directory)).suffix
->>>>>>> 843003bf
 
 
 @dataclass
 @hydrate
 class InputFileGenerator(JSONLike):
-<<<<<<< HEAD
-    _child_objects: ClassVar[tuple[ChildObjectSpec, ...]] = (
-=======
     """
     Represents a script that is run to generate input files for an action.
 
@@ -272,10 +214,7 @@
         User-specified rules for whether to run the generator.
     """
 
-    _app_attr = "app"
-
-    _child_objects = (
->>>>>>> 843003bf
+    _child_objects: ClassVar[tuple[ChildObjectSpec, ...]] = (
         ChildObjectSpec(
             name="input_file",
             class_name="FileSpec",
@@ -298,35 +237,27 @@
         ),
     )
 
-<<<<<<< HEAD
+    #: The file to generate.
     input_file: FileSpec
+    #: The input parameters to the generator.
     inputs: list[Parameter]
+    #: The script that generates the inputs.
     script: str | None = None
+    #: The environment in which to run the generator.
     environment: Environment | None = None
+    #: Whether to pass in the environment.
     script_pass_env_spec: bool = False
-    abortable: bool = False
-    rules: list[ActionRule] = field(default_factory=list)
-=======
-    #: The file to generate.
-    input_file: app.FileSpec
-    #: The input parameters to the generator.
-    inputs: List[app.Parameter]
-    #: The script that generates the inputs.
-    script: str = None
-    #: The environment in which to run the generator.
-    environment: app.Environment = None
-    #: Whether to pass in the environment.
-    script_pass_env_spec: Optional[bool] = False
     #: Whether the generator can be stopped early.
     #: Quick-running scripts tend to not need this.
-    abortable: Optional[bool] = False
+    abortable: bool = False
     #: User-specified rules for whether to run the generator.
-    rules: Optional[List[app.ActionRule]] = None
->>>>>>> 843003bf
+    rules: list[ActionRule] = field(default_factory=list)
 
     def get_action_rules(self) -> list[ActionRule]:
-        """Get the rules that allow testing if this input file generator must be run or
-        not for a given element."""
+        """
+        Get the rules that allow testing if this input file generator must be run or
+        not for a given element.
+        """
         return [
             self._app.ActionRule.check_missing(f"input_files.{self.input_file.label}")
         ] + self.rules
@@ -372,22 +303,13 @@
         """
         )
 
-<<<<<<< HEAD
         return out.format(script_str=script_str, main_block=main_block)
 
     def write_source(self, action: Action, env_spec: dict[str, Any]) -> None:
-        # write the script if it is specified as a snippet script, otherwise we assume
-        # the script already exists in the working directory:
-=======
-        out = out.format(script_str=script_str, main_block=main_block)
-        return out
-
-    def write_source(self, action, env_spec: Dict[str, Any]):
         """
         Write the script if it is specified as a snippet script, otherwise we assume
         the script already exists in the working directory.
         """
->>>>>>> 843003bf
         snip_path = action.get_snippet_script_path(self.script, env_spec)
         if snip_path:
             source_str = self.compose_source(snip_path)
@@ -467,55 +389,37 @@
         ),
     )
 
-<<<<<<< HEAD
+    #: The output files that this parser will parse.
     output_files: list[FileSpec]
-    output: Parameter | None = None
-    script: str | None = None
-    environment: Environment | None = None
-    inputs: list[str] | None = None
-    outputs: list[str] | None = None
-    options: dict[str, Any] | None = None
-    script_pass_env_spec: bool = False
-    abortable: bool = False
-    save_files: InitVar[list[FileSpec] | bool] = True
-    _save_files: list[FileSpec] = field(init=False)
-    clean_up: list[str] = field(default_factory=list)
-    rules: list[ActionRule] = field(default_factory=list)
-
-    def __post_init__(self, save_files: list[FileSpec] | bool) -> None:
-        if not save_files:
-=======
-    #: The output files that this parser will parse.
-    output_files: List[app.FileSpec]
     #: The singular output parsed by this parser.
     #: Not to be confused with :py:attr:`outputs` (plural).
-    output: Optional[app.Parameter] = None
+    output: Parameter | None = None
     #: The name of the file containing the output file parser source.
-    script: str = None
+    script: str | None = None
     #: The environment to use to run the parser.
-    environment: Environment = None
+    environment: Environment | None = None
     #: The other inputs to the parser.
-    inputs: List[str] = None
+    inputs: list[str] | None = None
     #: Optional multiple outputs from the upstream actions of the schema that are
     #: required to parametrise this parser.
     #: Not to be confused with :py:attr:`output` (plural).
-    outputs: List[str] = None
+    outputs: list[str] | None = None
     #: Miscellaneous options.
-    options: Dict = None
+    options: dict[str, Any] | None = None
     #: Whether to pass the environment specifier to the script.
-    script_pass_env_spec: Optional[bool] = False
+    script_pass_env_spec: bool = False
     #: Whether this script can be aborted.
-    abortable: Optional[bool] = False
+    abortable: bool = False
     #: The files that should be saved to the persistent store for the workflow.
-    save_files: Union[List[str], bool] = True
+    save_files: InitVar[list[FileSpec] | bool] = True
+    _save_files: list[FileSpec] = field(init=False)
     #: The files that should be immediately removed.
-    clean_up: Optional[List[str]] = None
+    clean_up: list[str] = field(default_factory=list)
     #: Rules for whether to enable this parser.
-    rules: Optional[List[app.ActionRule]] = None
-
-    def __post_init__(self):
-        if not self.save_files:
->>>>>>> 843003bf
+    rules: list[ActionRule] = field(default_factory=list)
+
+    def __post_init__(self, save_files: list[FileSpec] | bool) -> None:
+        if not save_files:
             # save no files
             self._save_files = []
         elif save_files is True:
@@ -602,14 +506,10 @@
 
         return out.format(script_str=script_str, main_block=main_block)
 
-<<<<<<< HEAD
     def write_source(self, action: Action, env_spec: dict[str, Any]) -> None:
-=======
-    def write_source(self, action, env_spec: Dict[str, Any]):
         """
         Write the actual output parser to a file so it can be enacted.
         """
->>>>>>> 843003bf
         if self.output is None:
             # might be used just for saving files:
             return
@@ -768,8 +668,10 @@
 
         return val
 
-<<<<<<< HEAD
     def read_contents(self) -> str:
+        """
+        Get the actual contents of the file.
+        """
         with self.__path.open("r") as fh:
             return fh.read()
 
@@ -781,68 +683,41 @@
 
     @property
     def path(self) -> Path | None:
-=======
-    def read_contents(self):
-        """
-        Get the actual contents of the file.
-        """
-        with self.path.open("r") as fh:
-            return fh.read()
-
-    @property
-    def path(self):
         """
         The path to the file.
         """
->>>>>>> 843003bf
         path = self._get_value("path")
         return Path(path) if path else None
 
     @property
-<<<<<<< HEAD
     def store_contents(self) -> Any:
+        """
+        Whether the file's contents are stored in the workflow's persistent store.
+        """
         return self._get_value("store_contents")
 
     @property
     def contents(self) -> str:
-=======
-    def store_contents(self):
-        """
-        Whether the file's contents are stored in the workflow's persistent store.
-        """
-        return self._get_value("store_contents")
-
-    @property
-    def contents(self):
         """
         The contents of the file.
         """
->>>>>>> 843003bf
         if self.store_contents:
             return self._get_value("contents")
         else:
             return self.read_contents()
 
     @property
-<<<<<<< HEAD
     def extension(self) -> str:
+        """
+        The extension of the file.
+        """
         return self._get_value("extension")
 
     @property
     def workflow(self) -> Workflow:
-=======
-    def extension(self):
-        """
-        The extension of the file.
-        """
-        return self._get_value("extension")
-
-    @property
-    def workflow(self) -> app.Workflow:
         """
         The owning workflow.
         """
->>>>>>> 843003bf
         if self._workflow:
             return self._workflow
         elif self._element_set:
@@ -854,9 +729,6 @@
 
 @hydrate
 class InputFile(_FileContentsSpecifier):
-<<<<<<< HEAD
-    _child_objects: ClassVar[tuple[ChildObjectSpec, ...]] = (
-=======
     """
     An input file.
 
@@ -874,8 +746,7 @@
         Are the file's contents to be cached in the workflow persistent store?
     """
 
-    _child_objects = (
->>>>>>> 843003bf
+    _child_objects: ClassVar[tuple[ChildObjectSpec, ...]] = (
         ChildObjectSpec(
             name="file",
             class_name="FileSpec",
@@ -886,7 +757,6 @@
 
     def __init__(
         self,
-<<<<<<< HEAD
         file: FileSpec | str,
         path: Path | str | None = None,
         contents: str | None = None,
@@ -895,21 +765,10 @@
     ) -> None:
         if not isinstance(file, FileSpec):
             files: CommandFilesList = self._app.command_files
+            #: What file is this?
             self.file = files.get(file)
         else:
             self.file = file
-=======
-        file: Union[app.FileSpec, str],
-        path: Optional[Union[Path, str]] = None,
-        contents: Optional[str] = None,
-        extension: Optional[str] = "",
-        store_contents: Optional[bool] = True,
-    ):
-        #: What file is this?
-        self.file = file
-        if not isinstance(self.file, FileSpec):
-            self.file = self.app.command_files.get(self.file.label)
->>>>>>> 843003bf
 
         super().__init__(path, contents, extension, store_contents)
 
@@ -939,21 +798,14 @@
         )
 
     @property
-<<<<<<< HEAD
     def normalised_files_path(self) -> str:
+        """
+        Standard name for the file within the workflow.
+        """
         return self.file.label
 
     @property
     def normalised_path(self) -> str:
-=======
-    def normalised_files_path(self):
-        """
-        Standard name for the file within the workflow.
-        """
-        return self.file.label
-
-    @property
-    def normalised_path(self):
         """
         Full workflow value path to the file.
 
@@ -961,7 +813,6 @@
         ----
         This is not the same as the path in the filesystem.
         """
->>>>>>> 843003bf
         return f"input_files.{self.normalised_files_path}"
 
 
