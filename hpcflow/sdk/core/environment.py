--- conflicted
+++ resolved
@@ -17,7 +17,7 @@
 
 if TYPE_CHECKING:
     from collections.abc import Sequence
-    from typing import ClassVar
+    from typing import Any, ClassVar
 
 
 @dataclass
@@ -39,16 +39,8 @@
     start: int
     #: The maximum number of cores supported.
     stop: int
-<<<<<<< HEAD
+    #: The step in the number of cores supported. Normally 1.
     step: int = 1
-=======
-    #: The step in the number of cores supported. Normally 1.
-    step: int = None
-
-    def __post_init__(self):
-        if self.step is None:
-            self.step = 1
->>>>>>> 843003bf
 
     def __contains__(self, x) -> bool:
         return x in range(self.start, self.stop + 1, self.step)
@@ -57,10 +49,6 @@
 @dataclass
 @hydrate
 class ExecutableInstance(JSONLike):
-<<<<<<< HEAD
-    parallel_mode: str | None
-    num_cores: NumCores
-=======
     """
     A particular instance of an executable that can support some mode of operation.
 
@@ -75,11 +63,10 @@
     """
 
     #: What parallel mode is supported by this executable instance.
-    parallel_mode: str
+    parallel_mode: str | None
     #: The number of cores supported by this executable instance.
-    num_cores: Any
+    num_cores: NumCores
     #: The actual command to use for this executable instance.
->>>>>>> 843003bf
     command: str
 
     def __init__(
@@ -95,21 +82,14 @@
             self.num_cores = NumCores(**num_cores)
 
     @classmethod
-<<<<<<< HEAD
-    def from_spec(cls, spec) -> ExecutableInstance:
-=======
-    def from_spec(cls, spec):
+    def from_spec(cls, spec: dict[str, Any]) -> ExecutableInstance:
         """
         Construct an instance from a specification dictionary.
         """
->>>>>>> 843003bf
         return cls(**spec)
 
 
 class Executable(JSONLike):
-<<<<<<< HEAD
-    _child_objects: ClassVar[tuple[ChildObjectSpec, ...]] = (
-=======
     """
     A program managed by the environment.
 
@@ -121,8 +101,7 @@
         The concrete instances of the application that may be present.
     """
 
-    _child_objects = (
->>>>>>> 843003bf
+    _child_objects: ClassVar[tuple[ChildObjectSpec, ...]] = (
         ChildObjectSpec(
             name="instances",
             class_name="ExecutableInstance",
@@ -130,12 +109,8 @@
         ),
     )
 
-<<<<<<< HEAD
     def __init__(self, label: str, instances: list[ExecutableInstance]):
-=======
-    def __init__(self, label: str, instances: List[app.ExecutableInstance]):
         #: The abstract name of the program.
->>>>>>> 843003bf
         self.label = check_valid_py_identifier(label)
         #: The concrete instances of the application that may be present.
         self.instances = instances
@@ -159,23 +134,16 @@
         )
 
     @property
-<<<<<<< HEAD
     def environment(self) -> Environment | None:
+        """
+        The environment that the executable is going to run in.
+        """
         el = self._executables_list
         return el.environment if el is not None else None
 
     def filter_instances(
         self, parallel_mode: str | None = None, num_cores: int | None = None
     ) -> list[ExecutableInstance]:
-        out: list[ExecutableInstance] = []
-=======
-    def environment(self):
-        """
-        The environment that the executable is going to run in.
-        """
-        return self._executables_list.environment
-
-    def filter_instances(self, parallel_mode=None, num_cores=None):
         """
         Select the instances of the executable that are compatible with the given
         requirements.
@@ -192,8 +160,7 @@
         list[ExecutableInstance]:
             The known executable instances that match the requirements.
         """
-        out = []
->>>>>>> 843003bf
+        out: list[ExecutableInstance] = []
         for i in self.instances:
             if parallel_mode is None or i.parallel_mode == parallel_mode:
                 if num_cores is None or num_cores in i.num_cores:
@@ -202,10 +169,6 @@
 
 
 class Environment(JSONLike):
-<<<<<<< HEAD
-    _validation_schema: ClassVar[str] = "environments_spec_schema.yaml"
-    _child_objects: ClassVar[tuple[ChildObjectSpec, ...]] = (
-=======
     """
     An execution environment that contains a number of executables.
 
@@ -222,10 +185,8 @@
         List of abstract executables in the environment.
     """
 
-    _hash_value = None
-    _validation_schema = "environments_spec_schema.yaml"
-    _child_objects = (
->>>>>>> 843003bf
+    _validation_schema: ClassVar[str] = "environments_spec_schema.yaml"
+    _child_objects: ClassVar[tuple[ChildObjectSpec, ...]] = (
         ChildObjectSpec(
             name="executables",
             class_name="ExecutablesList",
@@ -243,13 +204,8 @@
     ):
         #: The name of the environment.
         self.name = name
-<<<<<<< HEAD
-=======
-        #: Commands to run to enter the environment.
-        self.setup = setup
         #: Dictionary of attributes that may be used to supply addional key/value pairs
         #: to look up an environment by.
->>>>>>> 843003bf
         self.specifiers = specifiers or {}
         #: List of abstract executables in the environment.
         self.executables = (
@@ -258,6 +214,7 @@
             else self._app.ExecutablesList(executables or [])
         )
         self._hash_value = _hash_value
+        #: Commands to run to enter the environment.
         self.setup: tuple[str, ...] | None
         if setup:
             if isinstance(setup, str):
