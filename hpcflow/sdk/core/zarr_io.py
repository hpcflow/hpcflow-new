<<<<<<< HEAD
from __future__ import annotations
from typing import Any
=======
"""
Utilities for working with Zarr.
"""

from typing import Any, Dict, Union
>>>>>>> 843003bf

import zarr  # type: ignore
import numpy as np

from hpcflow.sdk.core.utils import get_in_container, get_relative_path, set_in_container


PRIMITIVES = (
    int,
    float,
    str,
    type(None),
)


def _zarr_encode(obj, zarr_group: zarr.Group, path=None, encoded=None):
    path = path or []
    encoded = encoded or []

    if len(path) > 50:
        raise RuntimeError("I'm in too deep!")

    if isinstance(obj, ZarrEncodable):
        obj = obj.to_dict()
        out, encoded = _zarr_encode(
            obj, zarr_group=zarr_group, path=path, encoded=encoded
        )

    elif isinstance(obj, (list, tuple, set)):
        out = []
        for idx, item in enumerate(obj):
            item, encoded = _zarr_encode(item, zarr_group, path + [idx], encoded)
            out.append(item)
        if isinstance(obj, tuple):
            out = tuple(out)
        elif isinstance(obj, set):
            out = set(out)

    elif isinstance(obj, dict):
        out = {}
        for dct_key, dct_val in obj.items():
            dct_val, encoded = _zarr_encode(
                dct_val, zarr_group, path + [dct_key], encoded
            )
            out.update({dct_key: dct_val})

    elif isinstance(obj, PRIMITIVES):
        out = obj

    elif isinstance(obj, np.ndarray):
        names = [int(i) for i in zarr_group.keys()]
        if not names:
            new_name = "0"
        else:
            new_name = str(max(names) + 1)

        zarr_group.create_dataset(name=new_name, data=obj)
        encoded.append(
            {
                "path": path,
                "dataset": new_name,
            }
        )
        out = None

    return out, encoded


<<<<<<< HEAD
def zarr_encode(data, zarr_group: zarr.Group, is_pending_add, is_set):
=======
def zarr_encode(data, zarr_group, is_pending_add, is_set):
    """
    Encode data into a zarr group.
    """
>>>>>>> 843003bf
    data, encoded = _zarr_encode(data, zarr_group)
    zarr_group.attrs["encoded"] = encoded
    zarr_group.attrs["data"] = data
    zarr_group.attrs["is_set"] = is_set
    if is_pending_add:
        zarr_group.attrs["is_pending_add"] = is_pending_add


# TODO: need to separate so this func doesn't need matflow


def _zarr_encode_NEW(
    obj: Any,
    base_arr: zarr.Array,
    root_group: zarr.Group,
    arr_path: str,
    path: list | None = None,
    arr_lookup: list | None = None,
):
    """
    Save arbitrarily-nested Python-primitive, `ZarrEncodable` and numpy array objects into
    Zarr.

    Parameters
    ----------
    obj
    base_arr
        Zarr object array into which (the top-level) `obj` is saved using the MsgPack
        encoder.
    root_group
        Parent Zarr group into which new Zarr arrays will be added (at `arr_path`).
    arr_path
        Path relative to `root_group` into which new Zarr arrays will be added.

    Returns
    -------
    (data, arr_lookup)


    """

    path = path or []
    arr_lookup = arr_lookup or []

    if len(path) > 50:
        raise RuntimeError("I'm in too deep!")

    if isinstance(obj, ZarrEncodable):
        data, arr_lookup = _zarr_encode_NEW(
            obj=obj.to_dict(),
            base_arr=base_arr,
            root_group=root_group,
            arr_path=arr_path,
            path=path,
        )

    elif isinstance(obj, (list, tuple, set)):
        data = []
        for idx, item in enumerate(obj):
            item, arr_lookup = _zarr_encode_NEW(
                obj=item,
                base_arr=base_arr,
                root_group=root_group,
                arr_path=arr_path,
                path=path + [idx],
            )
            data.append(item)
        if isinstance(obj, tuple):
            data = tuple(data)
        elif isinstance(obj, set):
            data = set(data)

    elif isinstance(obj, dict):
        data = {}
        for dct_key, dct_val in obj.items():
            dct_val, arr_lookup = _zarr_encode_NEW(
                obj=dct_val,
                base_arr=base_arr,
                root_group=root_group,
                arr_path=arr_path,
                path=path + [dct_key],
            )
            data[dct_key] = dct_val

    elif isinstance(obj, PRIMITIVES):
        data = obj

    elif isinstance(obj, np.ndarray):
        # Might need to generate new group:
        param_arr_group = root_group.require_group(arr_path)
        names = [int(i) for i in param_arr_group.keys()]
        if not names:
            new_idx = 0
        else:
            new_idx = max(names) + 1
        param_arr_group.create_dataset(name=f"arr_{new_idx}", data=obj)
        arr_lookup.append([path, new_idx])
        data = None

    return data, arr_lookup


def zarr_decode(
    param_data: None | dict,
    arr_group: zarr.Group,
    path: list | None = None,
    dataset_copy=False,
):
    """
    Decode data from a zarr group.
    """
    if param_data is None:
        return None

    path = path or []

    data = get_in_container(param_data["data"], path)
    # data = copy.deepcopy(data)  # TODO: why did we copy?

    for arr_path, arr_idx in param_data["arr_lookup"]:
        try:
            rel_path = get_relative_path(arr_path, path)
        except ValueError:
            continue

        dataset = arr_group.get(f"arr_{arr_idx}")

        if dataset_copy:
            dataset = dataset[:]

        if rel_path:
            set_in_container(data, rel_path, dataset)
        else:
            data = dataset

    return data


class ZarrEncodable:
    """
    Base class of data that can be converted to and from zarr form.
    """

    _typ = None

    def to_dict(self):
        """
        Convert this object to a dict.
        """
        if hasattr(self, "__dict__"):
            return dict(self.__dict__)
        elif hasattr(self, "__slots__"):
            return {k: getattr(self, k) for k in self.__slots__}

    def to_zarr(self, zarr_group):
        """
        Save this object into the given zarr group.
        """
        data = self.to_dict()
        zarr_encode(data, zarr_group)

    @classmethod
    def from_zarr(cls, zarr_group, dataset_copy=False):
        """
        Read an instance of this class from the given zarr group.
        """
        data = zarr_decode(zarr_group, dataset_copy=dataset_copy)
        return cls(**data)<|MERGE_RESOLUTION|>--- conflicted
+++ resolved
@@ -1,13 +1,9 @@
-<<<<<<< HEAD
-from __future__ import annotations
-from typing import Any
-=======
 """
 Utilities for working with Zarr.
 """
 
-from typing import Any, Dict, Union
->>>>>>> 843003bf
+from __future__ import annotations
+from typing import Any
 
 import zarr  # type: ignore
 import numpy as np
@@ -76,14 +72,10 @@
     return out, encoded
 
 
-<<<<<<< HEAD
 def zarr_encode(data, zarr_group: zarr.Group, is_pending_add, is_set):
-=======
-def zarr_encode(data, zarr_group, is_pending_add, is_set):
     """
     Encode data into a zarr group.
     """
->>>>>>> 843003bf
     data, encoded = _zarr_encode(data, zarr_group)
     zarr_group.attrs["encoded"] = encoded
     zarr_group.attrs["data"] = data
