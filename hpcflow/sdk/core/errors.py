<<<<<<< HEAD
from __future__ import annotations
=======
"""
Errors from the workflow system.
"""

>>>>>>> 843003bf
import os
from collections.abc import Iterable
from typing import TypedDict
from typing_extensions import NotRequired


class InputValueDuplicateSequenceAddress(ValueError):
    """
    An InputValue has the same sequence address twice.
    """


class TaskTemplateMultipleSchemaObjectives(ValueError):
    """
    A TaskTemplate has multiple objectives.
    """


class TaskTemplateUnexpectedInput(ValueError):
    """
    A TaskTemplate was given unexpected input.
    """


class TaskTemplateUnexpectedSequenceInput(ValueError):
    """
    A TaskTemplate was given an unexpected sequence.
    """


class TaskTemplateMultipleInputValues(ValueError):
    """
    A TaskTemplate had multiple input values bound over each other.
    """


class InvalidIdentifier(ValueError):
    """
    A bad identifier name was given.
    """


class MissingInputs(Exception):
    """
    Inputs were missing.

    Parameters
    ----------
    message: str
        The message of the exception.
    missing_inputs: list[str]
        The missing inputs.
    """

    # TODO: add links to doc pages for common user-exceptions?

    def __init__(self, message: str, missing_inputs: Iterable[str]) -> None:
        self.missing_inputs = tuple(missing_inputs)
        super().__init__(message)


class UnrequiredInputSources(ValueError):
<<<<<<< HEAD
    def __init__(self, message: str, unrequired_sources: Iterable[str]) -> None:
        self.unrequired_sources = frozenset(unrequired_sources)
=======
    """
    Input sources were provided that were not required.

    Parameters
    ----------
    message: str
        The message of the exception.
    unrequired_sources: list
        The input sources that were not required.
    """

    def __init__(self, message, unrequired_sources) -> None:
        self.unrequired_sources = unrequired_sources
>>>>>>> 843003bf
        for src in unrequired_sources:
            if src.startswith("inputs."):
                # reminder about how to specify input sources:
                message += (
                    f" Note that input source keys should not be specified with the "
                    f"'inputs.' prefix. Did you mean to specify {src[len('inputs.'):]!r} "
                    f"instead of {src!r}?"
                )
                break
        super().__init__(message)


class ExtraInputs(Exception):
<<<<<<< HEAD
    def __init__(self, message: str, extra_inputs: set[str]) -> None:
        self.extra_inputs = frozenset(extra_inputs)
=======
    """
    Extra inputs were provided.

    Parameters
    ----------
    message: str
        The message of the exception.
    extra_inputs: list
        The extra inputs.
    """

    def __init__(self, message, extra_inputs) -> None:
        self.extra_inputs = extra_inputs
>>>>>>> 843003bf
        super().__init__(message)


class UnavailableInputSource(ValueError):
    """
    An input source was not available.
    """


class InapplicableInputSourceElementIters(ValueError):
    """
    An input source element iteration was inapplicable."""


class NoCoincidentInputSources(ValueError):
    """
    Could not line up input sources to make an actual valid execution.
    """


class TaskTemplateInvalidNesting(ValueError):
    """
    Invalid nesting in a task template.
    """


class TaskSchemaSpecValidationError(Exception):
    """
    A task schema failed to validate.
    """


class WorkflowSpecValidationError(Exception):
    """
    A workflow failed to validate.
    """


class InputSourceValidationError(Exception):
    """
    An input source failed to validate.
    """


class EnvironmentSpecValidationError(Exception):
    """
    An environment specification failed to validate.
    """


class ParameterSpecValidationError(Exception):
    """
    A parameter specification failed to validate.
    """


class FileSpecValidationError(Exception):
    """
    A file specification failed to validate.
    """


class DuplicateExecutableError(ValueError):
    """
    The same executable was present twice in an executable environment.
    """


class MissingCompatibleActionEnvironment(Exception):
    """
    Could not find a compatible action environment.
    """


class MissingActionEnvironment(Exception):
    """
    Could not find an action environment.
    """


class ActionEnvironmentMissingNameError(Exception):
    """
    An action environment was missing its name.
    """


class FromSpecMissingObjectError(Exception):
    """
    Missing object when deserialising from specification.
    """


class TaskSchemaMissingParameterError(Exception):
    """
    Parameter was missing from task schema.
    """


class ToJSONLikeChildReferenceError(Exception):
    """
    Failed to generate or reference a child object when converting to JSON.
    """


class InvalidInputSourceTaskReference(Exception):
    """
    Invalid input source in task reference.
    """


class WorkflowNotFoundError(Exception):
    """
    Could not find the workflow.
    """


class MalformedWorkflowError(Exception):
    """
    Workflow was a malformed document.
    """


class ValuesAlreadyPersistentError(Exception):
    """
    Trying to make a value persistent that already is so.
    """


class MalformedParameterPathError(ValueError):
    """
    The path to a parameter was ill-formed.
    """


class MalformedNestingOrderPath(ValueError):
    """
    A nesting order path was ill-formed.
    """


class UnknownResourceSpecItemError(ValueError):
    """
    A resource specification item was not found.
    """


class WorkflowParameterMissingError(AttributeError):
    """
    A parameter to a workflow was missing.
    """


class WorkflowBatchUpdateFailedError(Exception):
    """
    An update to a workflow failed.
    """


class WorkflowLimitsError(ValueError):
    """
    Workflow hit limits.
    """


class UnsetParameterDataError(Exception):
    """
    Tried to read from an unset parameter.
    """


class LoopAlreadyExistsError(Exception):
    """
    A particular loop (or its name) already exists.
    """


class LoopTaskSubsetError(ValueError):
    """
    Problem constructing a subset of a task for a loop.
    """


class SchedulerVersionsFailure(RuntimeError):
    """We couldn't get the scheduler and or shell versions."""

    def __init__(self, message: str) -> None:
        self.message = message
        super().__init__(message)


class JobscriptSubmissionFailureArgs(TypedDict):
    submit_cmd: list[str]
    js_idx: int
    js_path: str
    stdout: NotRequired[str]
    stderr: NotRequired[str]
    subprocess_exc: NotRequired[Exception]
    job_ID_parse_exc: NotRequired[Exception]


class JobscriptSubmissionFailure(RuntimeError):
    """
    A job script could not be submitted to the scheduler.
    """

    def __init__(
        self,
        message: str,
        *,
        submit_cmd: list[str],
        js_idx: int,
        js_path: str,
        stdout: str | None = None,
        stderr: str | None = None,
        subprocess_exc: Exception | None = None,
        job_ID_parse_exc: Exception | None = None,
    ) -> None:
        self.message = message
        self.submit_cmd = submit_cmd
        self.js_idx = js_idx
        self.js_path = js_path
        self.stdout = stdout
        self.stderr = stderr
        self.subprocess_exc = subprocess_exc
        self.job_ID_parse_exc = job_ID_parse_exc
        super().__init__(message)


class SubmissionFailure(RuntimeError):
<<<<<<< HEAD
    def __init__(self, message: str) -> None:
=======
    """
    A job submission failed.
    """

    def __init__(self, message) -> None:
>>>>>>> 843003bf
        self.message = message
        super().__init__(message)


class WorkflowSubmissionFailure(RuntimeError):
    """
    A workflow submission failed.
    """


class ResourceValidationError(ValueError):
    """An incompatible resource requested by the user."""


class UnsupportedOSError(ResourceValidationError):
    """This machine is not of the requested OS."""

    def __init__(self, os_name: str) -> None:
        message = (
            f"OS {os_name!r} is not compatible with this machine/instance with OS: "
            f"{os.name!r}."
        )
        super().__init__(message)
        self.os_name = os_name


class UnsupportedShellError(ResourceValidationError):
    """We don't support this shell on this OS."""

    def __init__(self, shell: str, supported: Iterable[str]) -> None:
        sup = set(supported)
        message = (
            f"Shell {shell!r} is not supported on this machine/instance. Supported "
            f"shells are: {sup!r}."
        )
        super().__init__(message)
        self.shell = shell
        self.supported = frozenset(sup)


class UnsupportedSchedulerError(ResourceValidationError):
    """This scheduler is not supported on this machine according to the config.

    This is also raised in config validation when attempting to add a scheduler that is
    not known for this OS.

    """

    def __init__(
        self,
        scheduler: str,
        supported: Iterable[str] | None = None,
        available: Iterable[str] | None = None,
    ) -> None:
        if supported is not None:
            message = (
                f"Scheduler {scheduler!r} is not supported on this machine/instance. "
                f"Supported schedulers according to the app configuration are: "
                f"{supported!r}."
            )
        elif available is not None:
            message = (
                f"Scheduler {scheduler!r} is not supported on this OS. Schedulers "
                f"compatible with this OS are: {available!r}."
            )
        super().__init__(message)
        self.scheduler = scheduler
        self.supported = tuple(supported) if supported is not None else None
        self.available = tuple(available) if available is not None else None


class UnknownSGEPEError(ResourceValidationError):
    """
    Miscellaneous error from SGE parallel environment.
    """


class IncompatibleSGEPEError(ResourceValidationError):
    """
    The SGE parallel environment selected is incompatible.
    """


class NoCompatibleSGEPEError(ResourceValidationError):
    """
    No SGE parallel environment is compatible with request.
    """


class IncompatibleParallelModeError(ResourceValidationError):
    """
    The parallel mode is incompatible.
    """


class UnknownSLURMPartitionError(ResourceValidationError):
    """
    The requested SLURM partition isn't known.
    """


class IncompatibleSLURMPartitionError(ResourceValidationError):
    """
    The requested SLURM partition is incompatible.
    """


class IncompatibleSLURMArgumentsError(ResourceValidationError):
    """
    The SLURM arguments are incompatible with each other.
    """


class _MissingStoreItemError(ValueError):
    def __init__(self, id_lst: Iterable[int], item_type: str) -> None:
        message = (
            f"Store {item_type}s with the following IDs do not all exist: {id_lst!r}"
        )
        super().__init__(message)
        self.id_lst = id_lst


class MissingStoreTaskError(_MissingStoreItemError):
    """Some task IDs do not exist."""

    _item_type = "task"

    def __init__(self, id_lst: Iterable[int]) -> None:
        super().__init__(id_lst, self._item_type)


class MissingStoreElementError(_MissingStoreItemError):
    """Some element IDs do not exist."""

    _item_type = "element"

    def __init__(self, id_lst: Iterable[int]) -> None:
        super().__init__(id_lst, self._item_type)


class MissingStoreElementIterationError(_MissingStoreItemError):
    """Some element iteration IDs do not exist."""

    _item_type = "element iteration"

    def __init__(self, id_lst: Iterable[int]) -> None:
        super().__init__(id_lst, self._item_type)


class MissingStoreEARError(_MissingStoreItemError):
    """Some EAR IDs do not exist."""

    _item_type = "EAR"

    def __init__(self, id_lst: Iterable[int]) -> None:
        super().__init__(id_lst, self._item_type)


class MissingParameterData(_MissingStoreItemError):
    """Some parameter IDs do not exist"""

    _item_type = "parameter"

    def __init__(self, id_lst: Iterable[int]) -> None:
        super().__init__(id_lst, self._item_type)


class NotSubmitMachineError(RuntimeError):
    """
    The requested machine can't be submitted to.
    """


class RunNotAbortableError(ValueError):
    """
    Cannot abort the run.
    """


class NoCLIFormatMethodError(AttributeError):
    """
    Some CLI class lacks a format method
    """


class ContainerKeyError(KeyError):
<<<<<<< HEAD
    def __init__(self, path: list[str]) -> None:
=======
    """
    A key could not be mapped in a container.

    Parameters
    ----------
    path: list[str]
        The path whose resolution failed.
    """

    def __init__(self, path: List[str]) -> None:
>>>>>>> 843003bf
        self.path = path
        super().__init__()


class MayNeedObjectError(Exception):
<<<<<<< HEAD
    def __init__(self, path: str) -> None:
=======
    """
    An object is needed but not present.

    Parameters
    ----------
    path: list[str]
        The path whose resolution failed.
    """

    def __init__(self, path):
>>>>>>> 843003bf
        self.path = path
        super().__init__()


class NoAvailableElementSetsError(Exception):
    """
    No element set is available.
    """


class OutputFileParserNoOutputError(ValueError):
    """
    There was no output for the output file parser to parse.
    """


class SubmissionEnvironmentError(ValueError):
    """
    Raised when submitting a workflow on a machine without a compatible environment.
    """


class MissingEnvironmentExecutableError(SubmissionEnvironmentError):
    """
    The environment does not have the requested executable at all.
    """


class MissingEnvironmentExecutableInstanceError(SubmissionEnvironmentError):
    """
    The environment does not have a suitable instance of the requested executable.
    """


class MissingEnvironmentError(SubmissionEnvironmentError):
    """
    There is no environment with that name.
    """


class UnsupportedScriptDataFormat(ValueError):
    """
    That format of script data is not supported.
    """


class UnknownScriptDataParameter(ValueError):
    """
    Unknown parameter in script data.
    """


class UnknownScriptDataKey(ValueError):
    """
    Unknown key in script data.
    """


class MissingVariableSubstitutionError(KeyError):
    """
    No definition available of a variable being substituted.
    """


class EnvironmentPresetUnknownEnvironmentError(ValueError):
    """
    An environment preset could not be resolved to an execution environment.
    """


class UnknownEnvironmentPresetError(ValueError):
    """
    An execution environment was unknown.
    """


class MultipleEnvironmentsError(ValueError):
    """
    Multiple applicable execution environments exist.
    """


class MissingElementGroup(ValueError):
    """
    An element group should exist but doesn't.
    """<|MERGE_RESOLUTION|>--- conflicted
+++ resolved
@@ -1,11 +1,8 @@
-<<<<<<< HEAD
-from __future__ import annotations
-=======
 """
 Errors from the workflow system.
 """
 
->>>>>>> 843003bf
+from __future__ import annotations
 import os
 from collections.abc import Iterable
 from typing import TypedDict
@@ -54,9 +51,9 @@
 
     Parameters
     ----------
-    message: str
+    message:
         The message of the exception.
-    missing_inputs: list[str]
+    missing_inputs:
         The missing inputs.
     """
 
@@ -68,24 +65,19 @@
 
 
 class UnrequiredInputSources(ValueError):
-<<<<<<< HEAD
+    """
+    Input sources were provided that were not required.
+
+    Parameters
+    ----------
+    message:
+        The message of the exception.
+    unrequired_sources:
+        The input sources that were not required.
+    """
+
     def __init__(self, message: str, unrequired_sources: Iterable[str]) -> None:
         self.unrequired_sources = frozenset(unrequired_sources)
-=======
-    """
-    Input sources were provided that were not required.
-
-    Parameters
-    ----------
-    message: str
-        The message of the exception.
-    unrequired_sources: list
-        The input sources that were not required.
-    """
-
-    def __init__(self, message, unrequired_sources) -> None:
-        self.unrequired_sources = unrequired_sources
->>>>>>> 843003bf
         for src in unrequired_sources:
             if src.startswith("inputs."):
                 # reminder about how to specify input sources:
@@ -99,24 +91,19 @@
 
 
 class ExtraInputs(Exception):
-<<<<<<< HEAD
+    """
+    Extra inputs were provided.
+
+    Parameters
+    ----------
+    message:
+        The message of the exception.
+    extra_inputs:
+        The extra inputs.
+    """
+
     def __init__(self, message: str, extra_inputs: set[str]) -> None:
         self.extra_inputs = frozenset(extra_inputs)
-=======
-    """
-    Extra inputs were provided.
-
-    Parameters
-    ----------
-    message: str
-        The message of the exception.
-    extra_inputs: list
-        The extra inputs.
-    """
-
-    def __init__(self, message, extra_inputs) -> None:
-        self.extra_inputs = extra_inputs
->>>>>>> 843003bf
         super().__init__(message)
 
 
@@ -346,15 +333,11 @@
 
 
 class SubmissionFailure(RuntimeError):
-<<<<<<< HEAD
+    """
+    A job submission failed.
+    """
+
     def __init__(self, message: str) -> None:
-=======
-    """
-    A job submission failed.
-    """
-
-    def __init__(self, message) -> None:
->>>>>>> 843003bf
         self.message = message
         super().__init__(message)
 
@@ -541,39 +524,31 @@
 
 
 class ContainerKeyError(KeyError):
-<<<<<<< HEAD
-    def __init__(self, path: list[str]) -> None:
-=======
     """
     A key could not be mapped in a container.
 
     Parameters
     ----------
-    path: list[str]
+    path:
         The path whose resolution failed.
     """
 
-    def __init__(self, path: List[str]) -> None:
->>>>>>> 843003bf
+    def __init__(self, path: list[str]) -> None:
         self.path = path
         super().__init__()
 
 
 class MayNeedObjectError(Exception):
-<<<<<<< HEAD
-    def __init__(self, path: str) -> None:
-=======
     """
     An object is needed but not present.
 
     Parameters
     ----------
-    path: list[str]
+    path:
         The path whose resolution failed.
     """
 
-    def __init__(self, path):
->>>>>>> 843003bf
+    def __init__(self, path: str) -> None:
         self.path = path
         super().__init__()
 
