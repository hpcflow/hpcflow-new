<<<<<<< HEAD
from __future__ import annotations
from collections.abc import Mapping, Sequence
=======
"""
Schema management.
"""

>>>>>>> 843003bf
from importlib import resources
from typing import Any, Generic, Protocol, TypeVar
from valida import Schema as ValidaSchema  # type: ignore

T = TypeVar("T")


<<<<<<< HEAD
class ValidatedData(Protocol, Generic[T]):
    @property
    def is_valid(self) -> bool:
        ...

    def get_failures_string(self) -> str:
        ...

    cast_data: T


class PreparedConditionCallable(Protocol):
    @property
    def name(self) -> str:
        ...

    @property
    def args(self) -> tuple[str, ...]:
        ...


class Condition(Protocol):
    @property
    def callable(self) -> PreparedConditionCallable:
        ...


class Rule(Protocol):
    @property
    def condition(self) -> Condition:
        ...

    @property
    def path(self) -> object:
        ...


class Schema(Protocol):
    def validate(self, data: T) -> ValidatedData[T]:
        ...

    @property
    def rules(self) -> Sequence[Rule]:
        ...

    def add_schema(self, schema: Schema, root_path: Any = None) -> None:
        ...

    def to_tree(self, **kwargs) -> Sequence[Mapping[str, str]]:
        ...


def get_schema(filename) -> Schema:
    """Get a valida `Schema` object from the embedded data directory."""
=======
def get_schema(filename):
    """
    Get a valida `Schema` object from the embedded data directory.

    Parameter
    ---------
    schema: str
        The name of the schema file within the resources package
        (:py:mod:`hpcflow.sdk.data`).
    """
>>>>>>> 843003bf
    package = "hpcflow.sdk.data"
    try:
        fh = resources.files(package).joinpath(filename).open("r")
    except AttributeError:
        # < python 3.9; `resource.open_text` deprecated since 3.11
        fh = resources.open_text(package, filename)
    schema_dat = fh.read()
    fh.close()
    schema = ValidaSchema.from_yaml(schema_dat)
    return schema<|MERGE_RESOLUTION|>--- conflicted
+++ resolved
@@ -1,12 +1,9 @@
-<<<<<<< HEAD
-from __future__ import annotations
-from collections.abc import Mapping, Sequence
-=======
 """
 Schema management.
 """
 
->>>>>>> 843003bf
+from __future__ import annotations
+from collections.abc import Mapping, Sequence
 from importlib import resources
 from typing import Any, Generic, Protocol, TypeVar
 from valida import Schema as ValidaSchema  # type: ignore
@@ -14,7 +11,6 @@
 T = TypeVar("T")
 
 
-<<<<<<< HEAD
 class ValidatedData(Protocol, Generic[T]):
     @property
     def is_valid(self) -> bool:
@@ -68,9 +64,6 @@
 
 
 def get_schema(filename) -> Schema:
-    """Get a valida `Schema` object from the embedded data directory."""
-=======
-def get_schema(filename):
     """
     Get a valida `Schema` object from the embedded data directory.
 
@@ -80,7 +73,6 @@
         The name of the schema file within the resources package
         (:py:mod:`hpcflow.sdk.data`).
     """
->>>>>>> 843003bf
     package = "hpcflow.sdk.data"
     try:
         fh = resources.files(package).joinpath(filename).open("r")
