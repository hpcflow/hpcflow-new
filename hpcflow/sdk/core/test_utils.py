<<<<<<< HEAD
from __future__ import annotations
=======
"""
Utilities for making data to use in testing.
"""

>>>>>>> 843003bf
from dataclasses import dataclass
from importlib import resources
from pathlib import Path
from typing import Any, ClassVar, TYPE_CHECKING
from hpcflow.app import app as hf
from hpcflow.sdk.core.parameters import ParameterValue
<<<<<<< HEAD
from hpcflow.sdk.typing import hydrate

if TYPE_CHECKING:
    from collections.abc import Iterable, Mapping
    from typing_extensions import TypeAlias
    from .actions import Action
    from .element import ElementGroup
    from .loop import Loop
    from .object_list import Resources
    from .parameters import InputSource
    from .task import Task
    from .task_schema import TaskSchema
    from .workflow import Workflow, WorkflowTemplate
    from ..typing import PathLike
# mypy: disable-error-code="no-untyped-def"

Strs: TypeAlias = "str | tuple[str, ...]"


def make_schemas(
    *ins_outs: tuple[dict[str, Any], tuple[str, ...]]
    | tuple[dict[str, Any], tuple[str, ...], str]
) -> list[TaskSchema]:
    out: list[TaskSchema] = []
=======


def make_schemas(ins_outs, ret_list=False):
    """
    Construct a collection of schemas.
    """
    out = []
>>>>>>> 843003bf
    for idx, info in enumerate(ins_outs):
        if len(info) == 2:
            (ins_i, outs_i) = info
            obj = f"t{idx}"
        else:
            (ins_i, outs_i, obj) = info

        # distribute outputs over stdout, stderr and out file parsers:
        stdout = None
        stderr = None
        out_file_parsers = None

        if outs_i:
            stdout = f"<<parameter:{outs_i[0]}>>"
        if len(outs_i) > 1:
            stderr = f"<<parameter:{outs_i[1]}>>"
        if len(outs_i) > 2:
            out_file_parsers = [
                hf.OutputFileParser(
                    output=hf.Parameter(out_i),
                    output_files=[hf.FileSpec(label="file1", name="file1.txt")],
                )
                for out_i in outs_i[2:]
            ]
        cmd = hf.Command(
            " ".join(f"echo $((<<parameter:{i}>> + 100))" for i in ins_i.keys()),
            stdout=stdout,
            stderr=stderr,
        )

        act_i = hf.Action(
            commands=[cmd],
            output_file_parsers=out_file_parsers,
            environments=[hf.ActionEnvironment("env_1")],
        )
        out.append(
            hf.TaskSchema(
                objective=obj,
                actions=[act_i],
                inputs=[hf.SchemaInput(k, default_value=v) for k, v in ins_i.items()],
                outputs=[hf.SchemaOutput(hf.Parameter(k)) for k in outs_i],
            )
        )
    return out


<<<<<<< HEAD
def make_parameters(num: int):
=======
def make_parameters(num):
    """
    Construct a sequence of parameters.
    """
>>>>>>> 843003bf
    return [hf.Parameter(f"p{i + 1}") for i in range(num)]


def make_actions(
<<<<<<< HEAD
    ins_outs: list[tuple[Strs, str] | tuple[Strs, str, str]],
    env: str = "env1",
) -> list[Action]:
=======
    ins_outs: List[Tuple[Union[Tuple, str], str]],
    env="env1",
) -> List[hf.Action]:
    """
    Construct a collection of actions.
    """
>>>>>>> 843003bf
    act_env = hf.ActionEnvironment(environment=env)
    actions = []
    for ins_outs_i in ins_outs:
        if len(ins_outs_i) == 2:
            ins, out = ins_outs_i
            err: str | None = None
        else:
            ins, out, err = ins_outs_i
        if not isinstance(ins, tuple):
            ins = (ins,)
        cmd_str = "doSomething "
        for i in ins:
            cmd_str += f" <<parameter:{i}>>"
        stdout = f"<<parameter:{out}>>"
        stderr = None
        if err:
            stderr = f"<<parameter:{err}>>"
        act = hf.Action(
            commands=[hf.Command(cmd_str, stdout=stdout, stderr=stderr)],
            environments=[act_env],
        )
        actions.append(act)
    return actions


def make_tasks(
<<<<<<< HEAD
    schemas_spec: Iterable[
        tuple[dict[str, Any], tuple[str, ...]]
        | tuple[dict[str, Any], tuple[str, ...], str]
    ],
    local_inputs: dict[int, Iterable[str]] | None = None,
    local_sequences: (
        dict[int, Iterable[tuple[str, int, int | float | None]]] | None
    ) = None,
    local_resources: dict[int, dict[str, dict]] | None = None,
    nesting_orders: dict[int, dict[str, float]] | None = None,
    input_sources: dict[int, dict[str, list[InputSource]]] | None = None,
    groups: dict[int, Iterable[ElementGroup]] | None = None,
) -> list[Task]:
=======
    schemas_spec,
    local_inputs=None,
    local_sequences=None,
    local_resources=None,
    nesting_orders=None,
    input_sources=None,
    groups=None,
):
    """
    Construct a sequence of tasks.
    """
>>>>>>> 843003bf
    local_inputs = local_inputs or {}
    local_sequences = local_sequences or {}
    local_resources = local_resources or {}
    nesting_orders = nesting_orders or {}
    input_sources = input_sources or {}
    groups = groups or {}
    schemas = make_schemas(*schemas_spec)
    tasks: list[Task] = []
    for s_idx, s in enumerate(schemas):
        inputs = [
            hf.InputValue(hf.Parameter(i), value=int(i[1:]) * 100)
            for i in local_inputs.get(s_idx, ())
        ]
        seqs = [
            hf.ValueSequence(
                path=i[0],
                values=[(int(i[0].split(".")[1][1:]) * 100) + j for j in range(i[1])],
                nesting_order=i[2],
            )
            for i in local_sequences.get(s_idx, ())
        ]
        res = {k: v for k, v in local_resources.get(s_idx, {}).items()}
        task = hf.Task(
            schema=s,
            inputs=inputs,
            sequences=seqs,
            resources=res,
            nesting_order=nesting_orders.get(s_idx, {}),
            input_sources=input_sources.get(s_idx, None),
            groups=list(groups.get(s_idx, [])),
        )
        tasks.append(task)
    return tasks


def make_workflow(
<<<<<<< HEAD
    schemas_spec: Iterable[
        tuple[dict[str, Any], tuple[str, ...]]
        | tuple[dict[str, Any], tuple[str, ...], str]
    ],
    path: PathLike,
    local_inputs: dict[int, Iterable[str]] | None = None,
    local_sequences: (
        dict[int, Iterable[tuple[str, int, int | float | None]]] | None
    ) = None,
    local_resources: dict[int, dict[str, dict]] | None = None,
    nesting_orders: dict[int, dict[str, float]] | None = None,
    input_sources: dict[int, dict[str, list[InputSource]]] | None = None,
    resources: Resources = None,
    loops: list[Loop] | None = None,
    groups: dict[int, Iterable[ElementGroup]] | None = None,
    name: str = "w1",
    overwrite: bool = False,
    store: str = "zarr",
) -> Workflow:
=======
    schemas_spec,
    path,
    local_inputs=None,
    local_sequences=None,
    local_resources=None,
    nesting_orders=None,
    input_sources=None,
    resources=None,
    loops=None,
    groups=None,
    name="w1",
    overwrite=False,
    store="zarr",
):
    """
    Construct a workflow.
    """
>>>>>>> 843003bf
    tasks = make_tasks(
        schemas_spec,
        local_inputs=local_inputs,
        local_sequences=local_sequences,
        local_resources=local_resources,
        nesting_orders=nesting_orders,
        input_sources=input_sources,
        groups=groups,
    )
    template: Mapping[str, Any] = {
        "name": name,
        "tasks": tasks,
        "resources": resources,
        **({"loops": loops} if loops else {}),
    }
    wk = hf.Workflow.from_template(
        hf.WorkflowTemplate(**template),
        path=path,
        name=name,
        overwrite=overwrite,
        store=store,
    )
    return wk


def make_test_data_YAML_workflow(
    workflow_name: str, path: PathLike, **kwargs
) -> Workflow:
    """Generate a workflow whose template file is defined in the test data directory."""
    pkg = "hpcflow.tests.data"
    try:
        script_ctx = resources.as_file(resources.files(pkg).joinpath(workflow_name))
    except AttributeError:
        # < python 3.9; `resource.path` deprecated since 3.11
        script_ctx = resources.path(pkg, workflow_name)

    with script_ctx as file_path:
        return hf.Workflow.from_YAML_file(YAML_path=file_path, path=path, **kwargs)


def make_test_data_YAML_workflow_template(
    workflow_name: str, **kwargs
) -> WorkflowTemplate:
    """Generate a workflow template whose file is defined in the test data directory."""
    pkg = "hpcflow.tests.data"
    try:
        script_ctx = resources.as_file(resources.files(pkg).joinpath(workflow_name))
    except AttributeError:
        # < python 3.9; `resource.path` deprecated since 3.11
        script_ctx = resources.path(pkg, workflow_name)

    with script_ctx as file_path:
        return hf.WorkflowTemplate.from_file(path=file_path, **kwargs)


@dataclass
@hydrate
class P1_sub_parameter_cls(ParameterValue):
<<<<<<< HEAD
    _typ: ClassVar[str] = "p1_sub"
=======
    """
    Parameter value handler: ``p1_sub``
    """

    _typ = "p1_sub"
>>>>>>> 843003bf

    e: int = 0

    def CLI_format(self) -> str:
        return str(self.e)

    @property
    def twice_e(self):
        return self.e * 2

    def prepare_JSON_dump(self) -> dict[str, Any]:
        return {"e": self.e}

    def dump_to_HDF5_group(self, group):
        group.attrs["e"] = self.e


@dataclass
@hydrate
class P1_sub_parameter_cls_2(ParameterValue):
<<<<<<< HEAD
    _typ: ClassVar[str] = "p1_sub_2"
=======
    """
    Parameter value handler: ``p1_sub_2``
    """

    _typ = "p1_sub_2"
>>>>>>> 843003bf

    f: int = 0


@dataclass
@hydrate
class P1_parameter_cls(ParameterValue):
<<<<<<< HEAD
    _typ: ClassVar[str] = "p1c"
    _sub_parameters: ClassVar[dict[str, str]] = {
        "sub_param": "p1_sub",
        "sub_param_2": "p1_sub_2",
    }
=======
    """
    Parameter value handler: ``p1c``

    Note
    ----
    This is a composite value handler.
    """

    _typ = "p1c"
    _sub_parameters = {"sub_param": "p1_sub", "sub_param_2": "p1_sub_2"}
>>>>>>> 843003bf

    a: int = 0
    d: int | None = None
    sub_param: P1_sub_parameter_cls | None = None

    def __post_init__(self):
        if self.sub_param is not None and not isinstance(
            self.sub_param, P1_sub_parameter_cls
        ):
            self.sub_param = P1_sub_parameter_cls(**self.sub_param)

    @classmethod
    def from_data(cls, b, c):
        return cls(a=b + c)

    @classmethod
    def from_file(cls, path):
        with Path(path).open("rt") as fh:
            lns = fh.readlines()
            a = int(lns[0])
        return cls(a=a)

    @property
    def twice_a(self):
        return self.a * 2

    @property
    def sub_param_prop(self):
        return P1_sub_parameter_cls(e=4 * self.a)

    def CLI_format(self) -> str:
        return str(self.a)

    @staticmethod
    def CLI_format_group(*objs) -> str:
        return ""

    @staticmethod
    def sum(*objs, **kwargs) -> str:
        return str(sum(i.a for i in objs))

    def custom_CLI_format(self, add: str | None = None, sub: str | None = None) -> str:
        add_i = 4 if add is None else int(add)
        sub_i = 0 if sub is None else int(sub)
        return str(self.a + add_i - sub_i)

    def custom_CLI_format_prep(self, reps: str | None = None) -> list[int]:
        """Used for testing custom object CLI formatting.

        For example, with a command like this:

        `<<join[delim=","](parameter:p1c.custom_CLI_format_prep(reps=4))>>`.

        """
        reps_int = 1 if reps is None else int(reps)
        return [self.a] * reps_int

    @classmethod
    def CLI_parse(cls, a_str: str, double: str = "", e: str | None = None):
        a = int(a_str)
        if double.lower() == "true":
            a *= 2
        if e:
            sub_param = P1_sub_parameter_cls(e=int(e))
        else:
            sub_param = None
        return cls(a=a, sub_param=sub_param)

    def prepare_JSON_dump(self) -> dict[str, Any]:
        sub_param_js = self.sub_param.prepare_JSON_dump() if self.sub_param else None
        return {"a": self.a, "d": self.d, "sub_param": sub_param_js}

    def dump_to_HDF5_group(self, group):
        group.attrs["a"] = self.a
        if self.d is not None:
            group.attrs["d"] = self.d
        if self.sub_param:
            sub_group = group.add_group("sub_param")
            self.sub_param.dump_to_HDF5_group(sub_group)

    @classmethod
    def save_from_JSON(cls, data, param_id: int | list[int], workflow: Workflow):
        obj = cls(**data)  # TODO: pass sub-param
        workflow.set_parameter_value(param_id=param_id, value=obj, commit=True)

    @classmethod
    def save_from_HDF5_group(cls, group, param_id: int, workflow):
        a = group.attrs["a"].item()
        if "d" in group.attrs:
            d = group.attrs["d"].item()
        else:
            d = None
        if "sub_param" in group:
            sub_group = group.get("sub_param")
            e = sub_group.attrs["e"].item()
            sub_param = P1_sub_parameter_cls(e=e)
        else:
            sub_param = None
        obj = cls(a=a, d=d, sub_param=sub_param)
        workflow.set_parameter_value(param_id=param_id, value=obj, commit=True)<|MERGE_RESOLUTION|>--- conflicted
+++ resolved
@@ -1,18 +1,14 @@
-<<<<<<< HEAD
-from __future__ import annotations
-=======
 """
 Utilities for making data to use in testing.
 """
 
->>>>>>> 843003bf
+from __future__ import annotations
 from dataclasses import dataclass
 from importlib import resources
 from pathlib import Path
 from typing import Any, ClassVar, TYPE_CHECKING
 from hpcflow.app import app as hf
 from hpcflow.sdk.core.parameters import ParameterValue
-<<<<<<< HEAD
 from hpcflow.sdk.typing import hydrate
 
 if TYPE_CHECKING:
@@ -37,15 +33,9 @@
     | tuple[dict[str, Any], tuple[str, ...], str]
 ) -> list[TaskSchema]:
     out: list[TaskSchema] = []
-=======
-
-
-def make_schemas(ins_outs, ret_list=False):
     """
     Construct a collection of schemas.
     """
-    out = []
->>>>>>> 843003bf
     for idx, info in enumerate(ins_outs):
         if len(info) == 2:
             (ins_i, outs_i) = info
@@ -92,30 +82,20 @@
     return out
 
 
-<<<<<<< HEAD
 def make_parameters(num: int):
-=======
-def make_parameters(num):
     """
     Construct a sequence of parameters.
     """
->>>>>>> 843003bf
     return [hf.Parameter(f"p{i + 1}") for i in range(num)]
 
 
 def make_actions(
-<<<<<<< HEAD
     ins_outs: list[tuple[Strs, str] | tuple[Strs, str, str]],
     env: str = "env1",
 ) -> list[Action]:
-=======
-    ins_outs: List[Tuple[Union[Tuple, str], str]],
-    env="env1",
-) -> List[hf.Action]:
     """
     Construct a collection of actions.
     """
->>>>>>> 843003bf
     act_env = hf.ActionEnvironment(environment=env)
     actions = []
     for ins_outs_i in ins_outs:
@@ -142,7 +122,6 @@
 
 
 def make_tasks(
-<<<<<<< HEAD
     schemas_spec: Iterable[
         tuple[dict[str, Any], tuple[str, ...]]
         | tuple[dict[str, Any], tuple[str, ...], str]
@@ -156,19 +135,9 @@
     input_sources: dict[int, dict[str, list[InputSource]]] | None = None,
     groups: dict[int, Iterable[ElementGroup]] | None = None,
 ) -> list[Task]:
-=======
-    schemas_spec,
-    local_inputs=None,
-    local_sequences=None,
-    local_resources=None,
-    nesting_orders=None,
-    input_sources=None,
-    groups=None,
-):
     """
     Construct a sequence of tasks.
     """
->>>>>>> 843003bf
     local_inputs = local_inputs or {}
     local_sequences = local_sequences or {}
     local_resources = local_resources or {}
@@ -205,7 +174,6 @@
 
 
 def make_workflow(
-<<<<<<< HEAD
     schemas_spec: Iterable[
         tuple[dict[str, Any], tuple[str, ...]]
         | tuple[dict[str, Any], tuple[str, ...], str]
@@ -225,25 +193,9 @@
     overwrite: bool = False,
     store: str = "zarr",
 ) -> Workflow:
-=======
-    schemas_spec,
-    path,
-    local_inputs=None,
-    local_sequences=None,
-    local_resources=None,
-    nesting_orders=None,
-    input_sources=None,
-    resources=None,
-    loops=None,
-    groups=None,
-    name="w1",
-    overwrite=False,
-    store="zarr",
-):
     """
     Construct a workflow.
     """
->>>>>>> 843003bf
     tasks = make_tasks(
         schemas_spec,
         local_inputs=local_inputs,
@@ -302,15 +254,11 @@
 @dataclass
 @hydrate
 class P1_sub_parameter_cls(ParameterValue):
-<<<<<<< HEAD
+    """
+    Parameter value handler: ``p1_sub``
+    """
+
     _typ: ClassVar[str] = "p1_sub"
-=======
-    """
-    Parameter value handler: ``p1_sub``
-    """
-
-    _typ = "p1_sub"
->>>>>>> 843003bf
 
     e: int = 0
 
@@ -331,15 +279,11 @@
 @dataclass
 @hydrate
 class P1_sub_parameter_cls_2(ParameterValue):
-<<<<<<< HEAD
+    """
+    Parameter value handler: ``p1_sub_2``
+    """
+
     _typ: ClassVar[str] = "p1_sub_2"
-=======
-    """
-    Parameter value handler: ``p1_sub_2``
-    """
-
-    _typ = "p1_sub_2"
->>>>>>> 843003bf
 
     f: int = 0
 
@@ -347,24 +291,19 @@
 @dataclass
 @hydrate
 class P1_parameter_cls(ParameterValue):
-<<<<<<< HEAD
+    """
+    Parameter value handler: ``p1c``
+
+    Note
+    ----
+    This is a composite value handler.
+    """
+
     _typ: ClassVar[str] = "p1c"
     _sub_parameters: ClassVar[dict[str, str]] = {
         "sub_param": "p1_sub",
         "sub_param_2": "p1_sub_2",
     }
-=======
-    """
-    Parameter value handler: ``p1c``
-
-    Note
-    ----
-    This is a composite value handler.
-    """
-
-    _typ = "p1c"
-    _sub_parameters = {"sub_param": "p1_sub", "sub_param_2": "p1_sub_2"}
->>>>>>> 843003bf
 
     a: int = 0
     d: int | None = None
