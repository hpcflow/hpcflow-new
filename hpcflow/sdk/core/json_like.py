--- conflicted
+++ resolved
@@ -19,7 +19,6 @@
 from .validation import get_schema
 from .errors import ToJSONLikeChildReferenceError
 
-<<<<<<< HEAD
 if TYPE_CHECKING:
     from typing import Any, ClassVar, Literal
     from typing_extensions import Self, TypeAlias, TypeGuard
@@ -38,9 +37,7 @@
     _JSONDeserState: TypeAlias = "dict[str, dict[str, JSONed]] | None"
 
 
-=======
 #: Primitive types supported by the serialization mechanism.
->>>>>>> 843003bf
 PRIMITIVES = (
     int,
     float,
@@ -51,7 +48,6 @@
 _SDK_logger = get_SDK_logger(__name__)
 
 
-<<<<<<< HEAD
 @runtime_checkable
 class _AltConstructFromJson(Protocol):
     @classmethod
@@ -142,13 +138,10 @@
 def to_json_like(
     obj: JSONable, shared_data: _JSONDeserState = None, parent_refs=None, path=None
 ):
-=======
-def to_json_like(obj, shared_data=None, parent_refs=None, path=None):
     """
     Convert the object to a JSON-like basic value tree.
     Such trees are trivial to serialize as JSON or YAML.
     """
->>>>>>> 843003bf
     path = path or []
 
     if len(path) > 50:
@@ -220,73 +213,46 @@
 
     #: The name of the attribute.
     name: str
-<<<<<<< HEAD
+    #: The name of the class (or class of members of a list) used to deserialize the
+    #: attribute.
     class_name: str | None = None
+    #: The class (or class of members of a list) used to deserialize the
+    #: attribute.
     class_obj: type[enum.Enum | BaseJSONLike] | None = None
     # TODO: no need for class_obj/class_name if shared data?
+    #: The name of the key used in the JSON document, if different from the attribute
+    #: name.
     json_like_name: str | None = None
+    #: If true, the attribute is really a list of instances,
+    #: or a dictionary if :attr:`dict_key_attr` is set.
     is_multiple: bool | None = False
+    #: If set, the name of an attribute of the object to use as a dictionary key.
+    #: Requires that :attr:`is_multiple` be set as well.
     dict_key_attr: str | None = None
+    #: If set, the name of an attribute of the object to use as a dictionary value.
+    #: If not set but :attr:`dict_key_attr` is set, the whole object is the value.
+    #: Requires that :attr:`dict_key_attr` be set as well.
     dict_val_attr: str | None = None
+    #: If set, the attribute of the child object that contains a reference to its parent.
     parent_ref: str | None = None
     # TODO: do parent refs make sense when from shared? Prob not.
     is_single_attribute: bool | None = False
-    # if True, obj is not represented as a dict of attr name-values, but just a value.
+    #: If true, the object is an enum member and should use special serialization rules.
     is_enum: bool | None = False
-    # if true, we don't invoke to/from_json_like on the data/Enum
-    is_dict_values: bool | None = False
-    # if True, the child object is a dict, whose values are of the specified class. The dict structure will remain.
-    is_dict_values_ensure_list: bool | None = False
-    # if True, values that are not lists are cast to lists and multiple child objects are instantiated for each dict value
-
-    shared_data_name: str | None = None
-    shared_data_primary_key: str | None = None
-    # shared_data_secondary_keys: Tuple[str] | None = None # TODO: what's the point?
-=======
-    #: The name of the class (or class of members of a list) used to deserialize the
-    #: attribute.
-    class_name: Optional[str] = None
-    #: The class (or class of members of a list) used to deserialize the
-    #: attribute.
-    class_obj: Optional[
-        Type
-    ] = None  # TODO: no need for class_obj/class_name if shared data?
-    #: The name of the key used in the JSON document, if different from the attribute
-    #: name.
-    json_like_name: Optional[str] = None
-    #: If true, the attribute is really a list of instances,
-    #: or a dictionary if :attr:`dict_key_attr` is set.
-    is_multiple: Optional[bool] = False
-    #: If set, the name of an attribute of the object to use as a dictionary key.
-    #: Requires that :attr:`is_multiple` be set as well.
-    dict_key_attr: Optional[str] = None
-    #: If set, the name of an attribute of the object to use as a dictionary value.
-    #: If not set but :attr:`dict_key_attr` is set, the whole object is the value.
-    #: Requires that :attr:`dict_key_attr` be set as well.
-    dict_val_attr: Optional[str] = None
-    #: If set, the attribute of the child object that contains a reference to its parent.
-    parent_ref: Optional[
-        str
-    ] = None  # TODO: do parent refs make sense when from shared? Prob not.
-    #: If true, the object is not represented as a dict of attr name-values, but just a value.
-    is_single_attribute: Optional[bool] = False
-    #: If true, the object is an enum member and should use special serialization rules.
-    is_enum: Optional[bool] = False
     #: If true, the child object is a dict, whose values are of the specified class.
     #: The dict structure will remain.
-    is_dict_values: Optional[bool] = False
+    is_dict_values: bool | None = False
     #: If true, values that are not lists are cast to lists and multiple child objects
     #: are instantiated for each dict value.
-    is_dict_values_ensure_list: Optional[bool] = False
+    is_dict_values_ensure_list: bool | None = False
     #: What key to look values up under in the shared data cache.
     #: If unspecified, the shared data cache is ignored.
-    shared_data_name: Optional[str] = None
+    shared_data_name: str | None = None
     #: What attribute provides the value of the key into the shared data cache.
     #: If unspecified, a hash of the object dictionary is used.
     #: Ignored if :py:attr:`~.shared_data_name` is unspecified.
-    shared_data_primary_key: Optional[str] = None
-    # shared_data_secondary_keys: Optional[Tuple[str]] = None # TODO: what's the point?
->>>>>>> 843003bf
+    shared_data_primary_key: str | None = None
+    # shared_data_secondary_keys: tuple[str, ...] | None = None # TODO: what's the point?
 
     def __post_init__(self):
         if self.class_name is not None and self.class_obj is not None:
@@ -426,10 +392,23 @@
     @classmethod
     def from_json_like(
         cls,
-<<<<<<< HEAD
         json_like: str | Mapping[str, JSONed] | Sequence[Mapping[str, JSONed]] | None,
         shared_data: Mapping[str, ObjectList[JSONable]] | None = None,
     ) -> Self | None:
+        """
+        Make an instance of this class from JSON (or YAML) data.
+
+        Parameters
+        ----------
+        json_like:
+            The data to deserialise.
+        shared_data:
+            Shared context data.
+
+        Returns
+        -------
+            The deserialised object.
+        """
         shared_data = shared_data or cls._get_default_shared_data()
         if isinstance(json_like, str):
             json_like = cls._parse_from_string(json_like)
@@ -531,27 +510,6 @@
         def from_json_like_item(
             child_obj_spec: ChildObjectSpec, json_like_i: JSONed
         ) -> JSONable:
-=======
-        json_like: Union[Dict, List],
-        shared_data: Optional[Dict[str, ObjectList]] = None,
-    ):
-        """
-        Make an instance of this class from JSON (or YAML) data.
-
-        Parameters
-        ----------
-        json_like:
-            The data to deserialise.
-        shared_data:
-            Shared context data.
-
-        Returns
-        -------
-            The deserialised object.
-        """
-
-        def _from_json_like_item(child_obj_spec, json_like_i):
->>>>>>> 843003bf
             if not (
                 child_obj_spec.class_name
                 or child_obj_spec.class_obj
@@ -698,19 +656,14 @@
         json_like.pop("_hash_value", None)
         return get_md5_hash(json_like)
 
-<<<<<<< HEAD
     def to_dict(self) -> dict[str, Any]:
-=======
-    def to_dict(self):
         """
         Serialize this object as a dictionary.
         """
->>>>>>> 843003bf
         if hasattr(self, "__dict__"):
             return dict(self.__dict__)
         elif hasattr(self, "__slots__"):
             return {k: getattr(self, k) for k in self.__slots__}
-<<<<<<< HEAD
         else:
             return {}
 
@@ -721,15 +674,11 @@
         exclude: set[str | None] | None = None,
         path=None,
     ) -> tuple[JSONDocument, _JSONDeserState]:
-=======
-
-    def to_json_like(self, dct=None, shared_data=None, exclude=None, path=None):
         """
         Serialize this object as an object structure that can be trivially converted
         to JSON. Note that YAML can also be produced from the result of this method;
         it just requires a different final serialization step.
         """
->>>>>>> 843003bf
         if dct is None:
             dct_value = {
                 k: v for k, v in self.to_dict().items() if k not in (exclude or [])
