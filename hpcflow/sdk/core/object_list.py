<<<<<<< HEAD
from __future__ import annotations
from collections.abc import Mapping, Sequence
=======
"""
General model of a searchable serializable list.
"""

>>>>>>> 843003bf
import copy
from types import SimpleNamespace
from typing import Generic, TypeVar, cast, overload, TYPE_CHECKING

from hpcflow.sdk.core.json_like import ChildObjectSpec, JSONLike, JSONable, JSONed

if TYPE_CHECKING:
    from collections.abc import Iterable, Iterator
    from typing import Any, ClassVar, Literal
    from typing_extensions import Self, TypeAlias
    from zarr import Group  # type: ignore
    from .actions import ActionScope
    from .command_files import FileSpec
    from .environment import Environment, Executable
    from .loop import WorkflowLoop
    from .parameters import Parameter, ResourceSpec, ResourceSpecArgs
    from .task import Task, TaskTemplate, TaskSchema, WorkflowTask, ElementSet
    from .workflow import WorkflowTemplate

T = TypeVar("T")


class ObjectListMultipleMatchError(ValueError):
    """
    Thrown when an object looked up by unique attribute ends up with multiple objects
    being matched.
    """


class ObjectList(JSONLike, Generic[T]):
    """A list-like class that provides item access via a `get` method according to
    attributes or dict-keys.

    Parameters
    ----------
    objects : sequence
        List
    descriptor : str
        Descriptive name for objects in the list.
    """

<<<<<<< HEAD
    def __init__(self, objects: Iterable[T], descriptor: str | None = None):
        """

        Parameters
        ----------
        objects : sequence
            List
        access_attribute : str
            Name of the attribute through which objects are accessed. The values must be
            hashable.
        descriptor : str

        """

=======
    def __init__(self, objects, descriptor=None):
>>>>>>> 843003bf
        self._objects = list(objects)
        self._descriptor = descriptor or "object"
        self._object_is_dict: bool = False

        self._validate()

    def __deepcopy__(self, memo) -> Self:
        obj = self.__class__(copy.deepcopy(self._objects, memo))
        obj._descriptor = self._descriptor
        obj._object_is_dict = self._object_is_dict
        return obj

    def _validate(self):
        for idx, obj in enumerate(self._objects):
            if isinstance(obj, dict):
                obj = SimpleNamespace(**obj)
                self._object_is_dict = True
                self._objects[idx] = obj

    def __len__(self):
        return len(self._objects)

    def __repr__(self):
        return repr(self._objects)

    def __str__(self):
        return str([self._get_item(i) for i in self._objects])

    def __iter__(self) -> Iterator[T]:
        if self._object_is_dict:
            return iter(self._get_item(i) for i in self._objects)
        else:
            return self._objects.__iter__()

    @overload
    def __getitem__(self, key: int) -> T:
        ...

    @overload
    def __getitem__(self, key: slice) -> list[T]:
        ...

    def __getitem__(self, key) -> T | list[T]:
        """Provide list-like index access."""
        result = self._objects.__getitem__(key)
        return (
            list(map(self._get_item, result))
            if isinstance(key, slice)
            else self._get_item(result)
        )

    def __contains__(self, item: T) -> bool:
        if self._objects:
            if type(item) is type(self._get_item(self._objects[0])):
                return self._objects.__contains__(item)
        return False

    def __eq__(self, other) -> bool:
        return isinstance(other, ObjectList) and self._objects == other._objects

    def list_attrs(self):
        """Get a tuple of the unique access-attribute values of the constituent objects."""
        return tuple(self._index.keys())

    def _get_item(self, obj: T):
        if self._object_is_dict:
            return obj.__dict__
        else:
            return obj

    def _get_obj_attr(self, obj: T, attr: str):
        """Overriding this function allows control over how the `get` functions behave."""
        return getattr(obj, attr)

    def _get_all_from_objs(self, objs: Iterable[T], **kwargs):
        # narrow down according to kwargs:
        specified_objs: list[T] = []
        for obj in objs:
            skip_obj = False
            for k, v in kwargs.items():
                try:
                    obj_key_val = self._get_obj_attr(obj, k)
                except (AttributeError, KeyError):
                    skip_obj = True
                    break
                if obj_key_val != v:
                    skip_obj = True
                    break
            if skip_obj:
                continue
            else:
                specified_objs.append(obj)

        return [self._get_item(i) for i in specified_objs]

    def get_all(self, **kwargs):
        """Get one or more objects from the object list, by specifying the value of the
        access attribute, and optionally additional keyword-argument attribute values."""

        return self._get_all_from_objs(self._objects, **kwargs)

    def _validate_get(self, result: Sequence[T], kwargs):
        if not result:
            available = []
            for obj in self._objects:
                attr_vals = {}
                for k in kwargs:
                    try:
                        attr_vals[k] = self._get_obj_attr(obj, k)
                    except (AttributeError, KeyError):
                        continue
                available.append(attr_vals)
            raise ValueError(
                f"No {self._descriptor} objects with attributes: {kwargs}. Available "
                f"objects have attributes: {tuple(available)!r}."
            )

        elif len(result) > 1:
            raise ObjectListMultipleMatchError(
                f"Multiple objects with attributes: {kwargs}."
            )

        return result[0]

    def get(self, **kwargs):
        """Get a single object from the object list, by specifying the value of the access
        attribute, and optionally additional keyword-argument attribute values."""
        return self._validate_get(self.get_all(**kwargs), kwargs)

<<<<<<< HEAD
    @overload
    def add_object(
        self, obj: T, index: int = -1, *, skip_duplicates: Literal[False] = False
    ) -> int:
        ...

    @overload
    def add_object(
        self, obj: T, index: int = -1, *, skip_duplicates: Literal[True]
    ) -> int | None:
        ...

    def add_object(
        self, obj: T, index: int = -1, *, skip_duplicates: bool = False
    ) -> None | int:
=======
    def add_object(self, obj, index=-1, skip_duplicates=False):
        """
        Add an object to this object list.

        Parameters
        ----------
        obj:
            The object to add.
        index:
            Where to add it. Omit to append.
        skip_duplicates:
            If true, don't add the object if it is already in the list.

        Returns
        -------
            The index of the added object, or ``None`` if the object was not added.
        """
>>>>>>> 843003bf
        if skip_duplicates and obj in self:
            return None

        if index < 0:
            index += len(self) + 1

        if self._object_is_dict:
            obj = cast(T, SimpleNamespace(**cast(dict, obj)))

        self._objects = self._objects[:index] + [obj] + self._objects[index:]
        self._validate()
        return index


<<<<<<< HEAD
class DotAccessObjectList(ObjectList[T], Generic[T]):
    """Provide dot-notation access via an access attribute for the case where the access
    attribute uniquely identifies a single object."""
=======
class DotAccessObjectList(ObjectList):
    """
    Provide dot-notation access via an access attribute for the case where the access
    attribute uniquely identifies a single object.

    Parameters
    ----------
    _objects:
        The objects in the list.
    access_attribute:
        The main attribute for selection and filtering. A unique property.
    descriptor: str
        Descriptive name for the objects in the list.
    """
>>>>>>> 843003bf

    # access attributes must not be named after any "public" methods, to avoid confusion!
    _pub_methods: ClassVar[tuple[str, ...]] = (
        "get",
        "get_all",
        "add_object",
        "add_objects",
    )

    def __init__(
        self, _objects: Iterable[T], access_attribute: str, descriptor: str | None = None
    ):
        self._access_attribute = access_attribute
        super().__init__(_objects, descriptor=descriptor)
        self._update_index()

    def __deepcopy__(self, memo) -> Self:
        obj = self.__class__(copy.deepcopy(self._objects, memo), self._access_attribute)
        obj._descriptor = self._descriptor
        obj._object_is_dict = self._object_is_dict
        return obj

    def _validate(self):
        for idx, obj in enumerate(self._objects):
            if not hasattr(obj, self._access_attribute):
                raise TypeError(
                    f"Object {idx} does not have attribute {self._access_attribute!r}."
                )
            value = getattr(obj, self._access_attribute)
            if value in self._pub_methods:
                raise ValueError(
                    f"Access attribute {self._access_attribute!r} for object index {idx} "
                    f"cannot be the same as any of the methods of "
                    f"{self.__class__.__name__!r}, which are: {self._pub_methods!r}."
                )

        return super()._validate()

    def _update_index(self) -> None:
        """For quick look-up by access attribute."""

        _index: dict[str, list[int]] = {}
        for idx, obj in enumerate(self._objects):
            attr_val: str = getattr(obj, self._access_attribute)
            try:
                if attr_val in _index:
                    _index[attr_val].append(idx)
                else:
                    _index[attr_val] = [idx]
            except TypeError:
                raise TypeError(
                    f"Access attribute values ({self._access_attribute!r}) must be hashable."
                )
        self._index = _index

    def __getattr__(self, attribute: str):
        if attribute in self._index:
            idx = self._index[attribute]
            if len(idx) > 1:
                raise ValueError(
                    f"Multiple objects with access attribute: {attribute!r}."
                )
            return self._get_item(self._objects[idx[0]])

        elif not attribute.startswith("__"):
            obj_list_fmt = ", ".join(
                [f'"{getattr(i, self._access_attribute)}"' for i in self._objects]
            )
            msg = f"{self._descriptor.title()} {attribute!r} does not exist. "
            if self._objects:
                msg += f"Available {self._descriptor}s are: {obj_list_fmt}."
            else:
                msg += "The object list is empty."

            raise AttributeError(msg)
        else:
            raise AttributeError

    def __dir__(self) -> Iterator[str]:
        yield from super().__dir__()
        yield from (getattr(i, self._access_attribute) for i in self._objects)

<<<<<<< HEAD
    def get(self, access_attribute_value: str | None = None, **kwargs) -> T:
=======
    def get(self, access_attribute_value=None, **kwargs):
        """
        Get an object from this list that matches the given criteria.
        """
>>>>>>> 843003bf
        vld_get_kwargs = kwargs
        if access_attribute_value is not None:
            vld_get_kwargs = {self._access_attribute: access_attribute_value, **kwargs}

        return self._validate_get(
            self.get_all(access_attribute_value=access_attribute_value, **kwargs),
            vld_get_kwargs,
        )

<<<<<<< HEAD
    def get_all(self, access_attribute_value: str | None = None, **kwargs):
=======
    def get_all(self, access_attribute_value=None, **kwargs):
        """
        Get all objects in this list that match the given criteria.
        """
>>>>>>> 843003bf
        # use the index to narrow down the search first:
        if access_attribute_value:
            try:
                all_idx = self._index[access_attribute_value]
            except KeyError:
                raise ValueError(
                    f"Value {access_attribute_value!r} does not match the value of any "
                    f"object's attribute {self._access_attribute!r}. Available attribute "
                    f"values are: {self.list_attrs()!r}."
                ) from None
            all_objs = [self._objects[i] for i in all_idx]
        else:
            all_objs = self._objects

        return self._get_all_from_objs(all_objs, **kwargs)

<<<<<<< HEAD
    @overload
    def add_object(
        self, obj: T, index: int = -1, *, skip_duplicates: Literal[False] = False
    ) -> int:
        ...

    @overload
    def add_object(
        self, obj: T, index: int = -1, *, skip_duplicates: Literal[True]
    ) -> int | None:
        ...

    def add_object(
        self, obj: T, index: int = -1, *, skip_duplicates: bool = False
    ) -> int | None:
        if skip_duplicates:
            new_index = super().add_object(obj, index, skip_duplicates=True)
        else:
            new_index = super().add_object(obj, index)
=======
    def add_object(self, obj, index=-1, skip_duplicates=False):
        """
        Add an object to this list.
        """
        index = super().add_object(obj, index, skip_duplicates)
>>>>>>> 843003bf
        self._update_index()
        return new_index

    def add_objects(
        self, objs: Iterable[T], index: int = -1, *, skip_duplicates: bool = False
    ):
        if skip_duplicates:
            for obj in objs:
                index_ = self.add_object(obj, index, skip_duplicates=True)
                if index_ is not None:
                    index = index_ + 1
        else:
            for obj in objs:
                index = self.add_object(obj, index) + 1
        return index

<<<<<<< HEAD
=======
    def add_objects(self, objs, index=-1, skip_duplicates=False):
        """
        Add multiple objects to the list.
        """
        for obj in objs:
            index = self.add_object(obj, index, skip_duplicates)
            if index is not None:
                index += 1
        return index
>>>>>>> 843003bf

class AppDataList(DotAccessObjectList[T], Generic[T]):
    def to_dict(self) -> dict[str, Any]:
        return {"_objects": super().to_dict()["_objects"]}

<<<<<<< HEAD
    @classmethod
    def _get_default_shared_data(cls) -> Mapping[str, ObjectList[JSONable]]:
        return cls._app._shared_data
=======
class AppDataList(DotAccessObjectList):
    """
    An application-aware object list.
    """

    _app_attr = "_app"
>>>>>>> 843003bf

    @overload
    @classmethod
    def from_json_like(
        cls,
        json_like: str,
        shared_data: Mapping[str, ObjectList[JSONable]] | None = None,
        is_hashed: bool = False,
    ) -> Self | None:
        ...

    @overload
    @classmethod
    def from_json_like(
        cls,
        json_like: Mapping[str, JSONed] | Sequence[Mapping[str, JSONed]],
        shared_data: Mapping[str, ObjectList[JSONable]] | None = None,
        is_hashed: bool = False,
    ) -> Self:
        ...

    @overload
    @classmethod
    def from_json_like(
        cls,
        json_like: None,
        shared_data: Mapping[str, ObjectList[JSONable]] | None = None,
        is_hashed: bool = False,
    ) -> None:
        ...

    @classmethod
    def from_json_like(
        cls,
        json_like: str | Mapping[str, JSONed] | Sequence[Mapping[str, JSONed]] | None,
        shared_data: Mapping[str, ObjectList[JSONable]] | None = None,
        is_hashed: bool = False,
    ) -> Self | None:
        """
        Make an instance of this class from JSON (or YAML) data.

        Parameters
        ----------
        json_like:
            The data to deserialise.
        shared_data:
            Shared context data.
        is_hashed:
            If True, accept a dict whose keys are hashes of the dict values.

        Returns
        -------
            The deserialised object.
        """
        if is_hashed:
            assert isinstance(json_like, Mapping)
            return super().from_json_like(
                [
                    {**cast(Mapping, obj_js), "_hash_value": hash_val}
                    for hash_val, obj_js in json_like.items()
                ],
                shared_data=shared_data,
            )
        else:
            return super().from_json_like(json_like, shared_data=shared_data)

    def _remove_object(self, index: int):
        self._objects.pop(index)
        self._update_index()


class TaskList(AppDataList["Task"]):
    """A list-like container for a task-like list with dot-notation access by task
    unique-name.

    Parameters
    ----------
    _objects: list[~hpcflow.app.Task]
        The tasks in this list.
    """

    _child_objects = (
        ChildObjectSpec(
            name="_objects",
            class_name="Task",
            is_multiple=True,
            is_single_attribute=True,
        ),
    )

    def __init__(self, _objects: Iterable[Task]):
        super().__init__(_objects, access_attribute="unique_name", descriptor="task")


class TaskTemplateList(AppDataList["TaskTemplate"]):
    """A list-like container for a task-like list with dot-notation access by task
    unique-name.

    Parameters
    ----------
    _objects: list[~hpcflow.app.TaskTemplate]
        The task templates in this list.
    """

    _child_objects = (
        ChildObjectSpec(
            name="_objects",
            class_name="TaskTemplate",
            is_multiple=True,
            is_single_attribute=True,
        ),
    )

    def __init__(self, _objects: Iterable[TaskTemplate]):
        super().__init__(_objects, access_attribute="name", descriptor="task template")


class TaskSchemasList(AppDataList["TaskSchema"]):
    """A list-like container for a task schema list with dot-notation access by task
    schema unique-name.

    Parameters
    ----------
    _objects: list[~hpcflow.app.TaskSchema]
        The task schemas in this list.
    """

    _child_objects = (
        ChildObjectSpec(
            name="_objects",
            class_name="TaskSchema",
            is_multiple=True,
            is_single_attribute=True,
        ),
    )

    def __init__(self, _objects: Iterable[TaskSchema]):
        super().__init__(_objects, access_attribute="name", descriptor="task schema")


class GroupList(AppDataList["Group"]):
    """A list-like container for the task schema group list with dot-notation access by
    group name.

    Parameters
    ----------
    _objects: list[Group]
        The groups in this list.
    """

    _child_objects = (
        ChildObjectSpec(
            name="_objects",
            class_name="Group",
            is_multiple=True,
            is_single_attribute=True,
        ),
    )

    def __init__(self, _objects: Iterable[Group]):
        super().__init__(_objects, access_attribute="name", descriptor="group")


<<<<<<< HEAD
class EnvironmentsList(AppDataList["Environment"]):
    """A list-like container for environments with dot-notation access by name."""
=======
class EnvironmentsList(AppDataList):
    """
    A list-like container for environments with dot-notation access by name.

    Parameters
    ----------
    _objects: list[~hpcflow.app.Environment]
        The environments in this list.
    """
>>>>>>> 843003bf

    _child_objects = (
        ChildObjectSpec(
            name="_objects",
            class_name="Environment",
            is_multiple=True,
            is_single_attribute=True,
        ),
    )

    def __init__(self, _objects: Iterable[Environment]):
        super().__init__(_objects, access_attribute="name", descriptor="environment")

    def _get_obj_attr(self, obj: Environment, attr: str):
        """Overridden to lookup objects via the `specifiers` dict attribute"""
        if attr in ("name", "_hash_value"):
            return getattr(obj, attr)
        else:
            return getattr(obj, "specifiers")[attr]


<<<<<<< HEAD
class ExecutablesList(AppDataList["Executable"]):
    """A list-like container for environment executables with dot-notation access by
    executable label."""

    environment: Environment | None = None
=======
class ExecutablesList(AppDataList):
    """
    A list-like container for environment executables with dot-notation access by
    executable label.

    Parameters
    ----------
    _objects: list[~hpcflow.app.Executable]
        The executables in this list.
    """

    #: The environment containing these executables.
    environment = None
>>>>>>> 843003bf
    _child_objects = (
        ChildObjectSpec(
            name="_objects",
            class_name="Executable",
            is_multiple=True,
            is_single_attribute=True,
            parent_ref="_executables_list",
        ),
    )

    def __init__(self, _objects: Iterable[Executable]):
        super().__init__(_objects, access_attribute="label", descriptor="executable")
        self._set_parent_refs()

    def __deepcopy__(self, memo):
        obj = super().__deepcopy__(memo)
        obj.environment = self.environment
        return obj


<<<<<<< HEAD
class ParametersList(AppDataList["Parameter"]):
    """A list-like container for parameters with dot-notation access by parameter type."""
=======
class ParametersList(AppDataList):
    """
    A list-like container for parameters with dot-notation access by parameter type.

    Parameters
    ----------
    _objects: list[~hpcflow.app.Parameter]
        The parameters in this list.
    """
>>>>>>> 843003bf

    _child_objects = (
        ChildObjectSpec(
            name="_objects",
            class_name="Parameter",
            is_multiple=True,
            is_single_attribute=True,
        ),
    )

    def __init__(self, _objects: Iterable[Parameter]):
        super().__init__(_objects, access_attribute="typ", descriptor="parameter")

    def __getattr__(self, attribute) -> Parameter:
        """Overridden to provide a default Parameter object if none exists."""
        try:
            if not attribute.startswith("__"):
                return super().__getattr__(attribute)
        except (AttributeError, ValueError):
            return self._app.Parameter(typ=attribute)
        raise AttributeError

    def get_all(self, access_attribute_value=None, **kwargs):
        """Overridden to provide a default Parameter object if none exists."""
        typ = access_attribute_value if access_attribute_value else kwargs.get("typ")
        try:
            all_out = super().get_all(access_attribute_value, **kwargs)
        except ValueError:
            return [self._app.Parameter(typ=typ)]
        else:
            # `get_all` will not raise `ValueError` if `access_attribute_value` is
            # None and the parameter `typ` is specified in `kwargs` instead:
            return all_out or [self._app.Parameter(typ=typ)]


<<<<<<< HEAD
class CommandFilesList(AppDataList["FileSpec"]):
    """A list-like container for command files with dot-notation access by label."""
=======
class CommandFilesList(AppDataList):
    """
    A list-like container for command files with dot-notation access by label.

    Parameters
    ----------
    _objects: list[~hpcflow.app.FileSpec]
        The files in this list.
    """
>>>>>>> 843003bf

    _child_objects = (
        ChildObjectSpec(
            name="_objects",
            class_name="FileSpec",
            is_multiple=True,
            is_single_attribute=True,
        ),
    )

    def __init__(self, _objects: Iterable[FileSpec]):
        super().__init__(_objects, access_attribute="label", descriptor="command file")


<<<<<<< HEAD
class WorkflowTaskList(DotAccessObjectList["WorkflowTask"]):
    def __init__(self, _objects: Iterable[WorkflowTask]):
=======
class WorkflowTaskList(DotAccessObjectList):
    """
    A list-like container for workflow tasks with dot-notation access by unique name.

    Parameters
    ----------
    _objects: list[~hpcflow.app.WorkflowTask]
        The tasks in this list.
    """

    def __init__(self, _objects):
>>>>>>> 843003bf
        super().__init__(_objects, access_attribute="unique_name", descriptor="task")

    def _reindex(self) -> None:
        """Re-assign the WorkflowTask index attributes so they match their order."""
        for idx, i in enumerate(self._objects):
            i._index = idx
        self._update_index()

    def add_object(
        self, obj: WorkflowTask, index: int = -1, skip_duplicates=False
    ) -> int:
        index = super().add_object(obj, index)
        self._reindex()
        return index

    def _remove_object(self, index: int):
        self._objects.pop(index)
        self._reindex()


<<<<<<< HEAD
class WorkflowLoopList(DotAccessObjectList["WorkflowLoop"]):
    def __init__(self, _objects: Iterable[WorkflowLoop]):
=======
class WorkflowLoopList(DotAccessObjectList):
    """
    A list-like container for workflow loops with dot-notation access by name.

    Parameters
    ----------
    _objects: list[~hpcflow.app.WorkflowLoop]
        The loops in this list.
    """

    def __init__(self, _objects):
>>>>>>> 843003bf
        super().__init__(_objects, access_attribute="name", descriptor="loop")

    def _remove_object(self, index: int):
        self._objects.pop(index)


<<<<<<< HEAD
# The type of things we can normalise to a ResourceList
Resources: TypeAlias = (
    "ResourceSpec | ResourceList | None | ResourceSpecArgs | dict |"
    "Sequence[ResourceSpec | ResourceSpecArgs | dict]"
)


class ResourceList(ObjectList["ResourceSpec"]):
=======
class ResourceList(ObjectList):
    """
    A list-like container for resources.
    Each contained resource must have a unique scope.

    Parameters
    ----------
    _objects: list[~hpcflow.app.ResourceSpec]
        The resource descriptions in this list.
    """

    _app_attr = "_app"
>>>>>>> 843003bf
    _child_objects = (
        ChildObjectSpec(
            name="_objects",
            class_name="ResourceSpec",
            is_multiple=True,
            is_single_attribute=True,
            dict_key_attr="scope",
            parent_ref="_resource_list",
        ),
    )

    def __init__(self, _objects: Iterable[ResourceSpec]):
        super().__init__(_objects, descriptor="resource specification")
        self._element_set: ElementSet | None = None  # assigned by parent ElementSet
        self._workflow_template: WorkflowTemplate | None = (
            None  # assigned by parent WorkflowTemplate
        )

        # check distinct scopes for each item:
        scopes = [i.to_string() for i in self.get_scopes()]
        if len(set(scopes)) < len(scopes):
            raise ValueError(
                "Multiple `ResourceSpec` objects have the same scope. The scopes are "
                f"{scopes!r}."
            )

        self._set_parent_refs()

    def __deepcopy__(self, memo):
        obj = super().__deepcopy__(memo)
        obj._element_set = self._element_set
        obj._workflow_template = self._workflow_template
        return obj

    @property
<<<<<<< HEAD
    def element_set(self) -> ElementSet | None:
        return self._element_set

    @property
    def workflow_template(self) -> WorkflowTemplate | None:
=======
    def element_set(self):
        """
        The parent element set, if a child of an element set.
        """
        return self._element_set

    @property
    def workflow_template(self):
        """
        The parent workflow template, if a child of a workflow template.
        """
>>>>>>> 843003bf
        return self._workflow_template

    def to_json_like(self, dct=None, shared_data=None, exclude=None, path=None):
        """Overridden to write out as a dict keyed by action scope (like as can be
        specified in the input YAML) instead of list."""

        out, shared_data = super().to_json_like(dct, shared_data, exclude, path)
        as_dict = {}
        for res_spec_js in out:
            scope = self._app.ActionScope.from_json_like(res_spec_js.pop("scope"))
            as_dict[scope.to_string()] = res_spec_js
        return as_dict, shared_data

    @classmethod
    def normalise(cls, resources: Resources) -> Self:
        """Generate from resource-specs specified in potentially several ways."""

        if not resources:
            return cls([cls._app.ResourceSpec()])
        elif isinstance(resources, ResourceList):
            # Already a ResourceList
            return cast("Self", resources)
        elif isinstance(resources, dict):
            return cls.from_json_like(cast(dict, resources))
        elif isinstance(resources, cls._app.ResourceSpec):
            return cls([resources])
        elif isinstance(resources, Sequence):

            def _ensure_non_persistent(resource_spec: ResourceSpec) -> ResourceSpec:
                # for any resources that are persistent, if they have a
                # `_resource_list` attribute, this means they are sourced from some
                # other persistent workflow, rather than, say, a workflow being
                # loaded right now, so make a non-persistent copy:
                if resource_spec._value_group_idx is not None and (
                    resource_spec._resource_list is not None
                ):
                    return resource_spec.copy_non_persistent()
                return resource_spec

            res_list: list[ResourceSpec] = []
            for res_i in resources:
                if isinstance(res_i, dict):
                    res_list.append(
                        cls._app.ResourceSpec.from_json_like(cast(dict, res_i))
                    )
                else:
                    res_list.append(_ensure_non_persistent(res_i))
            return cls(res_list)
        else:
            return cls([resources])

<<<<<<< HEAD
    def get_scopes(self) -> tuple[ActionScope, ...]:
        return tuple(i.scope for i in self._objects if i.scope is not None)
=======
    def get_scopes(self):
        """
        Get the scopes of the contained resources.
        """
        return tuple(i.scope for i in self._objects)
>>>>>>> 843003bf

    def merge_other(self, other: ResourceList):
        """Merge lower-precedence other resource list into this resource list."""
        for scope_i in other.get_scopes():
            try:
                self_scoped = self.get(scope=scope_i)
            except ValueError:
                in_self = False
            else:
                in_self = True

            other_scoped = other.get(scope=scope_i)
            if in_self:
                for k, v in other_scoped._get_members().items():
                    if getattr(self_scoped, k, None) is None:
                        setattr(self_scoped, f"_{k}", copy.deepcopy(v))
            else:
                self.add_object(copy.deepcopy(other_scoped))


<<<<<<< HEAD
def index(obj_lst: ObjectList[T], obj: T) -> int:
=======
def index(obj_lst, obj):
    """
    Get the index of the object in the list.
    The item is checked for by object identity, not equality.
    """
>>>>>>> 843003bf
    for idx, i in enumerate(obj_lst._objects):
        if obj is i:
            return idx
    raise ValueError(f"{obj!r} not in list.")<|MERGE_RESOLUTION|>--- conflicted
+++ resolved
@@ -1,12 +1,9 @@
-<<<<<<< HEAD
-from __future__ import annotations
-from collections.abc import Mapping, Sequence
-=======
 """
 General model of a searchable serializable list.
 """
 
->>>>>>> 843003bf
+from __future__ import annotations
+from collections.abc import Mapping, Sequence
 import copy
 from types import SimpleNamespace
 from typing import Generic, TypeVar, cast, overload, TYPE_CHECKING
@@ -40,6 +37,11 @@
     """A list-like class that provides item access via a `get` method according to
     attributes or dict-keys.
 
+    Type Parameters
+    ---------------
+    T
+        The type of elements of the list.
+
     Parameters
     ----------
     objects : sequence
@@ -48,24 +50,7 @@
         Descriptive name for objects in the list.
     """
 
-<<<<<<< HEAD
     def __init__(self, objects: Iterable[T], descriptor: str | None = None):
-        """
-
-        Parameters
-        ----------
-        objects : sequence
-            List
-        access_attribute : str
-            Name of the attribute through which objects are accessed. The values must be
-            hashable.
-        descriptor : str
-
-        """
-
-=======
-    def __init__(self, objects, descriptor=None):
->>>>>>> 843003bf
         self._objects = list(objects)
         self._descriptor = descriptor or "object"
         self._object_is_dict: bool = False
@@ -195,7 +180,6 @@
         attribute, and optionally additional keyword-argument attribute values."""
         return self._validate_get(self.get_all(**kwargs), kwargs)
 
-<<<<<<< HEAD
     @overload
     def add_object(
         self, obj: T, index: int = -1, *, skip_duplicates: Literal[False] = False
@@ -211,8 +195,6 @@
     def add_object(
         self, obj: T, index: int = -1, *, skip_duplicates: bool = False
     ) -> None | int:
-=======
-    def add_object(self, obj, index=-1, skip_duplicates=False):
         """
         Add an object to this object list.
 
@@ -229,7 +211,6 @@
         -------
             The index of the added object, or ``None`` if the object was not added.
         """
->>>>>>> 843003bf
         if skip_duplicates and obj in self:
             return None
 
@@ -244,15 +225,15 @@
         return index
 
 
-<<<<<<< HEAD
 class DotAccessObjectList(ObjectList[T], Generic[T]):
-    """Provide dot-notation access via an access attribute for the case where the access
-    attribute uniquely identifies a single object."""
-=======
-class DotAccessObjectList(ObjectList):
     """
     Provide dot-notation access via an access attribute for the case where the access
     attribute uniquely identifies a single object.
+
+    Type Parameters
+    ---------------
+    T
+        The type of elements of the list.
 
     Parameters
     ----------
@@ -263,7 +244,6 @@
     descriptor: str
         Descriptive name for the objects in the list.
     """
->>>>>>> 843003bf
 
     # access attributes must not be named after any "public" methods, to avoid confusion!
     _pub_methods: ClassVar[tuple[str, ...]] = (
@@ -346,14 +326,10 @@
         yield from super().__dir__()
         yield from (getattr(i, self._access_attribute) for i in self._objects)
 
-<<<<<<< HEAD
     def get(self, access_attribute_value: str | None = None, **kwargs) -> T:
-=======
-    def get(self, access_attribute_value=None, **kwargs):
         """
         Get an object from this list that matches the given criteria.
         """
->>>>>>> 843003bf
         vld_get_kwargs = kwargs
         if access_attribute_value is not None:
             vld_get_kwargs = {self._access_attribute: access_attribute_value, **kwargs}
@@ -363,14 +339,10 @@
             vld_get_kwargs,
         )
 
-<<<<<<< HEAD
     def get_all(self, access_attribute_value: str | None = None, **kwargs):
-=======
-    def get_all(self, access_attribute_value=None, **kwargs):
         """
         Get all objects in this list that match the given criteria.
         """
->>>>>>> 843003bf
         # use the index to narrow down the search first:
         if access_attribute_value:
             try:
@@ -387,7 +359,6 @@
 
         return self._get_all_from_objs(all_objs, **kwargs)
 
-<<<<<<< HEAD
     @overload
     def add_object(
         self, obj: T, index: int = -1, *, skip_duplicates: Literal[False] = False
@@ -403,23 +374,22 @@
     def add_object(
         self, obj: T, index: int = -1, *, skip_duplicates: bool = False
     ) -> int | None:
+        """
+        Add an object to this list.
+        """
         if skip_duplicates:
             new_index = super().add_object(obj, index, skip_duplicates=True)
         else:
             new_index = super().add_object(obj, index)
-=======
-    def add_object(self, obj, index=-1, skip_duplicates=False):
-        """
-        Add an object to this list.
-        """
-        index = super().add_object(obj, index, skip_duplicates)
->>>>>>> 843003bf
         self._update_index()
         return new_index
 
     def add_objects(
         self, objs: Iterable[T], index: int = -1, *, skip_duplicates: bool = False
-    ):
+    ) -> int:
+        """
+        Add multiple objects to the list.
+        """
         if skip_duplicates:
             for obj in objs:
                 index_ = self.add_object(obj, index, skip_duplicates=True)
@@ -430,35 +400,23 @@
                 index = self.add_object(obj, index) + 1
         return index
 
-<<<<<<< HEAD
-=======
-    def add_objects(self, objs, index=-1, skip_duplicates=False):
-        """
-        Add multiple objects to the list.
-        """
-        for obj in objs:
-            index = self.add_object(obj, index, skip_duplicates)
-            if index is not None:
-                index += 1
-        return index
->>>>>>> 843003bf
 
 class AppDataList(DotAccessObjectList[T], Generic[T]):
+    """
+    An application-aware object list.
+
+    Type Parameters
+    ---------------
+    T
+        The type of elements of the list.
+    """
+
     def to_dict(self) -> dict[str, Any]:
         return {"_objects": super().to_dict()["_objects"]}
 
-<<<<<<< HEAD
     @classmethod
     def _get_default_shared_data(cls) -> Mapping[str, ObjectList[JSONable]]:
         return cls._app._shared_data
-=======
-class AppDataList(DotAccessObjectList):
-    """
-    An application-aware object list.
-    """
-
-    _app_attr = "_app"
->>>>>>> 843003bf
 
     @overload
     @classmethod
@@ -622,11 +580,7 @@
         super().__init__(_objects, access_attribute="name", descriptor="group")
 
 
-<<<<<<< HEAD
 class EnvironmentsList(AppDataList["Environment"]):
-    """A list-like container for environments with dot-notation access by name."""
-=======
-class EnvironmentsList(AppDataList):
     """
     A list-like container for environments with dot-notation access by name.
 
@@ -635,7 +589,6 @@
     _objects: list[~hpcflow.app.Environment]
         The environments in this list.
     """
->>>>>>> 843003bf
 
     _child_objects = (
         ChildObjectSpec(
@@ -657,14 +610,7 @@
             return getattr(obj, "specifiers")[attr]
 
 
-<<<<<<< HEAD
 class ExecutablesList(AppDataList["Executable"]):
-    """A list-like container for environment executables with dot-notation access by
-    executable label."""
-
-    environment: Environment | None = None
-=======
-class ExecutablesList(AppDataList):
     """
     A list-like container for environment executables with dot-notation access by
     executable label.
@@ -676,8 +622,7 @@
     """
 
     #: The environment containing these executables.
-    environment = None
->>>>>>> 843003bf
+    environment: Environment | None = None
     _child_objects = (
         ChildObjectSpec(
             name="_objects",
@@ -698,11 +643,7 @@
         return obj
 
 
-<<<<<<< HEAD
 class ParametersList(AppDataList["Parameter"]):
-    """A list-like container for parameters with dot-notation access by parameter type."""
-=======
-class ParametersList(AppDataList):
     """
     A list-like container for parameters with dot-notation access by parameter type.
 
@@ -711,7 +652,6 @@
     _objects: list[~hpcflow.app.Parameter]
         The parameters in this list.
     """
->>>>>>> 843003bf
 
     _child_objects = (
         ChildObjectSpec(
@@ -747,11 +687,7 @@
             return all_out or [self._app.Parameter(typ=typ)]
 
 
-<<<<<<< HEAD
 class CommandFilesList(AppDataList["FileSpec"]):
-    """A list-like container for command files with dot-notation access by label."""
-=======
-class CommandFilesList(AppDataList):
     """
     A list-like container for command files with dot-notation access by label.
 
@@ -760,7 +696,6 @@
     _objects: list[~hpcflow.app.FileSpec]
         The files in this list.
     """
->>>>>>> 843003bf
 
     _child_objects = (
         ChildObjectSpec(
@@ -775,11 +710,7 @@
         super().__init__(_objects, access_attribute="label", descriptor="command file")
 
 
-<<<<<<< HEAD
 class WorkflowTaskList(DotAccessObjectList["WorkflowTask"]):
-    def __init__(self, _objects: Iterable[WorkflowTask]):
-=======
-class WorkflowTaskList(DotAccessObjectList):
     """
     A list-like container for workflow tasks with dot-notation access by unique name.
 
@@ -789,8 +720,7 @@
         The tasks in this list.
     """
 
-    def __init__(self, _objects):
->>>>>>> 843003bf
+    def __init__(self, _objects: Iterable[WorkflowTask]):
         super().__init__(_objects, access_attribute="unique_name", descriptor="task")
 
     def _reindex(self) -> None:
@@ -811,11 +741,7 @@
         self._reindex()
 
 
-<<<<<<< HEAD
 class WorkflowLoopList(DotAccessObjectList["WorkflowLoop"]):
-    def __init__(self, _objects: Iterable[WorkflowLoop]):
-=======
-class WorkflowLoopList(DotAccessObjectList):
     """
     A list-like container for workflow loops with dot-notation access by name.
 
@@ -825,16 +751,14 @@
         The loops in this list.
     """
 
-    def __init__(self, _objects):
->>>>>>> 843003bf
+    def __init__(self, _objects: Iterable[WorkflowLoop]):
         super().__init__(_objects, access_attribute="name", descriptor="loop")
 
     def _remove_object(self, index: int):
         self._objects.pop(index)
 
 
-<<<<<<< HEAD
-# The type of things we can normalise to a ResourceList
+#: The type of things we can normalise to a :py:class:`ResourceList`.
 Resources: TypeAlias = (
     "ResourceSpec | ResourceList | None | ResourceSpecArgs | dict |"
     "Sequence[ResourceSpec | ResourceSpecArgs | dict]"
@@ -842,8 +766,6 @@
 
 
 class ResourceList(ObjectList["ResourceSpec"]):
-=======
-class ResourceList(ObjectList):
     """
     A list-like container for resources.
     Each contained resource must have a unique scope.
@@ -853,9 +775,6 @@
     _objects: list[~hpcflow.app.ResourceSpec]
         The resource descriptions in this list.
     """
-
-    _app_attr = "_app"
->>>>>>> 843003bf
     _child_objects = (
         ChildObjectSpec(
             name="_objects",
@@ -891,25 +810,17 @@
         return obj
 
     @property
-<<<<<<< HEAD
     def element_set(self) -> ElementSet | None:
+        """
+        The parent element set, if a child of an element set.
+        """
         return self._element_set
 
     @property
     def workflow_template(self) -> WorkflowTemplate | None:
-=======
-    def element_set(self):
-        """
-        The parent element set, if a child of an element set.
-        """
-        return self._element_set
-
-    @property
-    def workflow_template(self):
         """
         The parent workflow template, if a child of a workflow template.
         """
->>>>>>> 843003bf
         return self._workflow_template
 
     def to_json_like(self, dct=None, shared_data=None, exclude=None, path=None):
@@ -961,16 +872,11 @@
         else:
             return cls([resources])
 
-<<<<<<< HEAD
     def get_scopes(self) -> tuple[ActionScope, ...]:
+        """
+        Get the scopes of the contained resources.
+        """
         return tuple(i.scope for i in self._objects if i.scope is not None)
-=======
-    def get_scopes(self):
-        """
-        Get the scopes of the contained resources.
-        """
-        return tuple(i.scope for i in self._objects)
->>>>>>> 843003bf
 
     def merge_other(self, other: ResourceList):
         """Merge lower-precedence other resource list into this resource list."""
@@ -991,15 +897,11 @@
                 self.add_object(copy.deepcopy(other_scoped))
 
 
-<<<<<<< HEAD
 def index(obj_lst: ObjectList[T], obj: T) -> int:
-=======
-def index(obj_lst, obj):
     """
     Get the index of the object in the list.
     The item is checked for by object identity, not equality.
     """
->>>>>>> 843003bf
     for idx, i in enumerate(obj_lst._objects):
         if obj is i:
             return idx
