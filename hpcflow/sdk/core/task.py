"""
Tasks are components of workflows.
"""

from __future__ import annotations
from collections import defaultdict
import copy
from dataclasses import dataclass, field
from pathlib import Path
from typing import cast, overload, TYPE_CHECKING

from hpcflow.sdk.typing import hydrate
from hpcflow.sdk.core.object_list import AppDataList
from hpcflow.sdk.log import TimeIt
from hpcflow.sdk.core.app_aware import AppAware
from hpcflow.sdk.core.json_like import ChildObjectSpec, JSONLike
from hpcflow.sdk.core.element import ElementGroup
from hpcflow.sdk.core.errors import (
    ContainerKeyError,
    ExtraInputs,
    InapplicableInputSourceElementIters,
    MalformedNestingOrderPath,
    MayNeedObjectError,
    MissingElementGroup,
    MissingInputs,
    NoAvailableElementSetsError,
    NoCoincidentInputSources,
    TaskTemplateInvalidNesting,
    TaskTemplateMultipleInputValues,
    TaskTemplateMultipleSchemaObjectives,
    TaskTemplateUnexpectedInput,
    TaskTemplateUnexpectedSequenceInput,
    UnavailableInputSource,
    UnknownEnvironmentPresetError,
    UnrequiredInputSources,
    UnsetParameterDataError,
)
from hpcflow.sdk.core.parameters import InputSourceType, ParameterValue, TaskSourceType
from hpcflow.sdk.core.utils import (
    get_duplicate_items,
    get_in_container,
    get_item_repeat_index,
    get_relative_path,
    group_by_dict_key_values,
    set_in_container,
    split_param_label,
)

if TYPE_CHECKING:
    from collections.abc import Callable, Iterable, Iterator, Mapping, Sequence
    from typing import Any, ClassVar, Literal, TypeVar, TypedDict
    from typing_extensions import Self, TypeAlias
    from ..typing import DataIndex, ParamSource
    from .actions import Action
    from .command_files import InputFile
    from .element import (
        Element,
        ElementIteration,
        ElementFilter,
        ElementParameter,
        _ElementPrefixedParameter as EPP,
    )
    from .object_list import Resources
    from .parameters import (
        InputValue,
        InputSource,
        ValueSequence,
        SchemaInput,
        SchemaOutput,
        ParameterPath,
    )
    from .rule import Rule
    from .task_schema import TaskObjective, TaskSchema
    from .workflow import Workflow, WorkflowTemplate

    RelevantPath: TypeAlias = "ParentPath | UpdatePath | SiblingPath"
    StrSeq = TypeVar("StrSeq", bound=Sequence[str])

    class RepeatsDescriptor(TypedDict):
        name: str
        number: int
        nesting_order: float

    class MultiplicityDescriptor(TypedDict):
        multiplicity: int
        nesting_order: float
        path: str

    class ParentPath(TypedDict):
        type: Literal["parent"]
        relative_path: Sequence[str]

    class UpdatePath(TypedDict):
        type: Literal["update"]
        update_path: Sequence[str]

    class SiblingPath(TypedDict):
        type: Literal["sibling"]

    class RelevantData(TypedDict):
        data: list[Any] | Any
        value_class_method: list[str | None] | str | None
        is_set: bool | list[bool]
        is_multi: bool


INPUT_SOURCE_TYPES = ("local", "default", "task", "import")


@dataclass
class InputStatus:
    """Information about a given schema input and its parametrisation within an element
    set.

    Parameters
    ----------
    has_default
        True if a default value is available.
    is_required
        True if the input is required by one or more actions. An input may not be required
        if it is only used in the generation of inputs files, and those input files are
        passed to the element set directly.
    is_provided
        True if the input is locally provided in the element set.

    """

    #: True if a default value is available.
    has_default: bool
    #: True if the input is required by one or more actions. An input may not be required
    #: if it is only used in the generation of inputs files, and those input files are
    #: passed to the element set directly.
    is_required: bool
    #: True if the input is locally provided in the element set.
    is_provided: bool

    @property
<<<<<<< HEAD
    def is_extra(self) -> bool:
        """Return True if the input is provided but not required."""
=======
    def is_extra(self):
        """True if the input is provided but not required."""
>>>>>>> 843003bf
        return self.is_provided and not self.is_required


class ElementSet(JSONLike):
    """Class to represent a parameterisation of a new set of elements.

    Parameters
    ----------
    inputs: list[~hpcflow.app.InputValue]
        Inputs to the set of elements.
    input_files: list[~hpcflow.app.InputFile]
        Input files to the set of elements.
    sequences: list[~hpcflow.app.ValueSequence]
        Input value sequences to parameterise over.
    resources: ~hpcflow.app.ResourceList
        Resources to use for the set of elements.
    repeats: list[dict]
        Description of how to repeat the set of elements.
    groups: list[~hpcflow.app.ElementGroup]
        Groupings in the set of elements.
    input_sources: dict[str, ~hpcflow.app.InputSource]
        Input source descriptors.
    nesting_order: dict[str, int]
        How to handle nesting of iterations.
    env_preset: str
        Which environment preset to use. Don't use at same time as ``environments``.
    environments: dict
        Environment descriptors to use. Don't use at same time as ``env_preset``.
    sourceable_elem_iters: list[int]
        If specified, a list of global element iteration indices from which inputs for
        the new elements associated with this element set may be sourced. If not
        specified, all workflow element iterations are considered sourceable.
    allow_non_coincident_task_sources: bool
        If True, if more than one parameter is sourced from the same task, then allow
        these sources to come from distinct element sub-sets. If False (default),
        only the intersection of element sub-sets for all parameters are included.
    merge_envs: bool
        If True, merge ``environments`` into ``resources`` using the "any" scope. If
        False, ``environments`` are ignored. This is required on first initialisation,
        but not on subsequent re-initialisation from a persistent workflow.
    """

    _child_objects: ClassVar[tuple[ChildObjectSpec, ...]] = (
        ChildObjectSpec(
            name="inputs",
            class_name="InputValue",
            is_multiple=True,
            dict_key_attr="parameter",
            dict_val_attr="value",
            parent_ref="_element_set",
        ),
        ChildObjectSpec(
            name="input_files",
            class_name="InputFile",
            is_multiple=True,
            dict_key_attr="file",
            dict_val_attr="path",
            parent_ref="_element_set",
        ),
        ChildObjectSpec(
            name="resources",
            class_name="ResourceList",
            parent_ref="_element_set",
        ),
        ChildObjectSpec(
            name="sequences",
            class_name="ValueSequence",
            is_multiple=True,
            parent_ref="_element_set",
        ),
        ChildObjectSpec(
            name="input_sources",
            class_name="InputSource",
            is_multiple=True,
            is_dict_values=True,
            is_dict_values_ensure_list=True,
        ),
        ChildObjectSpec(
            name="groups",
            class_name="ElementGroup",
            is_multiple=True,
        ),
    )

    def __init__(
        self,
        inputs: list[InputValue] | dict[str, Any] | None = None,
        input_files: list[InputFile] | None = None,
        sequences: list[ValueSequence] | None = None,
        resources: Resources = None,
        repeats: list[RepeatsDescriptor] | int | None = None,
        groups: list[ElementGroup] | None = None,
        input_sources: dict[str, list[InputSource]] | None = None,
        nesting_order: dict[str, float] | None = None,
        env_preset: str | None = None,
        environments: dict[str, dict[str, Any]] | None = None,
        sourceable_elem_iters: list[int] | None = None,
        allow_non_coincident_task_sources: bool = False,
        merge_envs: bool = True,
    ):
<<<<<<< HEAD
        """
        Parameters
        ----------
        sourceable_elem_iters
            If specified, a list of global element iteration indices from which inputs for
            the new elements associated with this element set may be sourced. If not
            specified, all workflow element iterations are considered sourceable.
        allow_non_coincident_task_sources
            If True, if more than one parameter is sourced from the same task, then allow
            these sources to come from distinct element sub-sets. If False (default),
            only the intersection of element sub-sets for all parameters are included.
        merge_envs
            If True, merge `environments` into `resources` using the "any" scope. If
            False, `environments` are ignored. This is required on first initialisation,
            but not on subsequent re-initialisation from a persistent workflow.
        """

        self.inputs = self.__decode_inputs(inputs or [])
        self.input_files = input_files or []
        self.repeats = self.__decode_repeats(repeats or [])
        self.groups = groups or []
        self.resources = self._app.ResourceList.normalise(resources)
=======
        #: Inputs to the set of elements.
        self.inputs = inputs or []
        #: Input files to the set of elements.
        self.input_files = input_files or []
        #: Description of how to repeat the set of elements.
        self.repeats = repeats or []
        #: Groupings in the set of elements.
        self.groups = groups or []
        #: Resources to use for the set of elements.
        self.resources = self.app.ResourceList.normalise(resources)
        #: Input value sequences to parameterise over.
>>>>>>> 843003bf
        self.sequences = sequences or []
        #: Input source descriptors.
        self.input_sources = input_sources or {}
        #: How to handle nesting of iterations.
        self.nesting_order = nesting_order or {}
        #: Which environment preset to use.
        self.env_preset = env_preset
        #: Environment descriptors to use.
        self.environments = environments
        #: List of global element iteration indices from which inputs for
        #: the new elements associated with this element set may be sourced.
        #: If ``None``, all iterations are valid.
        self.sourceable_elem_iters = sourceable_elem_iters
        #: Whether to allow sources to come from distinct element sub-sets.
        self.allow_non_coincident_task_sources = allow_non_coincident_task_sources
        #: Whether to merge ``environments`` into ``resources`` using the "any" scope
        #: on first initialisation.
        self.merge_envs = merge_envs
        self.original_input_sources: dict[str, list[InputSource]] | None = None
        self.original_nesting_order: dict[str, float] | None = None

        self._validate()
        self._set_parent_refs()

        self._task_template: Task | None = None  # assigned by parent Task
        self._defined_input_types: set[
            str
        ] | None = None  # assigned on _task_template assignment
        self._element_local_idx_range: list[
            int
        ] | None = None  # assigned by WorkflowTask._add_element_set

        # merge `environments` into element set resources (this mutates `resources`, and
        # should only happen on creation of the element set, not re-initialisation from a
        # persistent workflow):
        if self.environments and self.merge_envs:
            envs_res = self._app.ResourceList(
                [self._app.ResourceSpec(scope="any", environments=self.environments)]
            )
            self.resources.merge_other(envs_res)
            self.merge_envs = False

        # note: `env_preset` is merged into resources by the Task init.

    def __deepcopy__(self, memo: dict[int, Any] | None) -> Self:
        dct = self.to_dict()
        orig_inp = dct.pop("original_input_sources", None)
        orig_nest = dct.pop("original_nesting_order", None)
        elem_local_idx_range = dct.pop("_element_local_idx_range", None)
        obj = self.__class__(**copy.deepcopy(dct, memo))
        obj._task_template = self._task_template
        obj._defined_input_types = self._defined_input_types
        obj.original_input_sources = copy.deepcopy(orig_inp)
        obj.original_nesting_order = copy.deepcopy(orig_nest)
        obj._element_local_idx_range = copy.deepcopy(elem_local_idx_range)
        return obj

    def __eq__(self, other) -> bool:
        if not isinstance(other, self.__class__):
            return False
        return self.to_dict() == other.to_dict()

    @classmethod
    def _json_like_constructor(cls, json_like) -> Self:
        """Invoked by `JSONLike.from_json_like` instead of `__init__`."""
        orig_inp = json_like.pop("original_input_sources", None)
        orig_nest = json_like.pop("original_nesting_order", None)
        elem_local_idx_range = json_like.pop("_element_local_idx_range", None)
        obj = cls(**json_like)
        obj.original_input_sources = orig_inp
        obj.original_nesting_order = orig_nest
        obj._element_local_idx_range = elem_local_idx_range
        return obj

    def prepare_persistent_copy(self) -> Self:
        """Return a copy of self, which will then be made persistent, and save copies of
        attributes that may be changed during integration with the workflow."""
        obj = copy.deepcopy(self)
        obj.original_nesting_order = self.nesting_order
        obj.original_input_sources = self.input_sources
        return obj

    def to_dict(self) -> dict[str, Any]:
        dct = super().to_dict()
        del dct["_defined_input_types"]
        del dct["_task_template"]
        return dct

    @property
<<<<<<< HEAD
    def task_template(self) -> Task:
        assert self._task_template is not None
=======
    def task_template(self):
        """
        The abstract task this was derived from.
        """
>>>>>>> 843003bf
        return self._task_template

    @task_template.setter
    def task_template(self, value: Task) -> None:
        self._task_template = value
        self._validate_against_template()

    @property
<<<<<<< HEAD
    def input_types(self) -> list[str]:
        return [i.labelled_type for i in self.inputs]

    @property
    def element_local_idx_range(self) -> tuple[int, ...]:
        """Used to retrieve elements belonging to this element set."""
        return tuple(self._element_local_idx_range or [])
=======
    def input_types(self):
        """
        The input types of the inputs to this element set.
        """
        return [i.labelled_type for i in self.inputs]

    @property
    def element_local_idx_range(self):
        """Indices of elements belonging to this element set."""
        return tuple(self._element_local_idx_range)
>>>>>>> 843003bf

    @classmethod
    def __decode_inputs(
        cls, inputs: list[InputValue] | dict[str, Any]
    ) -> list[InputValue]:
        """support inputs passed as a dict"""
        if isinstance(inputs, dict):
            _inputs: list[InputValue] = []
            for k, v in inputs.items():
                param, label = split_param_label(k)
                assert param is not None
                _inputs.append(cls._app.InputValue(parameter=param, label=label, value=v))
            return _inputs
        else:
            return inputs

    @classmethod
    def __decode_repeats(
        cls, repeats: list[RepeatsDescriptor] | int
    ) -> list[RepeatsDescriptor]:
        # support repeats as an int:
        if isinstance(repeats, int):
            return [
                {
                    "name": "",
                    "number": repeats,
                    "nesting_order": 0.0,
                }
            ]
        else:
            return repeats

    def _validate(self) -> None:
        # check `nesting_order` paths:
        allowed_nesting_paths = ("inputs", "resources", "repeats")
        for k in self.nesting_order:
            if k.split(".")[0] not in allowed_nesting_paths:
                raise MalformedNestingOrderPath(
                    f"Element set: nesting order path {k!r} not understood. Each key in "
                    f"`nesting_order` must be start with one of "
                    f"{allowed_nesting_paths!r}."
                )

        inp_paths = [i.normalised_inputs_path for i in self.inputs]
        dup_inp_paths = get_duplicate_items(inp_paths)
        if dup_inp_paths:
            raise TaskTemplateMultipleInputValues(
                f"The following inputs parameters are associated with multiple input value "
                f"definitions: {dup_inp_paths!r}."
            )

        inp_seq_paths = [i.normalised_inputs_path for i in self.sequences if i.input_type]
        dup_inp_seq_paths = get_duplicate_items(inp_seq_paths)
        if dup_inp_seq_paths:
            raise TaskTemplateMultipleInputValues(
                f"The following input parameters are associated with multiple sequence "
                f"value definitions: {dup_inp_seq_paths!r}."
            )

        inp_and_seq = set(inp_paths).intersection(inp_seq_paths)
        if inp_and_seq:
            raise TaskTemplateMultipleInputValues(
                f"The following input parameters are specified in both the `inputs` and "
                f"`sequences` lists: {list(inp_and_seq)!r}, but must be specified in at "
                f"most one of these."
            )

        for src_key, sources in self.input_sources.items():
            if not sources:
                raise ValueError(
                    f"If specified in `input_sources`, at least one input source must be "
                    f"provided for parameter {src_key!r}."
                )

        # disallow both `env_preset` and `environments` specifications:
        if self.env_preset and self.environments:
            raise ValueError("Specify at most one of `env_preset` and `environments`.")

    def _validate_against_template(self) -> None:
        unexpected_types = (
            set(self.input_types) - self.task_template.all_schema_input_types
        )
        if unexpected_types:
            raise TaskTemplateUnexpectedInput(
                f"The following input parameters are unexpected: {list(unexpected_types)!r}"
            )

        seq_inp_types: list[str] = []
        for seq_i in self.sequences:
            inp_type = seq_i.labelled_type
            if inp_type:
                bad_inp = {inp_type} - self.task_template.all_schema_input_types
                allowed_str = ", ".join(
                    f'"{i}"' for i in self.task_template.all_schema_input_types
                )
                if bad_inp:
                    raise TaskTemplateUnexpectedSequenceInput(
                        f"The input type {inp_type!r} specified in the following sequence"
                        f" path is unexpected: {seq_i.path!r}. Available input types are: "
                        f"{allowed_str}."
                    )
                seq_inp_types.append(inp_type)
            if seq_i.path not in self.nesting_order and seq_i.nesting_order is not None:
                self.nesting_order[seq_i.path] = seq_i.nesting_order

        for rep_spec in self.repeats:
            reps_path_i = f'repeats.{rep_spec["name"]}'
            if reps_path_i not in self.nesting_order:
                self.nesting_order[reps_path_i] = rep_spec["nesting_order"]

        for k, v in self.nesting_order.items():
            if v < 0:
                raise TaskTemplateInvalidNesting(
                    f"`nesting_order` must be >=0 for all keys, but for key {k!r}, value "
                    f"of {v!r} was specified."
                )

        self._defined_input_types = set(self.input_types + seq_inp_types)

    @classmethod
    def ensure_element_sets(
        cls,
<<<<<<< HEAD
        inputs: list[InputValue] | dict[str, Any] | None = None,
        input_files: list[InputFile] | None = None,
        sequences: list[ValueSequence] | None = None,
        resources: Resources = None,
        repeats: list[RepeatsDescriptor] | int | None = None,
        groups: list[ElementGroup] | None = None,
        input_sources: dict[str, list[InputSource]] | None = None,
        nesting_order: dict[str, float] | None = None,
        env_preset: str | None = None,
        environments: dict[str, dict[str, Any]] | None = None,
        allow_non_coincident_task_sources: bool = False,
        element_sets: list[Self] | None = None,
        sourceable_elem_iters: list[int] | None = None,
    ) -> list[Self]:
=======
        inputs=None,
        input_files=None,
        sequences=None,
        resources=None,
        repeats=None,
        groups=None,
        input_sources=None,
        nesting_order=None,
        env_preset=None,
        environments=None,
        allow_non_coincident_task_sources=None,
        element_sets=None,
        sourceable_elem_iters=None,
    ):
        """
        Make an instance after validating some argument combinations.
        """
>>>>>>> 843003bf
        args = (
            inputs,
            input_files,
            sequences,
            resources,
            repeats,
            groups,
            input_sources,
            nesting_order,
            env_preset,
            environments,
        )
        args_not_none = [i is not None for i in args]

        if any(args_not_none):
            if element_sets is not None:
                raise ValueError(
                    "If providing an `element_set`, no other arguments are allowed."
                )
            element_sets = [
                cls(
                    *args,
                    sourceable_elem_iters=sourceable_elem_iters,
                    allow_non_coincident_task_sources=allow_non_coincident_task_sources,
                )
            ]
        else:
            if element_sets is None:
                element_sets = [
                    cls(
                        *args,
                        sourceable_elem_iters=sourceable_elem_iters,
                        allow_non_coincident_task_sources=allow_non_coincident_task_sources,
                    )
                ]

        return element_sets

    @property
<<<<<<< HEAD
    def defined_input_types(self) -> set[str]:
        assert self._defined_input_types
        return self._defined_input_types

    @property
    def undefined_input_types(self) -> set[str]:
        return self.task_template.all_schema_input_types - self.defined_input_types

    def get_sequence_from_path(self, sequence_path: str) -> ValueSequence | None:
        for i in self.sequences:
            if i.path == sequence_path:
                return i
        return None

    def get_defined_parameter_types(self) -> list[str]:
        out: list[str] = []
=======
    def defined_input_types(self):
        """
        The input types to this element set.
        """
        return self._defined_input_types

    @property
    def undefined_input_types(self):
        """
        The input types to the abstract task that aren't related to this element set.
        """
        return self.task_template.all_schema_input_types - self.defined_input_types

    def get_sequence_from_path(self, sequence_path):
        """
        Get the value sequence for the given path, if it exists.
        """
        for seq in self.sequences:
            if seq.path == sequence_path:
                return seq

    def get_defined_parameter_types(self):
        """
        Get the parameter types of this element set.
        """
        out = []
>>>>>>> 843003bf
        for inp in self.inputs:
            if not inp.is_sub_value:
                out.append(inp.normalised_inputs_path)
        for seq in self.sequences:
            if seq.parameter and not seq.is_sub_value:  # ignore resource sequences
                assert seq.normalised_inputs_path is not None
                out.append(seq.normalised_inputs_path)
        return out

<<<<<<< HEAD
    def get_defined_sub_parameter_types(self) -> list[str]:
        out: list[str] = []
=======
    def get_defined_sub_parameter_types(self):
        """
        Get the sub-parameter types of this element set.
        """
        out = []
>>>>>>> 843003bf
        for inp in self.inputs:
            if inp.is_sub_value:
                out.append(inp.normalised_inputs_path)
        for seq in self.sequences:
            if seq.parameter and seq.is_sub_value:  # ignore resource sequences
                assert seq.normalised_inputs_path is not None
                out.append(seq.normalised_inputs_path)
        return out

<<<<<<< HEAD
    def get_locally_defined_inputs(self) -> list[str]:
        return self.get_defined_parameter_types() + self.get_defined_sub_parameter_types()

    def get_sequence_by_path(self, path: str) -> ValueSequence | None:
        for seq in self.sequences:
            if seq.path == path:
                return seq
        return None

    @property
    def index(self) -> int | None:
=======
    def get_locally_defined_inputs(self):
        """
        Get the input types that this element set defines.
        """
        return self.get_defined_parameter_types() + self.get_defined_sub_parameter_types()

    @property
    def index(self):
        """
        The index of this element set in its' template task's collection of sets.
        """
>>>>>>> 843003bf
        for idx, element_set in enumerate(self.task_template.element_sets):
            if element_set is self:
                return idx
        return None

    @property
<<<<<<< HEAD
    def task(self) -> WorkflowTask:
        t = self.task_template.workflow_template
        assert t
        w = t.workflow
        assert w
        i = self.task_template.index
        assert i is not None
        return w.tasks[i]

    @property
    def elements(self) -> list[Element]:
        return self.task.elements[slice(*self.element_local_idx_range)]

    @property
    def element_iterations(self) -> list[ElementIteration]:
        return [j for i in self.elements for j in i.iterations]

    @property
    def elem_iter_IDs(self) -> list[int]:
=======
    def task(self):
        """
        The concrete task corresponding to this element set.
        """
        return self.task_template.workflow_template.workflow.tasks[
            self.task_template.index
        ]

    @property
    def elements(self):
        """
        The elements in this element set.
        """
        return self.task.elements[slice(*self.element_local_idx_range)]

    @property
    def element_iterations(self):
        """
        The iterations in this element set.
        """
        return [j for i in self.elements for j in i.iterations]

    @property
    def elem_iter_IDs(self):
        """
        The IDs of the iterations in this element set.
        """
>>>>>>> 843003bf
        return [i.id_ for i in self.element_iterations]

    @overload
    def get_task_dependencies(self, as_objects: Literal[False] = False) -> list[int]:
        ...

    @overload
    def get_task_dependencies(self, as_objects: Literal[True]) -> list[WorkflowTask]:
        ...

    def get_task_dependencies(
        self, as_objects: bool = False
    ) -> list[WorkflowTask] | list[int]:
        """Get upstream tasks that this element set depends on."""
        deps: list[int] = []
        for element in self.elements:
            for dep_i in element.get_task_dependencies(as_objects=False):
                if dep_i not in deps:
                    deps.append(dep_i)
        deps = sorted(deps)
        if as_objects:
            return [self.task.workflow.tasks.get(insert_ID=i) for i in deps]

        return deps

    def is_input_type_provided(self, labelled_path: str) -> bool:
        """Check if an input is provided locally as an InputValue or a ValueSequence."""

        for inp in self.inputs:
            if labelled_path == inp.normalised_inputs_path:
                return True

        for seq in self.sequences:
            if seq.parameter:
                # i.e. not a resource:
                if labelled_path == seq.normalised_inputs_path:
                    return True

        return False


class OutputLabel(JSONLike):
    """
    Schema input labels that should be applied to a subset of task outputs.

    Parameters
    ----------
    parameter:
        Name of a parameter.
    label:
        Label to apply to the parameter.
    where: ~hpcflow.app.ElementFilter
        Optional filtering rule
    """

    _child_objects = (
        ChildObjectSpec(
            name="where",
            class_name="ElementFilter",
        ),
    )

    def __init__(
        self,
        parameter: str,
        label: str,
        where: Rule | None = None,
    ) -> None:
        #: Name of a parameter.
        self.parameter = parameter
        #: Label to apply to the parameter.
        self.label = label
        #: Filtering rule.
        self.where = where


class Task(JSONLike):
    """
    Parametrisation of an isolated task for which a subset of input values are given
    "locally". The remaining input values are expected to be satisfied by other
    tasks/imports in the workflow.

    Parameters
    ----------
    schema: ~hpcflow.app.TaskSchema | list[~hpcflow.app.TaskSchema]
        A (list of) `TaskSchema` object(s) and/or a (list of) strings that are task
        schema names that uniquely identify a task schema. If strings are provided,
        the `TaskSchema` object will be fetched from the known task schemas loaded by
        the app configuration.
    repeats: list[dict]
    groups: list[~hpcflow.app.ElementGroup]
    resources: dict
    inputs: list[~hpcflow.app.InputValue]
        A list of `InputValue` objects.
    input_files: list[~hpcflow.app.InputFile]
    sequences: list[~hpcflow.app.ValueSequence]
    input_sources: dict[str, ~hpcflow.app.InputSource]
    nesting_order: list
    env_preset: str
    environments: dict[str, dict]
    allow_non_coincident_task_sources: bool
        If True, if more than one parameter is sourced from the same task, then allow
        these sources to come from distinct element sub-sets. If False (default),
        only the intersection of element sub-sets for all parameters are included.
    element_sets: list[ElementSet]
    output_labels: list[OutputLabel]
    sourceable_elem_iters: list[int]
    merge_envs: bool
        If True, merge environment presets (set via the element set `env_preset` key)
        into `resources` using the "any" scope. If False, these presets are ignored.
        This is required on first initialisation, but not on subsequent
        re-initialisation from a persistent workflow.
    """

    _child_objects: ClassVar[tuple[ChildObjectSpec, ...]] = (
        ChildObjectSpec(
            name="schema",
            class_name="TaskSchema",
            is_multiple=True,
            shared_data_name="task_schemas",
            shared_data_primary_key="name",
            parent_ref="_task_template",
        ),
        ChildObjectSpec(
            name="element_sets",
            class_name="ElementSet",
            is_multiple=True,
            parent_ref="task_template",
        ),
        ChildObjectSpec(
            name="output_labels",
            class_name="OutputLabel",
            is_multiple=True,
        ),
    )

    def __init__(
        self,
        schema: TaskSchema | str | list[TaskSchema] | list[str],
        repeats: list[RepeatsDescriptor] | int | None = None,
        groups: list[ElementGroup] | None = None,
        resources: Resources = None,
        inputs: list[InputValue] | dict[str, Any] | None = None,
        input_files: list[InputFile] | None = None,
        sequences: list[ValueSequence] | None = None,
        input_sources: dict[str, list[InputSource]] | None = None,
        nesting_order: dict[str, float] | None = None,
        env_preset: str | None = None,
        environments: dict[str, dict[str, Any]] | None = None,
        allow_non_coincident_task_sources: bool = False,
        element_sets: list[ElementSet] | None = None,
        output_labels: list[OutputLabel] | None = None,
        sourceable_elem_iters: list[int] | None = None,
        merge_envs: bool = True,
    ):
        # TODO: allow init via specifying objective and/or method and/or implementation
        # (lists of) strs e.g.: Task(
        #   objective='simulate_VE_loading',
        #   method=['CP_FFT', 'taylor'],
        #   implementation=['damask', 'damask']
        # )
        # where method and impl must be single strings of lists of the same length
        # and method/impl are optional/required only if necessary to disambiguate
        #
        # this would be like Task(schemas=[
        #   'simulate_VE_loading_CP_FFT_damask',
        #   'simulate_VE_loading_taylor_damask'
        # ])

        _schemas: list[TaskSchema] = []
        for i in schema if isinstance(schema, list) else [schema]:
            if isinstance(i, str):
                try:
                    _schemas.append(
                        self._app.TaskSchema.get_by_key(i)
                    )  # TODO: document that we need to use the actual app instance here?
                    continue
                except KeyError:
                    raise KeyError(f"TaskSchema {i!r} not found.")
            elif not isinstance(i, self._app.TaskSchema):
                raise TypeError(f"Not a TaskSchema object: {i!r}")
            _schemas.append(i)

        self._schemas = _schemas

        self._element_sets = self._app.ElementSet.ensure_element_sets(
            inputs=inputs,
            input_files=input_files,
            sequences=sequences,
            resources=resources,
            repeats=repeats,
            groups=groups,
            input_sources=input_sources,
            nesting_order=nesting_order,
            env_preset=env_preset,
            environments=environments,
            element_sets=element_sets,
            allow_non_coincident_task_sources=allow_non_coincident_task_sources,
            sourceable_elem_iters=sourceable_elem_iters,
        )
        self._output_labels = output_labels or []
        #: Whether to merge ``environments`` into ``resources`` using the "any" scope
        #: on first initialisation.
        self.merge_envs = merge_envs
        self.__groups: AppDataList[ElementGroup] = AppDataList(
            groups or [], access_attribute="name"
        )

        # appended to when new element sets are added and reset on dump to disk:
        self._pending_element_sets: list[ElementSet] = []

        self._validate()
        self._name = self._get_name()

<<<<<<< HEAD
        self.workflow_template: WorkflowTemplate | None = (
            None  # assigned by parent WorkflowTemplate
        )
        self._insert_ID: int | None = None
        self._dir_name: str | None = None
=======
        #: The template workflow that this task is within.
        self.workflow_template = None  # assigned by parent WorkflowTemplate
        self._insert_ID = None
        self._dir_name = None
>>>>>>> 843003bf

        if self.merge_envs:
            self._merge_envs_into_resources()

        # TODO: consider adding a new element_set; will need to merge new environments?

        self._set_parent_refs({"schema": "schemas"})

    def _merge_envs_into_resources(self) -> None:
        # for each element set, merge `env_preset` into `resources` (this mutates
        # `resources`, and should only happen on creation of the task, not
        # re-initialisation from a persistent workflow):
        self.merge_envs = False

        # TODO: required so we don't raise below; can be removed once we consider multiple
        # schemas:
        has_presets = False
        for es in self.element_sets:
            if es.env_preset:
                has_presets = True
                break
            for seq in es.sequences:
                if seq.path == "env_preset":
                    has_presets = True
                    break
            if has_presets:
                break

        if not has_presets:
            return
        try:
            env_presets = self.schema.environment_presets
        except ValueError as e:
            # TODO: consider multiple schemas
            raise NotImplementedError(
                "Cannot merge environment presets into a task with multiple schemas."
            ) from e

        for es in self.element_sets:
            if es.env_preset:
                # retrieve env specifiers from presets defined in the schema:
                try:
                    env_specs = env_presets[es.env_preset]  # type: ignore[index]
                except (TypeError, KeyError):
                    raise UnknownEnvironmentPresetError(
                        f"There is no environment preset named {es.env_preset!r} "
                        f"defined in the task schema {self.schema.name}."
                    )
                envs_res = self._app.ResourceList(
                    [self._app.ResourceSpec(scope="any", environments=env_specs)]
                )
                es.resources.merge_other(envs_res)

            for seq in es.sequences:
                if seq.path == "env_preset":
                    # change to a resources path:
                    seq.path = "resources.any.environments"
                    _values = []
                    for i in seq.values or []:
                        try:
                            _values.append(env_presets[i])  # type: ignore[index]
                        except (TypeError, KeyError) as e:
                            raise UnknownEnvironmentPresetError(
                                f"There is no environment preset named {i!r} defined "
                                f"in the task schema {self.schema.name}."
                            ) from e
                    seq._values = _values

    def _reset_pending_element_sets(self) -> None:
        self._pending_element_sets = []

    def _accept_pending_element_sets(self) -> None:
        self._element_sets += self._pending_element_sets
        self._reset_pending_element_sets()

    def __eq__(self, other: Any) -> bool:
        if not isinstance(other, self.__class__):
            return False
        if self.to_dict() == other.to_dict():
            return True
        return False

    def _add_element_set(self, element_set: ElementSet):
        """Invoked by WorkflowTask._add_element_set."""
        self._pending_element_sets.append(element_set)
        wt = self.workflow_template
        assert wt
        w = wt.workflow
        assert w
        w._store.add_element_set(
            self.insert_ID, cast("Mapping", element_set.to_json_like()[0])
        )

    @classmethod
    def _json_like_constructor(cls, json_like: dict) -> Self:
        """Invoked by `JSONLike.from_json_like` instead of `__init__`."""
        insert_ID = json_like.pop("insert_ID", None)
        dir_name = json_like.pop("dir_name", None)
        obj = cls(**json_like)
        obj._insert_ID = insert_ID
        obj._dir_name = dir_name
        return obj

    def __repr__(self) -> str:
        return f"{self.__class__.__name__}(name={self.name!r})"

    def __deepcopy__(self, memo: dict[int, Any] | None) -> Self:
        kwargs = self.to_dict()
        _insert_ID = kwargs.pop("insert_ID")
        _dir_name = kwargs.pop("dir_name")
        # _pending_element_sets = kwargs.pop("pending_element_sets")
        obj = self.__class__(**copy.deepcopy(kwargs, memo))
        obj._insert_ID = _insert_ID
        obj._dir_name = _dir_name
        obj._name = self._name
        obj.workflow_template = self.workflow_template
        obj._pending_element_sets = self._pending_element_sets
        return obj

    def to_persistent(
        self, workflow: Workflow, insert_ID: int
    ) -> tuple[Self, list[int | list[int]]]:
        """Return a copy where any schema input defaults are saved to a persistent
        workflow. Element set data is not made persistent."""

        obj = copy.deepcopy(self)
        new_refs: list[int | list[int]] = []
        source: ParamSource = {"type": "default_input", "task_insert_ID": insert_ID}
        for schema in obj.schemas:
            new_refs.extend(schema.make_persistent(workflow, source))

        return obj, new_refs

    def to_dict(self) -> dict[str, Any]:
        out = super().to_dict()
        out["_schema"] = out.pop("_schemas")
        res = {
            k.lstrip("_"): v
            for k, v in out.items()
            if k not in ("_name", "_pending_element_sets", "_Task__groups")
        }
        return res

<<<<<<< HEAD
    def set_sequence_parameters(self, element_set: ElementSet):
=======
    def set_sequence_parameters(self, element_set):
        """
        Set up parameters parsed by value sequences.
        """
>>>>>>> 843003bf
        # set ValueSequence Parameter objects:
        for seq in element_set.sequences:
            if seq.input_type:
                for schema_i in self.schemas:
                    for inp_j in schema_i.inputs:
                        if inp_j.typ == seq.input_type:
                            seq._parameter = inp_j.parameter

    def _validate(self) -> None:
        # TODO: check a nesting order specified for each sequence?

        names = set(i.objective.name for i in self.schemas)
        if len(names) > 1:
            raise TaskTemplateMultipleSchemaObjectives(
                f"All task schemas used within a task must have the same "
                f"objective, but found multiple objectives: {list(names)!r}"
            )

    def _get_name(self) -> str:
        out = f"{self.objective.name}"
        for idx, schema_i in enumerate(self.schemas, start=1):
            need_and = idx < len(self.schemas) and (
                self.schemas[idx].method or self.schemas[idx].implementation
            )
            out += (
                f"{f'_{schema_i.method}' if schema_i.method else ''}"
                f"{f'_{schema_i.implementation}' if schema_i.implementation else ''}"
                f"{f'_and' if need_and else ''}"
            )
        return out

    @staticmethod
    def get_task_unique_names(tasks: list[Task]):
        """Get the unique name of each in a list of tasks.

        Returns
        -------
        list of str

        """

        task_name_rep_idx = get_item_repeat_index(
            tasks,
            item_callable=lambda x: x.name,
            distinguish_singular=True,
        )

        names: list[str] = []
        for idx, task in enumerate(tasks):
            add_rep = f"_{task_name_rep_idx[idx]}" if task_name_rep_idx[idx] > 0 else ""
            names.append(f"{task.name}{add_rep}")

        return names

    @TimeIt.decorator
    def _prepare_persistent_outputs(
        self, workflow: Workflow, local_element_idx_range: Sequence[int]
    ) -> dict[str, list[int]]:
        # TODO: check that schema is present when adding task? (should this be here?)

        # allocate schema-level output parameter; precise EAR index will not be known
        # until we initialise EARs:
        output_data_indices: dict[str, list[int]] = {}
        for schema in self.schemas:
            for output in schema.outputs:
                # TODO: consider multiple schemas in action index?

                path = f"outputs.{output.typ}"
                output_data_indices[path] = []
                for idx in range(*local_element_idx_range):
                    # iteration_idx, action_idx, and EAR_idx are not known until
                    # `initialise_EARs`:
                    param_src: ParamSource = {
                        "type": "EAR_output",
                        # "task_insert_ID": self.insert_ID,
                        # "element_idx": idx,
                        # "run_idx": 0,
                    }
                    data_ref = workflow._add_unset_parameter_data(param_src)
                    output_data_indices[path].append(data_ref)

        return output_data_indices

<<<<<<< HEAD
    def prepare_element_resolution(
        self, element_set: ElementSet, input_data_indices: Mapping[str, Sequence]
    ) -> list[MultiplicityDescriptor]:
        multiplicities: list[MultiplicityDescriptor] = [
            {
                "multiplicity": len(inp_idx_i),
                "nesting_order": element_set.nesting_order.get(path_i, -1.0),
                "path": path_i,
            }
            for path_i, inp_idx_i in input_data_indices.items()
        ]
=======
    def prepare_element_resolution(self, element_set, input_data_indices):
        """
        Set up the resolution of details of elements
        (especially multiplicities and how iterations are nested)
        within an element set.
        """
        multiplicities = []
        for path_i, inp_idx_i in input_data_indices.items():
            multiplicities.append(
                {
                    "multiplicity": len(inp_idx_i),
                    "nesting_order": element_set.nesting_order.get(path_i, -1),
                    "path": path_i,
                }
            )
>>>>>>> 843003bf

        # if all inputs with non-unit multiplicity have the same multiplicity and a
        # default nesting order of -1 or 0 (which will have probably been set by a
        # `ValueSequence` default), set the non-unit multiplicity inputs to a nesting
        # order of zero:
        non_unit_multis: dict[int, int] = {}
        unit_multis: list[int] = []
        change = True
        for idx, i in enumerate(multiplicities):
            if i["multiplicity"] == 1:
                unit_multis.append(idx)
            elif i["nesting_order"] in (-1.0, 0.0):
                non_unit_multis[idx] = i["multiplicity"]
            else:
                change = False
                break

        if change and len(set(non_unit_multis.values())) == 1:
            for i_idx in non_unit_multis:
                multiplicities[i_idx]["nesting_order"] = 0

        return multiplicities

    @property
<<<<<<< HEAD
    def index(self) -> int | None:
=======
    def index(self):
        """
        The index of this task within the workflow's tasks.
        """
>>>>>>> 843003bf
        if self.workflow_template:
            return self.workflow_template.tasks.index(self)
        else:
            return None

    @property
<<<<<<< HEAD
    def output_labels(self) -> list[OutputLabel]:
=======
    def output_labels(self):
        """
        The labels on the outputs of the task.
        """
>>>>>>> 843003bf
        return self._output_labels

    @property
    def _element_indices(self) -> list[int] | None:
        if (
            self.workflow_template
            and self.workflow_template.workflow
            and self.index is not None
        ):
            task = self.workflow_template.workflow.tasks[self.index]
            return [element._index for element in task.elements]
        return None

    def _get_task_source_element_iters(
        self, in_or_out: str, src_task: Task, labelled_path: str, element_set: ElementSet
    ) -> list[int]:
        """Get a sorted list of element iteration IDs that provide either inputs or
        outputs from the provided source task."""

        if in_or_out == "input":
            # input parameter might not be provided e.g. if it is only used
            # to generate an input file, and that input file is passed
            # directly, so consider only source task element sets that
            # provide the input locally:
            es_idx = src_task.get_param_provided_element_sets(labelled_path)
            for es_i in src_task.element_sets:
                # add any element set that has task sources for this parameter
                for inp_src_i in es_i.input_sources.get(labelled_path, []):
                    if inp_src_i.source_type is InputSourceType.TASK:
                        if es_i.index is not None and es_i.index not in es_idx:
                            es_idx.append(es_i.index)
                            break
        else:
            # outputs are always available, so consider all source task
            # element sets:
            es_idx = list(range(src_task.num_element_sets))

        if not es_idx:
            raise NoAvailableElementSetsError()

        src_elem_iters: list[int] = []
        for es_idx_i in es_idx:
            es_i = src_task.element_sets[es_idx_i]
            src_elem_iters += es_i.elem_iter_IDs  # should be sorted already

        if element_set.sourceable_elem_iters is not None:
            # can only use a subset of element iterations (this is the
            # case where this element set is generated from an upstream
            # element set, in which case we only want to consider newly
            # added upstream elements when adding elements from this
            # element set):
            src_elem_iters = sorted(
                list(set(element_set.sourceable_elem_iters) & set(src_elem_iters))
            )

        return src_elem_iters

    @staticmethod
    def __get_common_path(labelled_path: str, inputs_path: str) -> str | None:
        lab_s = labelled_path.split(".")
        inp_s = inputs_path.split(".")
        try:
            get_relative_path(lab_s, inp_s)
        except ValueError:
            try:
                get_relative_path(inp_s, lab_s)
            except ValueError:
                # no intersection between paths
                return None
            else:
                return inputs_path
        else:
            return labelled_path

    @staticmethod
    def __filtered_iters(wk_task: WorkflowTask, where: Rule) -> list[int]:
        param_path = cast(str, where.path)
        param_path_split: list[str] = param_path.split(".")
        src_elem_iters: list[int] = []

        for elem in wk_task.elements:
            params: EPP = getattr(elem, param_path_split[0])
            param: ElementParameter = getattr(params, param_path_split[1])
            param_dat = param.value

            # for remaining paths components try both getattr and
            # getitem:
            for path_k in param_path_split[2:]:
                try:
                    param_dat = param_dat[path_k]
                except TypeError:
                    param_dat = getattr(param_dat, path_k)

            if where._valida_check(param_dat):
                src_elem_iters.append(elem.iterations[0].id_)

        return src_elem_iters

    def get_available_task_input_sources(
        self,
        element_set: ElementSet,
        source_tasks: list[WorkflowTask] | None = None,
    ) -> dict[str, list[InputSource]]:
        """For each input parameter of this task, generate a list of possible input sources
        that derive from inputs or outputs of this and other provided tasks.

        Note this only produces a subset of available input sources for each input
        parameter; other available input sources may exist from workflow imports."""

        if source_tasks:
            # ensure parameters provided by later tasks are added to the available sources
            # list first, meaning they take precedence when choosing an input source:
            source_tasks = sorted(source_tasks, key=lambda x: x.index, reverse=True)
        else:
            source_tasks = []

        available: dict[str, list[InputSource]] = {}
        for inputs_path, inp_status in self.get_input_statuses(element_set).items():
            # local specification takes precedence:
            if inputs_path in element_set.get_locally_defined_inputs():
                available.setdefault(inputs_path, []).append(
                    self._app.InputSource.local()
                )

            # search for task sources:
            for src_wk_task_i in source_tasks:
                # ensure we process output types before input types, so they appear in the
                # available sources list first, meaning they take precedence when choosing
                # an input source:
                src_task_i = src_wk_task_i.template
                for in_or_out, labelled_path in sorted(
                    src_task_i.provides_parameters(),
                    key=lambda x: x[0],
                    reverse=True,
                ):
                    src_elem_iters: list[int] = []
                    common = self.__get_common_path(labelled_path, inputs_path)
                    if common is not None:
                        avail_src_path = common
                    else:
                        # no intersection between paths
                        inputs_path_label = None
                        out_label = None
                        unlabelled, inputs_path_label = split_param_label(inputs_path)
                        if unlabelled is None:
                            continue
                        try:
                            get_relative_path(
                                unlabelled.split("."), labelled_path.split(".")
                            )
                            avail_src_path = inputs_path
                        except ValueError:
                            continue
                        if not inputs_path_label:
                            continue
                        for out_lab_i in src_task_i.output_labels:
                            if out_lab_i.label == inputs_path_label:
                                out_label = out_lab_i

                        # consider output labels
                        if out_label and in_or_out == "output":
                            # find element iteration IDs that match the output label
                            # filter:
                            if out_label.where:
                                src_elem_iters = self.__filtered_iters(
                                    src_wk_task_i, out_label.where
                                )
                            else:
                                src_elem_iters = [
                                    elem_i.iterations[0].id_
                                    for elem_i in src_wk_task_i.elements
                                ]

                    if not src_elem_iters:
                        try:
                            src_elem_iters = self._get_task_source_element_iters(
                                in_or_out=in_or_out,
                                src_task=src_task_i,
                                labelled_path=labelled_path,
                                element_set=element_set,
                            )
                        except NoAvailableElementSetsError:
                            continue
                        if not src_elem_iters:
                            continue

                    available.setdefault(avail_src_path, []).append(
                        self._app.InputSource.task(
                            task_ref=src_task_i.insert_ID,
                            task_source_type=in_or_out,
                            element_iters=src_elem_iters,
                        )
                    )

            if inp_status.has_default:
                available.setdefault(inputs_path, []).append(
                    self._app.InputSource.default()
                )
        return available

    @property
<<<<<<< HEAD
    def schemas(self) -> list[TaskSchema]:
        return self._schemas

    @property
    def schema(self) -> TaskSchema:
        """Returns the single task schema, if only one, else raises."""
=======
    def schemas(self) -> List[app.TaskSchema]:
        """
        All the task schemas.
        """
        return self._schemas

    @property
    def schema(self) -> app.TaskSchema:
        """The single task schema, if only one, else raises."""
>>>>>>> 843003bf
        if len(self._schemas) == 1:
            return self._schemas[0]
        else:
            raise ValueError(
                "Multiple task schemas are associated with this task. Access the list "
                "via the `schemas` property."
            )

    @property
<<<<<<< HEAD
    def element_sets(self) -> list[ElementSet]:
        return self._element_sets + self._pending_element_sets

    @property
    def num_element_sets(self) -> int:
        return len(self._element_sets) + len(self._pending_element_sets)

    @property
    def insert_ID(self) -> int:
        assert self._insert_ID is not None
        return self._insert_ID

    @property
    def dir_name(self) -> str:
        "Artefact directory name."
        assert self._dir_name is not None
        return self._dir_name

    @property
    def name(self) -> str:
        return self._name

    @property
    def objective(self) -> TaskObjective:
        obj = self.schemas[0].objective
        return obj

    @property
    def all_schema_inputs(self) -> tuple[SchemaInput, ...]:
        return tuple(inp_j for schema_i in self.schemas for inp_j in schema_i.inputs)

    @property
    def all_schema_outputs(self) -> tuple[SchemaOutput, ...]:
        return tuple(inp_j for schema_i in self.schemas for inp_j in schema_i.outputs)

    @property
    def all_schema_input_types(self) -> set[str]:
        """Get the set of all schema input types (over all specified schemas)."""
        return {inp_j for schema_i in self.schemas for inp_j in schema_i.input_types}

    @property
    def all_schema_input_normalised_paths(self) -> set[str]:
        return {f"inputs.{i}" for i in self.all_schema_input_types}

    @property
    def all_schema_output_types(self) -> set[str]:
        """Get the set of all schema output types (over all specified schemas)."""
        return {out_j for schema_i in self.schemas for out_j in schema_i.output_types}

    def get_schema_action(self, idx: int) -> Action:
=======
    def element_sets(self):
        """
        The element sets.
        """
        return self._element_sets + self._pending_element_sets

    @property
    def num_element_sets(self):
        """
        The number of element sets.
        """
        return len(self.element_sets)

    @property
    def insert_ID(self):
        """
        Insertion ID.
        """
        return self._insert_ID

    @property
    def dir_name(self):
        """
        Artefact directory name.
        """
        return self._dir_name

    @property
    def name(self):
        """
        Task name.
        """
        return self._name

    @property
    def objective(self):
        """
        The goal of this task.
        """
        return self.schemas[0].objective

    @property
    def all_schema_inputs(self) -> Tuple[app.SchemaInput]:
        """
        The inputs to this task's schemas.
        """
        return tuple(inp_j for schema_i in self.schemas for inp_j in schema_i.inputs)

    @property
    def all_schema_outputs(self) -> Tuple[app.SchemaOutput]:
        """
        The outputs from this task's schemas.
        """
        return tuple(inp_j for schema_i in self.schemas for inp_j in schema_i.outputs)

    @property
    def all_schema_input_types(self):
        """The set of all schema input types (over all specified schemas)."""
        return {inp_j for schema_i in self.schemas for inp_j in schema_i.input_types}

    @property
    def all_schema_input_normalised_paths(self):
        """
        Normalised paths for all schema input types.
        """
        return {f"inputs.{i}" for i in self.all_schema_input_types}

    @property
    def all_schema_output_types(self):
        """The set of all schema output types (over all specified schemas)."""
        return {out_j for schema_i in self.schemas for out_j in schema_i.output_types}

    def get_schema_action(self, idx):
        """
        Get the schema action at the given index.
        """
>>>>>>> 843003bf
        _idx = 0
        for schema in self.schemas:
            for action in schema.actions:
                if _idx == idx:
                    return action
                _idx += 1
        raise ValueError(f"No action in task {self.name!r} with index {idx!r}.")

<<<<<<< HEAD
    def all_schema_actions(self) -> Iterator[tuple[int, Action]]:
=======
    def all_schema_actions(self) -> Iterator[Tuple[int, app.Action]]:
        """
        Get all the schema actions and their indices.
        """
>>>>>>> 843003bf
        idx = 0
        for schema in self.schemas:
            for action in schema.actions:
                yield (idx, action)
                idx += 1

    @property
    def num_all_schema_actions(self) -> int:
<<<<<<< HEAD
        return sum(len(schema.actions) for schema in self.schemas)

    @property
    def all_sourced_normalised_paths(self) -> set[str]:
        sourced_input_types: set[str] = set()
=======
        """
        The total number of schema actions.
        """
        num = 0
        for schema in self.schemas:
            for _ in schema.actions:
                num += 1
        return num

    @property
    def all_sourced_normalised_paths(self):
        """
        All the sourced normalised paths, including of sub-values.
        """
        sourced_input_types = []
>>>>>>> 843003bf
        for elem_set in self.element_sets:
            for inp in elem_set.inputs:
                if inp.is_sub_value:
                    sourced_input_types.add(inp.normalised_path)
            for seq in elem_set.sequences:
                if seq.is_sub_value:
                    sourced_input_types.add(seq.normalised_path)
        return sourced_input_types | self.all_schema_input_normalised_paths

    def is_input_type_required(self, typ: str, element_set: ElementSet) -> bool:
        """Check if an given input type must be specified in the parametrisation of this
        element set.

        A schema input need not be specified if it is only required to generate an input
        file, and that input file is passed directly."""

        provided_files = [i.file for i in element_set.input_files]
        for schema in self.schemas:
            if not schema.actions:
                return True  # for empty tasks that are used merely for defining inputs
            for act in schema.actions:
                if act.is_input_type_required(typ, provided_files):
                    return True

        return False

    def get_param_provided_element_sets(self, labelled_path: str) -> list[int]:
        """Get the element set indices of this task for which a specified parameter type
        is locally provided."""
        return [
            idx
            for idx, src_es in enumerate(self.element_sets)
            if src_es.is_input_type_provided(labelled_path)
        ]

    def get_input_statuses(self, elem_set: ElementSet) -> dict[str, InputStatus]:
        """Get a dict whose keys are normalised input paths (without the "inputs" prefix),
        and whose values are InputStatus objects.

        Parameters
        ----------
        elem_set
            The element set for which input statuses should be returned.

        """

        status: dict[str, InputStatus] = {}
        for schema_input in self.all_schema_inputs:
            for lab_info in schema_input.labelled_info():
                labelled_type = lab_info["labelled_type"]
                status[labelled_type] = InputStatus(
                    has_default="default_value" in lab_info,
                    is_provided=elem_set.is_input_type_provided(labelled_type),
                    is_required=self.is_input_type_required(labelled_type, elem_set),
                )

        for inp_path in elem_set.get_defined_sub_parameter_types():
            root_param = inp_path.split(".")[0]
            # If the root parameter is required then the sub-parameter should also be
            # required, otherwise there would be no point in specifying it:
            status[inp_path] = InputStatus(
                has_default=False,
                is_provided=True,
                is_required=status[root_param].is_required,
            )

        return status

    @property
    def universal_input_types(self) -> set[str]:
        """Get input types that are associated with all schemas"""
        raise NotImplementedError()

    @property
    def non_universal_input_types(self) -> set[str]:
        """Get input types for each schema that are non-universal."""
        raise NotImplementedError()

    @property
<<<<<<< HEAD
    def defined_input_types(self) -> set[str]:
        raise NotImplementedError()
        return self._defined_input_types  # FIXME: What sets this?

    @property
    def undefined_input_types(self) -> set[str]:
        return self.all_schema_input_types - self.defined_input_types

    @property
    def undefined_inputs(self) -> list[SchemaInput]:
=======
    def defined_input_types(self):
        """
        The input types defined by this task.
        """
        return self._defined_input_types

    @property
    def undefined_input_types(self):
        """
        The schema's input types that this task doesn't define.
        """
        return self.all_schema_input_types - self.defined_input_types

    @property
    def undefined_inputs(self):
        """
        The task's inputs that are undefined.
        """
>>>>>>> 843003bf
        return [
            inp_j
            for schema_i in self.schemas
            for inp_j in schema_i.inputs
            if inp_j.typ in self.undefined_input_types
        ]

    def provides_parameters(self) -> tuple[tuple[str, str], ...]:
        """Get all provided parameter labelled types and whether they are inputs and
        outputs, considering all element sets.

        """
        out: list[tuple[str, str]] = []
        for schema in self.schemas:
            for in_or_out, labelled_type in schema.provides_parameters:
                out.append((in_or_out, labelled_type))

        # add sub-parameter input values and sequences:
        for es_i in self.element_sets:
            for inp_j in es_i.inputs:
                if inp_j.is_sub_value:
                    val_j = ("input", inp_j.normalised_inputs_path)
                    if val_j not in out:
                        out.append(val_j)
            for seq_j in es_i.sequences:
                if seq_j.is_sub_value and seq_j.normalised_inputs_path is not None:
                    val_j = ("input", seq_j.normalised_inputs_path)
                    if val_j not in out:
                        out.append(val_j)

        return tuple(out)

    def add_group(
        self, name: str, where: ElementFilter, group_by_distinct: ParameterPath
    ):
        """
        Add an element group to this task.
        """
        group = ElementGroup(name=name, where=where, group_by_distinct=group_by_distinct)
        self.__groups.add_object(group)

    def _get_single_label_lookup(self, prefix: str = "") -> dict[str, str]:
        """Get a mapping between schema input types that have a single label (i.e.
        labelled but with `multiple=False`) and the non-labelled type string.

        For example, if a task schema has a schema input like:
        `SchemaInput(parameter="p1", labels={"one": {}}, multiple=False)`, this method
        would return a dict that includes: `{"p1[one]": "p1"}`. If the `prefix` argument
        is provided, this will be added to map key and value (and a terminating period
        will be added to the end of the prefix if it does not already end in one). For
        example, with `prefix="inputs"`, this method might return:
        `{"inputs.p1[one]": "inputs.p1"}`.

        """
        lookup: dict[str, str] = {}
        for i in self.schemas:
            lookup.update(i._get_single_label_lookup(prefix=prefix))
        return lookup


<<<<<<< HEAD
class WorkflowTask(AppAware):
    """Class to represent a Task that is bound to a Workflow."""
=======
class WorkflowTask:
    """
    Represents a :py:class:`Task` that is bound to a :py:class:`Workflow`.

    Parameters
    ----------
    workflow:
        The workflow that the task is bound to.
    template:
        The task template that this binds.
    index:
        Where in the workflow's list of tasks is this one.
    element_IDs:
        The IDs of the elements of this task.
    """
>>>>>>> 843003bf

    def __init__(
        self,
        workflow: Workflow,
        template: Task,
        index: int,
        element_IDs: list[int],
    ):
        self._workflow = workflow
        self._template = template
        self._index = index
        self._element_IDs = element_IDs

        # appended to when new elements are added and reset on dump to disk:
        self._pending_element_IDs: list[int] = []

        self._elements: Elements | None = None  # assigned on `elements` first access

    def __repr__(self) -> str:
        return f"{self.__class__.__name__}(name={self.unique_name!r})"

    def _reset_pending_element_IDs(self):
        self._pending_element_IDs = []

    def _accept_pending_element_IDs(self):
        self._element_IDs += self._pending_element_IDs
        self._reset_pending_element_IDs()

    @classmethod
<<<<<<< HEAD
    def new_empty_task(cls, workflow: Workflow, template: Task, index: int) -> Self:
        return cls(
=======
    def new_empty_task(cls, workflow: app.Workflow, template: app.Task, index: int):
        """
        Make a new instance without any elements set up yet.

        Parameters
        ----------
        workflow:
            The workflow that the task is bound to.
        template:
            The task template that this binds.
        index:
            Where in the workflow's list of tasks is this one.
        """
        obj = cls(
>>>>>>> 843003bf
            workflow=workflow,
            template=template,
            index=index,
            element_IDs=[],
        )

    @property
<<<<<<< HEAD
    def workflow(self) -> Workflow:
        return self._workflow

    @property
    def template(self) -> Task:
        return self._template

    @property
    def index(self) -> int:
        return self._index

    @property
    def element_IDs(self) -> list[int]:
        return self._element_IDs + self._pending_element_IDs

    @property
    def num_elements(self) -> int:
        return len(self._element_IDs) + len(self._pending_element_IDs)

    @property
    def num_actions(self) -> int:
        return self.template.num_all_schema_actions

    @property
    def name(self) -> str:
        return self.template.name

    @property
    def unique_name(self) -> str:
        return self.workflow.get_task_unique_names()[self.index]

    @property
    def insert_ID(self) -> int:
        return self.template.insert_ID

    @property
    def dir_name(self) -> str:
        dn = self.template.dir_name
        assert dn is not None
        return dn

    @property
    def num_element_sets(self) -> int:
=======
    def workflow(self):
        """
        The workflow this task is bound to.
        """
        return self._workflow

    @property
    def template(self):
        """
        The template for this task.
        """
        return self._template

    @property
    def index(self):
        """
        The index of this task within its workflow.
        """
        return self._index

    @property
    def element_IDs(self):
        """
        The IDs of elements associated with this task.
        """
        return self._element_IDs + self._pending_element_IDs

    @property
    def num_elements(self):
        """
        The number of elements associated with this task.
        """
        return len(self.element_IDs)

    @property
    def num_actions(self):
        """
        The number of actions in this task.
        """
        return self.template.num_all_schema_actions

    @property
    def name(self):
        """
        The name of this task based on its template.
        """
        return self.template.name

    @property
    def unique_name(self):
        """
        The unique name for this task specifically.
        """
        return self.workflow.get_task_unique_names()[self.index]

    @property
    def insert_ID(self):
        """
        The insertion ID of the template task.
        """
        return self.template.insert_ID

    @property
    def dir_name(self):
        """
        The name of the directory for the task's temporary files.
        """
        return self.template.dir_name

    @property
    def num_element_sets(self):
        """
        The number of element sets associated with this task.
        """
>>>>>>> 843003bf
        return self.template.num_element_sets

    @property
    @TimeIt.decorator
<<<<<<< HEAD
    def elements(self) -> Elements:
=======
    def elements(self):
        """
        The elements associated with this task.
        """
>>>>>>> 843003bf
        if self._elements is None:
            self._elements = Elements(self)
        return self._elements

<<<<<<< HEAD
    def get_dir_name(self, loop_idx: dict[str, int] | None = None) -> str:
=======
    def get_dir_name(self, loop_idx: Dict[str, int] = None) -> str:
        """
        Get the directory name for a particular iteration.
        """
>>>>>>> 843003bf
        if not loop_idx:
            return self.dir_name
        return self.dir_name + "_" + "_".join((f"{k}-{v}" for k, v in loop_idx.items()))

<<<<<<< HEAD
    def get_all_element_iterations(self) -> dict[int, ElementIteration]:
=======
    def get_all_element_iterations(self) -> Dict[int, app.ElementIteration]:
        """
        Get the iterations known by the task's elements.
        """
>>>>>>> 843003bf
        return {j.id_: j for i in self.elements for j in i.iterations}

    @staticmethod
    def __get_src_elem_iters(
        src_task: WorkflowTask, inp_src: InputSource
    ) -> tuple[Iterable[ElementIteration], list[int]]:
        src_iters = src_task.get_all_element_iterations()

        if inp_src.element_iters:
            # only include "sourceable" element iterations:
            src_iters_list = [src_iters[i] for i in inp_src.element_iters]
            set_indices = [el.element.element_set_idx for el in src_iters.values()]
            return src_iters_list, set_indices
        return src_iters.values(), []

    def __get_task_group_index(
        self,
        labelled_path_i: str,
        inp_src: InputSource,
        padded_elem_iters: dict[str, list],
        inp_group_name: str | None,
    ) -> None | Sequence[int | list[int]]:
        src_task = inp_src.get_task(self.workflow)
        assert src_task
        src_elem_iters, src_elem_set_idx = self.__get_src_elem_iters(src_task, inp_src)

        if not src_elem_iters:
            return None

        task_source_type = inp_src.task_source_type
        assert task_source_type is not None
        if task_source_type == TaskSourceType.OUTPUT and "[" in labelled_path_i:
            src_key = f"{task_source_type.name.lower()}s.{labelled_path_i.split('[')[0]}"
        else:
            src_key = f"{task_source_type.name.lower()}s.{labelled_path_i}"

        padded_iters = padded_elem_iters.get(labelled_path_i, [])
        grp_idx = [
            (iter_i.get_data_idx()[src_key] if iter_i_idx not in padded_iters else -1)
            for iter_i_idx, iter_i in enumerate(src_elem_iters)
        ]

        if not inp_group_name:
            return grp_idx

        group_dat_idx: list[int | list[int]] = []
        for dat_idx_i, src_set_idx_i, src_iter in zip(
            grp_idx, src_elem_set_idx, src_elem_iters
        ):
            src_es = src_task.template.element_sets[src_set_idx_i]
            if any(inp_group_name == i.name for i in src_es.groups):
                group_dat_idx.append(dat_idx_i)
            else:
                # if for any recursive iteration dependency, this group is
                # defined, assign:
                src_iter_i = src_iter
                src_iter_deps = self.workflow.get_element_iterations_from_IDs(
                    src_iter_i.get_element_iteration_dependencies(),
                )

                src_iter_deps_groups = [
                    j for i in src_iter_deps for j in i.element.element_set.groups
                ]

                if any(inp_group_name == i.name for i in src_iter_deps_groups):
                    group_dat_idx.append(dat_idx_i)

                # also check input dependencies
                for v in src_iter.element.get_input_dependencies().values():
                    k_es_idx = v["element_set_idx"]
                    k_task_iID = v["task_insert_ID"]
                    k_es: ElementSet = self.workflow.tasks.get(
                        insert_ID=k_task_iID
                    ).template.element_sets[k_es_idx]
                    if any(inp_group_name == i.name for i in k_es.groups):
                        group_dat_idx.append(dat_idx_i)

                # TODO: this only goes to one level of dependency

        if not group_dat_idx:
            raise MissingElementGroup(
                f"Adding elements to task {self.unique_name!r}: no "
                f"element group named {inp_group_name!r} found for input "
                f"{labelled_path_i!r}."
            )

        return [cast(int, group_dat_idx)]  # TODO: generalise to multiple groups

    def _make_new_elements_persistent(
        self,
        element_set: ElementSet,
        element_set_idx: int,
        padded_elem_iters: dict[str, list],
    ) -> tuple[
        dict[str, list[int | list[int]]], dict[str, Sequence[int]], dict[str, list[int]]
    ]:
        """Save parameter data to the persistent workflow."""

        # TODO: rewrite. This method is a little hard to follow and results in somewhat
        # unexpected behaviour: if a local source and task source are requested for a
        # given input, the local source element(s) will always come first, regardless of
        # the ordering in element_set.input_sources.

        input_data_idx: dict[str, list[int | list[int]]] = {}
        sequence_idx: dict[str, Sequence[int]] = {}
        source_idx: dict[str, list[int]] = {}

        # Assign first assuming all locally defined values are to be used:
        param_src: ParamSource = {
            "type": "local_input",
            "task_insert_ID": self.insert_ID,
            "element_set_idx": element_set_idx,
        }
        loc_inp_src = self._app.InputSource.local()
        for res_i in element_set.resources:
            key, dat_ref, _ = res_i.make_persistent(self.workflow, param_src)
            input_data_idx[key] = list(dat_ref)

        for inp_i in element_set.inputs:
            key, dat_ref, _ = inp_i.make_persistent(self.workflow, param_src)
            input_data_idx[key] = list(dat_ref)
            key_ = key.split("inputs.")[1]
            try:
                # TODO: wouldn't need to do this if we raise when an InputValue is
                # provided for a parameter whose inputs sources do not include the local
                # value.
                source_idx[key] = [element_set.input_sources[key_].index(loc_inp_src)]
            except ValueError:
                pass

        for inp_file_i in element_set.input_files:
            key, input_dat_ref, _ = inp_file_i.make_persistent(self.workflow, param_src)
            input_data_idx[key] = list(input_dat_ref)

        for seq_i in element_set.sequences:
            key, seq_dat_ref, _ = seq_i.make_persistent(self.workflow, param_src)
            input_data_idx[key] = list(seq_dat_ref)
            sequence_idx[key] = list(range(len(seq_dat_ref)))
            try:
                key_ = key.split("inputs.")[1]
            except IndexError:
                pass
            try:
                # TODO: wouldn't need to do this if we raise when an ValueSequence is
                # provided for a parameter whose inputs sources do not include the local
                # value.
                source_idx[key] = [
                    element_set.input_sources[key_].index(loc_inp_src)
                ] * len(seq_dat_ref)
            except ValueError:
                pass

        for rep_spec in element_set.repeats:
            seq_key = f"repeats.{rep_spec['name']}"
            num_range = range(rep_spec["number"])
            input_data_idx[seq_key] = list(num_range)
            sequence_idx[seq_key] = num_range

        # Now check for task- and default-sources and overwrite or append to local sources:
        inp_stats = self.template.get_input_statuses(element_set)
        for labelled_path_i, sources_i in element_set.input_sources.items():
            path_i_split = labelled_path_i.split(".")
            is_path_i_sub = len(path_i_split) > 1
            if is_path_i_sub:
                path_i_root = path_i_split[0]
            else:
                path_i_root = labelled_path_i
            if not inp_stats[path_i_root].is_required:
                continue

            inp_group_name, def_val = None, None
            for schema_input in self.template.all_schema_inputs:
                for lab_info in schema_input.labelled_info():
                    if lab_info["labelled_type"] == path_i_root:
                        inp_group_name = lab_info["group"]
                        if "default_value" in lab_info:
                            def_val = lab_info["default_value"]
                        break

            key = f"inputs.{labelled_path_i}"

            for inp_src_idx, inp_src in enumerate(sources_i):
                if inp_src.source_type is InputSourceType.TASK:
                    grp_idx = self.__get_task_group_index(
                        labelled_path_i, inp_src, padded_elem_iters, inp_group_name
                    )
                    if grp_idx is None:
                        continue

                    if self._app.InputSource.local() in sources_i:
                        # add task source to existing local source:
                        input_data_idx[key] += grp_idx
                        source_idx[key] += [inp_src_idx] * len(grp_idx)

                    else:  # BUG: doesn't work for multiple task inputs sources
                        # overwrite existing local source (if it exists):
                        input_data_idx[key] = list(grp_idx)
                        source_idx[key] = [inp_src_idx] * len(grp_idx)
                        if key in sequence_idx:
                            sequence_idx.pop(key)
<<<<<<< HEAD
                            # TODO: Use the value retrieved below?
                            _ = element_set.get_sequence_by_path(key)
=======
                            seq = element_set.get_sequence_from_path(key)
>>>>>>> 843003bf

                elif inp_src.source_type is InputSourceType.DEFAULT:
                    assert def_val is not None
                    assert def_val._value_group_idx is not None
                    grp_idx_ = def_val._value_group_idx
                    if self._app.InputSource.local() in sources_i:
                        input_data_idx[key].append(grp_idx_)
                        source_idx[key].append(inp_src_idx)
                    else:
                        input_data_idx[key] = [grp_idx_]
                        source_idx[key] = [inp_src_idx]

        # sort smallest to largest path, so more-specific items overwrite less-specific
        # items in parameter retrieval in `WorkflowTask._get_merged_parameter_data`:
        input_data_idx = dict(sorted(input_data_idx.items()))

        return (input_data_idx, sequence_idx, source_idx)

    def ensure_input_sources(self, element_set: ElementSet) -> dict[str, list[int]]:
        """Check valid input sources are specified for a new task to be added to the
        workflow in a given position. If none are specified, set them according to the
        default behaviour.

        This method mutates `element_set.input_sources`.

        """

        # this depends on this schema, other task schemas and inputs/sequences:
        available_sources = self.template.get_available_task_input_sources(
            element_set=element_set,
            source_tasks=self.workflow.tasks[: self.index],
        )

        unreq_sources = set(element_set.input_sources.keys()) - set(
            available_sources.keys()
        )
        if unreq_sources:
            unreq_src_str = ", ".join(f"{i!r}" for i in unreq_sources)
            raise UnrequiredInputSources(
                message=(
                    f"The following input sources are not required but have been "
                    f"specified: {unreq_src_str}."
                ),
                unrequired_sources=unreq_sources,
            )

        # TODO: get available input sources from workflow imports

        all_stats = self.template.get_input_statuses(element_set)

        # an input is not required if it is only used to generate an input file that is
        # passed directly:
        req_types = set(k for k, v in all_stats.items() if v.is_required)

        # check any specified sources are valid, and replace them with those computed in
        # `available_sources` since these will have `element_iters` assigned:
        for path_i, avail_i in available_sources.items():
            # for each sub-path in available sources, if the "root-path" source is
            # required, then add the sub-path source to `req_types` as well:
            path_i_split = path_i.split(".")
            is_path_i_sub = len(path_i_split) > 1
            if is_path_i_sub:
                path_i_root = path_i_split[0]
                if path_i_root in req_types:
                    req_types.add(path_i)

            for s_idx, specified_source in enumerate(
                element_set.input_sources.get(path_i, [])
            ):
                self.workflow._resolve_input_source_task_reference(
                    specified_source, self.unique_name
                )
                avail_idx = specified_source.is_in(avail_i)
                if avail_idx is None:
                    raise UnavailableInputSource(
                        f"The input source {specified_source.to_string()!r} is not "
                        f"available for input path {path_i!r}. Available "
                        f"input sources are: {[i.to_string() for i in avail_i]}."
                    )
                available_source: InputSource
                try:
                    available_source = avail_i[avail_idx]
                except TypeError:
                    raise UnavailableInputSource(
                        f"The input source {specified_source.to_string()!r} is not "
                        f"available for input path {path_i!r}. Available "
                        f"input sources are: {[i.to_string() for i in avail_i]}."
                    ) from None

                elem_iters_IDs = available_source.element_iters
                if specified_source.element_iters:
                    # user-specified iter IDs; these must be a subset of available
                    # element_iters:
                    if not set(specified_source.element_iters).issubset(
                        elem_iters_IDs or ()
                    ):
                        raise InapplicableInputSourceElementIters(
                            f"The specified `element_iters` for input source "
                            f"{specified_source.to_string()!r} are not all applicable. "
                            f"Applicable element iteration IDs for this input source "
                            f"are: {elem_iters_IDs!r}."
                        )
                    elem_iters_IDs = specified_source.element_iters

                if specified_source.where:
                    # filter iter IDs by user-specified rules, maintaining order:
                    elem_iters = self.workflow.get_element_iterations_from_IDs(
                        elem_iters_IDs or ()
                    )
                    filtered = specified_source.where.filter(elem_iters)
                    elem_iters_IDs = [i.id_ for i in filtered]

                available_source.element_iters = elem_iters_IDs
                element_set.input_sources[path_i][s_idx] = available_source

        # sorting ensures that root parameters come before sub-parameters, which is
        # necessary when considering if we want to include a sub-parameter, when setting
        # missing sources below:
        unsourced_inputs = sorted(req_types - set(element_set.input_sources.keys()))

        extra_types = set(k for k, v in all_stats.items() if v.is_extra)
        if extra_types:
            extra_str = ", ".join(f"{i!r}" for i in extra_types)
            raise ExtraInputs(
                message=(
                    f"The following inputs are not required, but have been passed: "
                    f"{extra_str}."
                ),
                extra_inputs=extra_types,
            )

        # set source for any unsourced inputs:
        missing: list[str] = []
        # track which root params we have set according to default behaviour (not
        # specified by user):
        set_root_params: set[str] = set()
        for input_type in unsourced_inputs:
            input_split = input_type.split(".")
            has_root_param = input_split[0] if len(input_split) > 1 else None
            inp_i_sources = available_sources.get(input_type, [])

            source = None
            try:
                # first element is defined by default to take precedence in
                # `get_available_task_input_sources`:
                source = inp_i_sources[0]
            except IndexError:
                missing.append(input_type)

            if source is not None:
                if has_root_param and has_root_param in set_root_params:
                    # this is a sub-parameter, and the associated root parameter was not
                    # specified by the user either, so we previously set it according to
                    # default behaviour
                    root_src = element_set.input_sources[has_root_param][0]
                    # do not set a default task-input type source for this sub-parameter
                    # if the associated root parameter has a default-set task-output
                    # source from the same task:
                    if (
                        source.source_type is InputSourceType.TASK
                        and source.task_source_type is TaskSourceType.INPUT
                        and root_src.source_type is InputSourceType.TASK
                        and root_src.task_source_type is TaskSourceType.OUTPUT
                        and source.task_ref == root_src.task_ref
                    ):
                        continue

                element_set.input_sources.update({input_type: [source]})
                if not has_root_param:
                    set_root_params.add(input_type)

        # for task sources that span multiple element sets, pad out sub-parameter
        # `element_iters` to include the element iterations from other element sets in
        # which the "root" parameter is defined:
        sources_by_task: dict[int, dict[str, InputSource]] = defaultdict(dict)
        elem_iter_by_task: dict[int, dict[str, list[int]]] = defaultdict(dict)
        all_elem_iters: set[int] = set()
        for inp_type, sources in element_set.input_sources.items():
            source = sources[0]
            if source.source_type is InputSourceType.TASK:
                assert source.task_ref is not None
                assert source.element_iters is not None
                sources_by_task[source.task_ref][inp_type] = source
                all_elem_iters.update(source.element_iters)
                elem_iter_by_task[source.task_ref][inp_type] = source.element_iters

        all_elem_iter_objs = self.workflow.get_element_iterations_from_IDs(all_elem_iters)
        all_elem_iters_by_ID = {i.id_: i for i in all_elem_iter_objs}

        # element set indices:
        padded_elem_iters = defaultdict(list)
        es_idx_by_task: dict[int, dict[str, tuple[list, set]]] = defaultdict(dict)
        for task_ref, task_iters in elem_iter_by_task.items():
            for inp_type, inp_iters in task_iters.items():
                es_indices = [
                    all_elem_iters_by_ID[i].element.element_set_idx for i in inp_iters
                ]
                es_idx_by_task[task_ref][inp_type] = (es_indices, set(es_indices))
            root_params = {k for k in task_iters if "." not in k}
            root_param_nesting = {
                k: element_set.nesting_order.get(f"inputs.{k}", None) for k in root_params
            }
            for root_param_i in root_params:
                sub_params = {
                    k
                    for k in task_iters
                    if k.split(".")[0] == root_param_i and k != root_param_i
                }
                rp_elem_sets = es_idx_by_task[task_ref][root_param_i][0]
                rp_elem_sets_uniq = es_idx_by_task[task_ref][root_param_i][1]

                for sub_param_j in sub_params:
                    sub_param_nesting = element_set.nesting_order.get(
                        f"inputs.{sub_param_j}", None
                    )
                    if sub_param_nesting == root_param_nesting[root_param_i]:
                        sp_elem_sets_uniq = es_idx_by_task[task_ref][sub_param_j][1]

                        if sp_elem_sets_uniq != rp_elem_sets_uniq:
                            # replace elem_iters in sub-param sequence with those from the
                            # root parameter, but re-order the elem iters to match their
                            # original order:
                            iters_copy = elem_iter_by_task[task_ref][root_param_i][:]

                            # "mask" iter IDs corresponding to the sub-parameter's element
                            # sets, and keep track of the extra indices so they can be
                            # ignored later:
                            sp_iters_new: list[Any] = []
                            for idx, (i, j) in enumerate(zip(iters_copy, rp_elem_sets)):
                                if j in sp_elem_sets_uniq:
                                    sp_iters_new.append(None)
                                else:
                                    sp_iters_new.append(i)
                                    padded_elem_iters[sub_param_j].append(idx)

                            # fill in sub-param elem_iters in their specified order
                            sub_iters_it = iter(elem_iter_by_task[task_ref][sub_param_j])
                            sp_iters_new = [
                                i if i is not None else next(sub_iters_it)
                                for i in sp_iters_new
                            ]

                            # update sub-parameter element iters:
                            for src_idx, src in enumerate(
                                element_set.input_sources[sub_param_j]
                            ):
                                if src.source_type is InputSourceType.TASK:
                                    element_set.input_sources[sub_param_j][
                                        src_idx
                                    ].element_iters = sp_iters_new
                                    # assumes only a single task-type source for this
                                    # parameter
                                    break

        # TODO: collate all input sources separately, then can fall back to a different
        # input source (if it was not specified manually) and if the "top" input source
        # results in no available elements due to `allow_non_coincident_task_sources`.

        if not element_set.allow_non_coincident_task_sources:
            self.__enforce_some_sanity(sources_by_task, element_set)

        if missing:
            missing_str = ", ".join(f"{i!r}" for i in missing)
            raise MissingInputs(
                message=f"The following inputs have no sources: {missing_str}.",
                missing_inputs=missing,
            )

        return padded_elem_iters

    def __enforce_some_sanity(
        self, sources_by_task: dict[int, dict[str, InputSource]], element_set: ElementSet
    ) -> None:
        """
        if multiple parameters are sourced from the same upstream task, only use
        element iterations for which all parameters are available (the set
        intersection)
        """
        for task_ref, sources in sources_by_task.items():
            # if a parameter has multiple labels, disregard from this by removing all
            # parameters:
            seen_labelled: dict[str, int] = {}
            for src_i in sources.keys():
                if "[" in src_i:
                    unlabelled, _ = split_param_label(src_i)
                    assert unlabelled is not None
                    if unlabelled not in seen_labelled:
                        seen_labelled[unlabelled] = 1
                    else:
                        seen_labelled[unlabelled] += 1

            for prefix, count in seen_labelled.items():
                if count > 1:
                    # remove:
                    sources = {
                        k: v for k, v in sources.items() if not k.startswith(prefix)
                    }

            if len(sources) < 2:
                continue

            first_src = next(iter(sources.values()))
            intersect_task_i = set(first_src.element_iters or ())
            for inp_src in sources.values():
                intersect_task_i.intersection_update(inp_src.element_iters or ())
            if not intersect_task_i:
                raise NoCoincidentInputSources(
                    f"Task {self.name!r}: input sources from task {task_ref!r} have "
                    f"no coincident applicable element iterations. Consider setting "
                    f"the element set (or task) argument "
                    f"`allow_non_coincident_task_sources` to `True`, which will "
                    f"allow for input sources from the same task to use different "
                    f"(non-coinciding) subsets of element iterations from the "
                    f"source task."
                )

            # now change elements for the affected input sources.
            # sort by original order of first_src.element_iters
            int_task_i_lst = [
                i for i in first_src.element_iters or () if i in intersect_task_i
            ]
            for inp_type in sources.keys():
                element_set.input_sources[inp_type][0].element_iters = int_task_i_lst

    def generate_new_elements(
        self,
<<<<<<< HEAD
        input_data_indices: Mapping[str, Sequence[int | list[int]]],
        output_data_indices: Mapping[str, Sequence[int]],
        element_data_indices: Sequence[Mapping[str, int]],
        sequence_indices: Mapping[str, Sequence[int]],
        source_indices: Mapping[str, Sequence[int]],
    ) -> tuple[list[DataIndex], dict[str, list[int]], dict[str, list[int]]]:
        new_elements: list[DataIndex] = []
        element_sequence_indices: dict[str, list[int]] = {}
        element_src_indices: dict[str, list[int]] = {}
=======
        input_data_indices,
        output_data_indices,
        element_data_indices,
        sequence_indices,
        source_indices,
    ):
        """
        Create information about new elements in this task.
        """
        new_elements = []
        element_sequence_indices = {}
        element_src_indices = {}
>>>>>>> 843003bf
        for i_idx, i in enumerate(element_data_indices):
            elem_i = {
                k: input_data_indices[k][v]
                for k, v in i.items()
                if input_data_indices[k][v] != -1
            }
            elem_i.update({k: v2[i_idx] for k, v2 in output_data_indices.items()})
            new_elements.append(elem_i)

            for k, v3 in i.items():
                # track which sequence value indices (if any) are used for each new
                # element:
                if k in sequence_indices:
                    element_sequence_indices.setdefault(k, []).append(
                        sequence_indices[k][v3]
                    )

                # track original InputSource associated with each new element:
                if k in source_indices:
                    if input_data_indices[k][v3] != -1:
                        src_idx_k = source_indices[k][v3]
                    else:
                        src_idx_k = -1
                    element_src_indices.setdefault(k, []).append(src_idx_k)

        return new_elements, element_sequence_indices, element_src_indices

    @property
<<<<<<< HEAD
    def upstream_tasks(self) -> list[WorkflowTask]:
        """Get all workflow tasks that are upstream from this task."""
        return [task for task in self.workflow.tasks[: self.index]]

    @property
    def downstream_tasks(self) -> list[WorkflowTask]:
        """Get all workflow tasks that are downstream from this task."""
=======
    def upstream_tasks(self):
        """All workflow tasks that are upstream from this task."""
        return [task for task in self.workflow.tasks[: self.index]]

    @property
    def downstream_tasks(self):
        """All workflow tasks that are downstream from this task."""
>>>>>>> 843003bf
        return [task for task in self.workflow.tasks[self.index + 1 :]]

    @staticmethod
    def resolve_element_data_indices(
        multiplicities: list[MultiplicityDescriptor],
    ) -> list[dict[str, int]]:
        """Find the index of the parameter group index list corresponding to each
        input data for all elements.

        Parameters
        ----------
        multiplicities : list of MultiplicityDescriptor
            Each list item represents a sequence of values with keys:
                multiplicity: int
                nesting_order: float
                path : str

        Returns
        -------
        element_dat_idx : list of dict
            Each list item is a dict representing a single task element and whose keys are
            input data paths and whose values are indices that index the values of the
            dict returned by the `task.make_persistent` method.

        Note
        ----
        Non-integer nesting orders result in doing the dot product of that sequence with
        all the current sequences instead of just with the other sequences at the same
        nesting order (or as a cross product for other nesting orders entire).
        """

        # order by nesting order (lower nesting orders will be slowest-varying):
        multi_srt = sorted(multiplicities, key=lambda x: x["nesting_order"])
        multi_srt_grp = group_by_dict_key_values(multi_srt, "nesting_order")

        element_dat_idx: list[dict[str, int]] = [{}]
        last_nest_ord: int | None = None
        for para_sequences in multi_srt_grp:
            # check all equivalent nesting_orders have equivalent multiplicities
            all_multis = {i["multiplicity"] for i in para_sequences}
            if len(all_multis) > 1:
                raise ValueError(
                    f"All inputs with the same `nesting_order` must have the same "
                    f"multiplicity, but for paths "
                    f"{[i['path'] for i in para_sequences]} with "
                    f"`nesting_order` {para_sequences[0]['nesting_order']} found "
                    f"multiplicities {[i['multiplicity'] for i in para_sequences]}."
                )

            cur_nest_ord = int(para_sequences[0]["nesting_order"])
            new_elements: list[dict[str, int]] = []
            for elem_idx, element in enumerate(element_dat_idx):
                if last_nest_ord is not None and cur_nest_ord == last_nest_ord:
                    # merge in parallel with existing elements:
                    new_elements.append(
                        {
                            **element,
                            **{i["path"]: elem_idx for i in para_sequences},
                        }
                    )
                else:
                    for val_idx in range(para_sequences[0]["multiplicity"]):
                        # nest with existing elements:
                        new_elements.append(
                            {
                                **element,
                                **{i["path"]: val_idx for i in para_sequences},
                            }
                        )
            element_dat_idx = new_elements
            last_nest_ord = cur_nest_ord

        return element_dat_idx

    @TimeIt.decorator
    def initialise_EARs(self, iter_IDs: list[int] | None = None) -> list[int]:
        """Try to initialise any uninitialised EARs of this task."""
        if iter_IDs:
            iters = self.workflow.get_element_iterations_from_IDs(iter_IDs)
        else:
            iters = []
            for element in self.elements:
                # We don't yet cache Element objects, so `element`, and also it's
                # `ElementIterations, are transient. So there is no reason to update these
                # objects in memory to account for the new EARs. Subsequent calls to
                # `WorkflowTask.elements` will retrieve correct element data from the
                # store. This might need changing once/if we start caching Element
                # objects.
                iters.extend(element.iterations)

        initialised: list[int] = []
        for iter_i in iters:
            if not iter_i.EARs_initialised:
                try:
                    self._initialise_element_iter_EARs(iter_i)
                    initialised.append(iter_i.id_)
                except UnsetParameterDataError:
                    # raised by `Action.test_rules`; cannot yet initialise EARs
                    self._app.logger.debug(
                        "UnsetParameterDataError raised: cannot yet initialise runs."
                    )
                    pass
                else:
                    iter_i._EARs_initialised = True
                    self.workflow.set_EARs_initialised(iter_i.id_)
        return initialised

    @TimeIt.decorator
    def _initialise_element_iter_EARs(self, element_iter: ElementIteration) -> None:
        # keys are (act_idx, EAR_idx):
        all_data_idx: dict[tuple[int, int], DataIndex] = {}
        action_runs: dict[tuple[int, int], dict[str, Any]] = {}

        # keys are parameter indices, values are EAR_IDs to update those sources to
        param_src_updates: dict[int, ParamSource] = {}

        count = 0
        for act_idx, action in self.template.all_schema_actions():
            log_common = (
                f"for action {act_idx} of element iteration {element_iter.index} of "
                f"element {element_iter.element.index} of task {self.unique_name!r}."
            )
            # TODO: when we support adding new runs, we will probably pass additional
            # run-specific data index to `test_rules` and `generate_data_index`
            # (e.g. if we wanted to increase the memory requirements of a action because
            # it previously failed)
            act_valid, cmds_idx = action.test_rules(element_iter=element_iter)
            if act_valid:
                self._app.logger.info(f"All action rules evaluated to true {log_common}")
                EAR_ID = self.workflow.num_EARs + count
                param_source: ParamSource = {
                    "type": "EAR_output",
                    "EAR_ID": EAR_ID,
                }
                psrc_update = (
                    action.generate_data_index(  # adds an item to `all_data_idx`
                        act_idx=act_idx,
                        EAR_ID=EAR_ID,
                        schema_data_idx=element_iter.data_idx,
                        all_data_idx=all_data_idx,
                        workflow=self.workflow,
                        param_source=param_source,
                    )
                )
                # with EARs initialised, we can update the pre-allocated schema-level
                # parameters with the correct EAR reference:
                for i in psrc_update:
                    param_src_updates[cast(int, i)] = {"EAR_ID": EAR_ID}
                run_0 = {
                    "elem_iter_ID": element_iter.id_,
                    "action_idx": act_idx,
                    "commands_idx": cmds_idx,
                    "metadata": {},
                }
                action_runs[act_idx, EAR_ID] = run_0
                count += 1
            else:
                self._app.logger.info(
                    f"Some action rules evaluated to false {log_common}"
                )

        # `generate_data_index` can modify data index for previous actions, so only assign
        # this at the end:
        for (act_idx, EAR_ID_i), run in action_runs.items():
            self.workflow._store.add_EAR(
                elem_iter_ID=element_iter.id_,
                action_idx=act_idx,
                commands_idx=run["commands_idx"],
                data_idx=all_data_idx[act_idx, EAR_ID_i],
            )

        self.workflow._store.update_param_source(param_src_updates)

    @TimeIt.decorator
    def _add_element_set(self, element_set: ElementSet) -> list[int]:
        """
        Returns
        -------
        element_indices : list of int
            Global indices of newly added elements.

        """

        self.template.set_sequence_parameters(element_set)

        # may modify element_set.input_sources:
        padded_elem_iters = self.ensure_input_sources(element_set)

        (input_data_idx, seq_idx, src_idx) = self._make_new_elements_persistent(
            element_set=element_set,
            element_set_idx=self.num_element_sets,
            padded_elem_iters=padded_elem_iters,
        )
        element_set.task_template = self.template  # may modify element_set.nesting_order

        multiplicities = self.template.prepare_element_resolution(
            element_set, input_data_idx
        )

        element_inp_data_idx = self.resolve_element_data_indices(multiplicities)

        local_element_idx_range = [
            self.num_elements,
            self.num_elements + len(element_inp_data_idx),
        ]

        element_set._element_local_idx_range = local_element_idx_range
        self.template._add_element_set(element_set)

        output_data_idx = self.template._prepare_persistent_outputs(
            workflow=self.workflow,
            local_element_idx_range=local_element_idx_range,
        )

        (element_data_idx, element_seq_idx, element_src_idx) = self.generate_new_elements(
            input_data_idx,
            output_data_idx,
            element_inp_data_idx,
            seq_idx,
            src_idx,
        )

        iter_IDs: list[int] = []
        elem_IDs: list[int] = []
        for elem_idx, data_idx in enumerate(element_data_idx):
            schema_params = set(i for i in data_idx.keys() if len(i.split(".")) == 2)
            elem_ID_i = self.workflow._store.add_element(
                task_ID=self.insert_ID,
                es_idx=self.num_element_sets - 1,
                seq_idx={k: v[elem_idx] for k, v in element_seq_idx.items()},
                src_idx={k: v[elem_idx] for k, v in element_src_idx.items() if v != -1},
            )
            iter_ID_i = self.workflow._store.add_element_iteration(
                element_ID=elem_ID_i,
                data_idx=data_idx,
                schema_parameters=list(schema_params),
            )
            iter_IDs.append(iter_ID_i)
            elem_IDs.append(elem_ID_i)

        self._pending_element_IDs += elem_IDs
        self.initialise_EARs()

        return iter_IDs

    @overload
    def add_elements(
        self,
        *,
        base_element: Element | None = None,
        inputs: list[InputValue] | dict[str, Any] | None = None,
        input_files: list[InputFile] | None = None,
        sequences: list[ValueSequence] | None = None,
        resources: dict[str, dict] | list | None = None,
        repeats: list[RepeatsDescriptor] | int | None = None,
        input_sources: dict[str, list[InputSource]] | None = None,
        nesting_order: dict[str, float] | None = None,
        element_sets: list[ElementSet] | None = None,
        sourceable_elem_iters: list[int] | None = None,
        propagate_to: (
            list[ElementPropagation]
            | Mapping[str, ElementPropagation | Mapping[str, Any]]
            | None
        ) = None,
        return_indices: Literal[True],
    ) -> list[int]:
        ...

    @overload
    def add_elements(
        self,
        *,
        base_element: Element | None = None,
        inputs: list[InputValue] | dict[str, Any] | None = None,
        input_files: list[InputFile] | None = None,
        sequences: list[ValueSequence] | None = None,
        resources: dict[str, dict] | list | None = None,
        repeats: list[RepeatsDescriptor] | int | None = None,
        input_sources: dict[str, list[InputSource]] | None = None,
        nesting_order: dict[str, float] | None = None,
        element_sets: list[ElementSet] | None = None,
        sourceable_elem_iters: list[int] | None = None,
        propagate_to: (
            list[ElementPropagation]
            | Mapping[str, ElementPropagation | Mapping[str, Any]]
            | None
        ) = None,
        return_indices: Literal[False] = False,
    ) -> None:
        ...

    def add_elements(
        self,
        *,
        base_element: Element | None = None,
        inputs: list[InputValue] | dict[str, Any] | None = None,
        input_files: list[InputFile] | None = None,
        sequences: list[ValueSequence] | None = None,
        resources: dict[str, dict] | list | None = None,
        repeats: list[RepeatsDescriptor] | int | None = None,
        input_sources: dict[str, list[InputSource]] | None = None,
        nesting_order: dict[str, float] | None = None,
        element_sets: list[ElementSet] | None = None,
        sourceable_elem_iters: list[int] | None = None,
        propagate_to: (
            list[ElementPropagation]
            | Mapping[str, ElementPropagation | Mapping[str, Any]]
            | None
        ) = None,
        return_indices=False,
<<<<<<< HEAD
    ) -> list[int] | None:
        real_propagate_to = self._app.ElementPropagation._prepare_propagate_to_dict(
=======
    ):
        """
        Add elements to this task.

        Parameters
        ----------
        sourceable_elem_iters : list of int, optional
            If specified, a list of global element iteration indices from which inputs
            may be sourced. If not specified, all workflow element iterations are
            considered sourceable.
        propagate_to : dict[str, ElementPropagation]
            Propagate the new elements downstream to the specified tasks.
        return_indices : bool
            If True, return the list of indices of the newly added elements. False by
            default.

        """
        propagate_to = self.app.ElementPropagation._prepare_propagate_to_dict(
>>>>>>> 843003bf
            propagate_to, self.workflow
        )
        with self.workflow.batch_update():
            if return_indices:
                return self._add_elements(
                    base_element=base_element,
                    inputs=inputs,
                    input_files=input_files,
                    sequences=sequences,
                    resources=resources,
                    repeats=repeats,
                    input_sources=input_sources,
                    nesting_order=nesting_order,
                    element_sets=element_sets,
                    sourceable_elem_iters=sourceable_elem_iters,
                    propagate_to=real_propagate_to,
                    return_indices=True,
                )
            self._add_elements(
                base_element=base_element,
                inputs=inputs,
                input_files=input_files,
                sequences=sequences,
                resources=resources,
                repeats=repeats,
                input_sources=input_sources,
                nesting_order=nesting_order,
                element_sets=element_sets,
                sourceable_elem_iters=sourceable_elem_iters,
                propagate_to=real_propagate_to,
                return_indices=False,
            )
        return None

    @overload
    def _add_elements(
        self,
        *,
        base_element: Element | None = None,
        inputs: list[InputValue] | dict[str, Any] | None = None,
        input_files: list[InputFile] | None = None,
        sequences: list[ValueSequence] | None = None,
        resources: dict[str, dict] | list | None = None,
        repeats: list[RepeatsDescriptor] | int | None = None,
        input_sources: dict[str, list[InputSource]] | None = None,
        nesting_order: dict[str, float] | None = None,
        element_sets: list[ElementSet] | None = None,
        sourceable_elem_iters: list[int] | None = None,
        propagate_to: dict[str, ElementPropagation] | None = None,
        return_indices: Literal[False] = False,
    ) -> None:
        ...

    @overload
    def _add_elements(
        self,
        *,
        base_element: Element | None = None,
        inputs: list[InputValue] | dict[str, Any] | None = None,
        input_files: list[InputFile] | None = None,
        sequences: list[ValueSequence] | None = None,
        resources: dict[str, dict] | list | None = None,
        repeats: list[RepeatsDescriptor] | int | None = None,
        input_sources: dict[str, list[InputSource]] | None = None,
        nesting_order: dict[str, float] | None = None,
        element_sets: list[ElementSet] | None = None,
        sourceable_elem_iters: list[int] | None = None,
        propagate_to: dict[str, ElementPropagation] | None = None,
        return_indices: Literal[True],
    ) -> list[int]:
        ...

    @TimeIt.decorator
    def _add_elements(
        self,
        *,
        base_element: Element | None = None,
        inputs: list[InputValue] | dict[str, Any] | None = None,
        input_files: list[InputFile] | None = None,
        sequences: list[ValueSequence] | None = None,
        resources: dict[str, dict] | list | None = None,
        repeats: list[RepeatsDescriptor] | int | None = None,
        input_sources: dict[str, list[InputSource]] | None = None,
        nesting_order: dict[str, float] | None = None,
        element_sets: list[ElementSet] | None = None,
        sourceable_elem_iters: list[int] | None = None,
        propagate_to: dict[str, ElementPropagation] | None = None,
        return_indices: bool = False,
<<<<<<< HEAD
    ) -> list[int] | None:
        """Add more elements to this task.

        Parameters
        ----------
        sourceable_elem_iters : list of int, optional
            If specified, a list of global element iteration indices from which inputs
            may be sourced. If not specified, all workflow element iterations are
            considered sourceable.
        propagate_to : dict of [str, ElementPropagation]
            Propagate the new elements downstream to the specified tasks.
        return_indices : bool, optional
            If True, return the list of indices of the newly added elements. False by
            default.

        """
=======
    ):
        """Add more elements to this task."""
>>>>>>> 843003bf

        if base_element is not None:
            if base_element.task is not self:
                raise ValueError("If specified, `base_element` must belong to this task.")
            b_inputs, b_resources = base_element.to_element_set_data()
            inputs = inputs or b_inputs
            resources = resources or b_resources

        element_sets = self._app.ElementSet.ensure_element_sets(
            inputs=inputs,
            input_files=input_files,
            sequences=sequences,
            resources=resources,
            repeats=repeats,
            input_sources=input_sources,
            nesting_order=nesting_order,
            element_sets=element_sets,
            sourceable_elem_iters=sourceable_elem_iters,
        )

        elem_idx: list[int] = []
        for elem_set_i in element_sets:
            # copy:
            elem_set_i = elem_set_i.prepare_persistent_copy()

            # add the new element set:
            elem_idx += self._add_element_set(elem_set_i)

        for task in self.get_dependent_tasks(as_objects=True):
            if not propagate_to:
                continue
            elem_prop = propagate_to.get(task.unique_name)
            if elem_prop is None:
                continue

            task_dep_names = [
                i.unique_name
                for i in elem_prop.element_set.get_task_dependencies(as_objects=True)
            ]
            if self.unique_name not in task_dep_names:
                # TODO: why can't we just do
                #  `if self in not elem_propagate.element_set.task_dependencies:`?
                continue

            # TODO: generate a new ElementSet for this task;
            #       Assume for now we use a single base element set.
            #       Later, allow combining multiple element sets.
            src_elem_iters = elem_idx + [
                j for i in element_sets for j in i.sourceable_elem_iters or []
            ]

            # note we must pass `resources` as a list since it is already persistent:
            elem_set_i = self._app.ElementSet(
                inputs=elem_prop.element_set.inputs,
                input_files=elem_prop.element_set.input_files,
                sequences=elem_prop.element_set.sequences,
                resources=elem_prop.element_set.resources[:],
                repeats=elem_prop.element_set.repeats,
                nesting_order=elem_prop.nesting_order,
                input_sources=elem_prop.input_sources,
                sourceable_elem_iters=src_elem_iters,
            )

            del propagate_to[task.unique_name]
            prop_elem_idx = task._add_elements(
                element_sets=[elem_set_i],
                return_indices=True,
                propagate_to=propagate_to,
            )
            elem_idx.extend(prop_elem_idx)

        if return_indices:
            return elem_idx
        else:
            return None

    @overload
    def get_element_dependencies(
        self,
        as_objects: Literal[False] = False,
    ) -> list[int]:
        ...

    @overload
    def get_element_dependencies(
        self,
        as_objects: Literal[True],
    ) -> list[Element]:
        ...

    def get_element_dependencies(
        self,
        as_objects: bool = False,
    ) -> list[int] | list[Element]:
        """Get elements from upstream tasks that this task depends on."""

        deps: list[int] = []
        for element in self.elements[:]:
            for iter_i in element.iterations:
                for dep_elem_i in iter_i.get_element_dependencies(as_objects=True):
                    if (
                        dep_elem_i.task.insert_ID != self.insert_ID
                        and dep_elem_i not in deps
                    ):
                        deps.append(dep_elem_i.id_)

        deps = sorted(deps)
        if as_objects:
            return self.workflow.get_elements_from_IDs(deps)

        return deps

    @overload
    def get_task_dependencies(self, as_objects: Literal[False] = False) -> list[int]:
        ...

    @overload
    def get_task_dependencies(self, as_objects: Literal[True]) -> list[WorkflowTask]:
        ...

    def get_task_dependencies(
        self,
        as_objects: bool = False,
    ) -> list[int] | list[WorkflowTask]:
        """Get tasks (insert ID or WorkflowTask objects) that this task depends on.

        Dependencies may come from either elements from upstream tasks, or from locally
        defined inputs/sequences/defaults from upstream tasks."""

        # TODO: this method might become insufficient if/when we start considering a
        # new "task_iteration" input source type, which may take precedence over any
        # other input source types.

        deps: list[int] = []
        for element_set in self.template.element_sets:
            for sources in element_set.input_sources.values():
                for src in sources:
                    if (
                        src.source_type is InputSourceType.TASK
                        and src.task_ref is not None
                        and src.task_ref not in deps
                    ):
                        deps.append(src.task_ref)

        deps = sorted(deps)
        if as_objects:
            return [self.workflow.tasks.get(insert_ID=i) for i in deps]
        return deps

    @overload
    def get_dependent_elements(
        self,
        as_objects: Literal[False] = False,
    ) -> list[int]:
        ...

    @overload
    def get_dependent_elements(self, as_objects: Literal[True]) -> list[Element]:
        ...

    def get_dependent_elements(
        self,
        as_objects: bool = False,
    ) -> list[int] | list[Element]:
        """Get elements from downstream tasks that depend on this task."""
        deps: list[int] = []
        for task in self.downstream_tasks:
            for element in task.elements[:]:
                for iter_i in element.iterations:
                    for dep_i in iter_i.get_task_dependencies(as_objects=False):
                        if dep_i == self.insert_ID and element.id_ not in deps:
                            deps.append(element.id_)

        deps = sorted(deps)
        if as_objects:
            return self.workflow.get_elements_from_IDs(deps)
        return deps

    @overload
    def get_dependent_tasks(self, as_objects: Literal[False] = False) -> list[int]:
        ...

    @overload
    def get_dependent_tasks(self, as_objects: Literal[True]) -> list[WorkflowTask]:
        ...

    @TimeIt.decorator
    def get_dependent_tasks(
        self,
        as_objects: bool = False,
    ) -> list[int] | list[WorkflowTask]:
        """Get tasks (insert ID or WorkflowTask objects) that depends on this task."""

        # TODO: this method might become insufficient if/when we start considering a
        # new "task_iteration" input source type, which may take precedence over any
        # other input source types.

        deps: list[int] = []
        for task in self.downstream_tasks:
            for element_set in task.template.element_sets:
                for sources in element_set.input_sources.values():
                    for src in sources:
                        if (
                            src.source_type is InputSourceType.TASK
                            and src.task_ref == self.insert_ID
                            and task.insert_ID not in deps
                        ):
                            deps.append(task.insert_ID)
        deps = sorted(deps)
        if as_objects:
            return [self.workflow.tasks.get(insert_ID=i) for i in deps]
        return deps

    @property
<<<<<<< HEAD
    def inputs(self) -> TaskInputParameters:
        return self._app.TaskInputParameters(self)

    @property
    def outputs(self) -> TaskOutputParameters:
        return self._app.TaskOutputParameters(self)

    def get(
        self, path: str, *, raise_on_missing=False, default: Any | None = None
    ) -> Parameters:
        return self._app.Parameters(
=======
    def inputs(self):
        """
        Inputs to this task.
        """
        return self.app.TaskInputParameters(self)

    @property
    def outputs(self):
        """
        Outputs from this task.
        """
        return self.app.TaskOutputParameters(self)

    def get(self, path, raise_on_missing=False, default=None):
        """
        Get a parameter known to this task by its path.
        """
        return self.app.Parameters(
>>>>>>> 843003bf
            self,
            path=path,
            return_element_parameters=False,
            raise_on_missing=raise_on_missing,
            default=default,
        )

    def _paths_to_PV_classes(
        self, paths: Iterable[str]
    ) -> dict[str, type[ParameterValue]]:
        """Return a dict mapping dot-delimited string input paths to `ParameterValue`
        classes."""

        params: dict[str, type[ParameterValue]] = {}
        for path in paths:
            path_split = path.split(".")
            if len(path_split) == 1 or path_split[0] not in ("inputs", "outputs"):
                continue

            # top-level parameter can be found via the task schema:
            key_0 = ".".join(path_split[:2])

            if key_0 not in params:
                if path_split[0] == "inputs":
                    path_1, _ = split_param_label(
                        path_split[1]
                    )  # remove label if present
                    for i in self.template.schemas:
                        for j in i.inputs:
                            if j.parameter.typ == path_1 and j.parameter._value_class:
                                params[key_0] = j.parameter._value_class

                elif path_split[0] == "outputs":
                    for i in self.template.schemas:
                        for j2 in i.outputs:
                            if (
                                j2.parameter.typ == path_split[1]
                                and j2.parameter._value_class
                            ):
                                params[key_0] = j2.parameter._value_class

            if path_split[2:]:
                pv_classes = ParameterValue.__subclasses__()

            # now proceed by searching for sub-parameters in each ParameterValue
            # sub-class:
            for idx, part_i in enumerate(path_split[2:], start=2):
                parent = path_split[:idx]  # e.g. ["inputs", "p1"]
                child = path_split[: idx + 1]  # e.g. ["inputs", "p1", "sub_param"]
                key_i = ".".join(child)
                if key_i in params:
                    continue
                parent_param = params.get(".".join(parent))
                if parent_param:
                    for attr_name, sub_type in parent_param._sub_parameters.items():
                        if part_i == attr_name:
                            # find the class with this `typ` attribute:
                            for cls_i in pv_classes:
                                if cls_i._typ == sub_type:
                                    params[key_i] = cls_i
                                    break

        return params

    @staticmethod
    def __get_relevant_paths(
        data_index: Mapping[str, Any], path: list[str], children_of: str | None = None
    ) -> Mapping[str, RelevantPath]:
        relevant_paths: dict[str, RelevantPath] = {}
        # first extract out relevant paths in `data_index`:
        for path_i in data_index:
            path_i_split = path_i.split(".")
            try:
                rel_path = get_relative_path(path, path_i_split)
                relevant_paths[path_i] = {"type": "parent", "relative_path": rel_path}
            except ValueError:
                try:
                    update_path = get_relative_path(path_i_split, path)
                    relevant_paths[path_i] = {
                        "type": "update",
                        "update_path": update_path,
                    }
                except ValueError:
                    # no intersection between paths
                    if children_of and path_i.startswith(children_of):
                        relevant_paths[path_i] = {"type": "sibling"}
                    continue

        return relevant_paths

    def __get_relevant_data_item(
        self, path: str | None, path_i: str, data_idx_ij: int, raise_on_unset: bool
    ) -> tuple[Any, bool, str | None]:
        if path_i.split(".")[0] == "repeats":
            # data is an integer repeats index, rather than a parameter ID:
            return data_idx_ij, True, None

        meth_i: str | None = None
        data_j: Any
        param_j = self.workflow.get_parameter(data_idx_ij)
        is_set_i = param_j.is_set
        if param_j.file:
            if param_j.file["store_contents"]:
                file_j = Path(self.workflow.path) / param_j.file["path"]
            else:
                file_j = Path(param_j.file["path"])
            data_j = file_j.as_posix()
        else:
            meth_i = param_j.source.get("value_class_method")
            if param_j.is_pending:
                # if pending, we need to convert `ParameterValue` objects
                # to their dict representation, so they can be merged with
                # other data:
                try:
                    data_j = cast("ParameterValue", param_j.data).to_dict()
                except AttributeError:
                    data_j = param_j.data
            else:
                # if not pending, data will be the result of an encode-
                # decode cycle, and it will not be initialised as an
                # object if the parameter is associated with a
                # `ParameterValue` class.
                data_j = param_j.data
        if raise_on_unset and not is_set_i:
            raise UnsetParameterDataError(
                f"Element data path {path!r} resolves to unset data for "
                f"(at least) data-index path: {path_i!r}."
            )
        return data_j, is_set_i, meth_i

    def __get_relevant_data(
        self,
        relevant_data_idx: Mapping[str, list[int] | int],
        raise_on_unset: bool,
        path: str | None,
    ) -> dict[str, RelevantData]:
        relevant_data: dict[str, RelevantData] = {}
        for path_i, data_idx_i in relevant_data_idx.items():
            if not isinstance(data_idx_i, list):
                data, is_set, meth = self.__get_relevant_data_item(
                    path, path_i, data_idx_i, raise_on_unset
                )
                relevant_data[path_i] = {
                    "data": data,
                    "value_class_method": meth,
                    "is_set": is_set,
                    "is_multi": False,
                }
                continue

            data_i: list[Any] = []
            methods_i: list[str | None] = []
            is_param_set_i: list[bool] = []
            for data_idx_ij in data_idx_i:
                data_j, is_set_i, meth_i = self.__get_relevant_data_item(
                    path, path_i, data_idx_ij, raise_on_unset
                )
                data_i.append(data_j)
                methods_i.append(meth_i)
                is_param_set_i.append(is_set_i)

            relevant_data[path_i] = {
                "data": data_i,
                "value_class_method": methods_i,
                "is_set": is_param_set_i,
                "is_multi": True,
            }
        if not raise_on_unset:
            to_remove: list[str] = []
            for key, dat_info in relevant_data.items():
                if not dat_info["is_set"] and ((path and path in key) or not path):
                    # remove sub-paths, as they cannot be merged with this parent
                    to_remove.extend(
                        k for k in relevant_data if k != key and k.startswith(key)
                    )
            relevant_data = {k: v for k, v in relevant_data.items() if k not in to_remove}

        return relevant_data

    @classmethod
    def __merge_relevant_data(
        cls,
        relevant_data: Mapping[str, RelevantData],
        relevant_paths: Mapping[str, RelevantPath],
        PV_classes,
        path: str | None,
        raise_on_missing: bool,
    ):
        current_val: list | dict | Any | None = None
        assigned_from_parent = False
        val_cls_method: str | None | list[str | None] = None
        path_is_multi = False
        path_is_set: bool | list[bool] = False
        all_multi_len: int | None = None
        for path_i, data_info_i in relevant_data.items():
            data_i = data_info_i["data"]
            if path_i == path:
                val_cls_method = data_info_i["value_class_method"]
                path_is_multi = data_info_i["is_multi"]
                path_is_set = data_info_i["is_set"]

            if data_info_i["is_multi"]:
                if all_multi_len:
                    if len(data_i) != all_multi_len:
                        raise RuntimeError(
                            "Cannot merge group values of different lengths."
                        )
                else:
                    # keep track of group lengths, only merge equal-length groups;
                    all_multi_len = len(data_i)

            path_info = relevant_paths[path_i]
            if path_info["type"] == "parent":
                try:
                    if data_info_i["is_multi"]:
                        current_val = [
                            get_in_container(
                                i,
                                path_info["relative_path"],
                                cast_indices=True,
                            )
                            for i in data_i
                        ]
                        path_is_multi = True
                        path_is_set = data_info_i["is_set"]
                        val_cls_method = data_info_i["value_class_method"]
                    else:
                        current_val = get_in_container(
                            data_i,
                            path_info["relative_path"],
                            cast_indices=True,
                        )
                except ContainerKeyError as err:
                    if path_i in PV_classes:
                        err_path = ".".join([path_i] + err.path[:-1])
                        raise MayNeedObjectError(path=err_path)
                    continue
                except (IndexError, ValueError) as err:
                    if raise_on_missing:
                        raise err
                    continue
                else:
                    assigned_from_parent = True
            elif path_info["type"] == "update":
                current_val = current_val or {}
                if all_multi_len:
                    if len(path_i.split(".")) == 2:
                        # groups can only be "created" at the parameter level
                        set_in_container(
                            cont=current_val,
                            path=path_info["update_path"],
                            value=data_i,
                            ensure_path=True,
                            cast_indices=True,
                        )
                    else:
                        # update group
                        update_path = path_info["update_path"]
                        if len(update_path) > 1:
                            for idx, j in enumerate(data_i):
                                set_in_container(
                                    cont=current_val,
                                    path=[*update_path[:1], idx, *update_path[1:]],
                                    value=j,
                                    ensure_path=True,
                                    cast_indices=True,
                                )
                        else:
                            for i, j in zip(current_val, data_i):
                                set_in_container(
                                    cont=i,
                                    path=update_path,
                                    value=j,
                                    ensure_path=True,
                                    cast_indices=True,
                                )

                else:
                    set_in_container(
                        current_val,
                        path_info["update_path"],
                        data_i,
                        ensure_path=True,
                        cast_indices=True,
                    )
        if path in PV_classes:
            if path not in relevant_data:
                # requested data must be a sub-path of relevant data, so we can assume
                # path is set (if the parent was not set the sub-paths would be
                # removed in `__get_relevant_data`):
                path_is_set = path_is_set or True

                if not assigned_from_parent:
                    # search for unset parents in `relevant_data`:
                    assert path is not None
                    path_split = path.split(".")
                    for parent_i_span in range(len(path_split) - 1, 1, -1):
                        parent_path_i = ".".join(path_split[0:parent_i_span])
                        relevant_par = relevant_data.get(parent_path_i)
                        if not relevant_par:
                            continue
                        par_is_set = relevant_par["is_set"]
                        if not par_is_set or any(not i for i in cast(list, par_is_set)):
                            val_cls_method = relevant_par["value_class_method"]
                            path_is_multi = relevant_par["is_multi"]
                            path_is_set = relevant_par["is_set"]
                            current_val = relevant_par["data"]
                            break

            # initialise objects
            PV_cls = PV_classes[path]
            if path_is_multi:
                current_val = [
                    (
                        cls.__map_parameter_value(PV_cls, meth_i, val_i)
                        if set_i and isinstance(val_i, dict)
                        else None
                    )
                    for set_i, meth_i, val_i in zip(
                        cast("list[bool]", path_is_set),
                        cast("list[str|None]", val_cls_method),
                        cast("list[Any]", current_val),
                    )
                ]
            elif path_is_set and isinstance(current_val, dict):
                assert not isinstance(val_cls_method, list)
                current_val = cls.__map_parameter_value(
                    PV_cls, val_cls_method, current_val
                )

        return current_val, all_multi_len

    @staticmethod
    def __map_parameter_value(
        PV_cls: type[ParameterValue], meth: str | None, val: dict
    ) -> Any | ParameterValue:
        if meth:
            method: Callable = getattr(PV_cls, meth)
            return method(**val)
        else:
            return PV_cls(**val)

    @TimeIt.decorator
    def _get_merged_parameter_data(
        self,
        data_index: Mapping[str, list[int] | int],
        path: str | None = None,
        *,
        raise_on_missing: bool = False,
        raise_on_unset: bool = False,
        default: Any | None = None,
    ):
        """Get element data from the persistent store."""

        # TODO: custom exception?
        missing_err = ValueError(f"Path {path!r} does not exist in the element data.")

        path_split = [] if not path else path.split(".")

        relevant_paths = self.__get_relevant_paths(data_index, path_split)
        if not relevant_paths:
            if raise_on_missing:
                raise missing_err
            return default

        relevant_data_idx = {k: v for k, v in data_index.items() if k in relevant_paths}
        PV_cls_paths = list(relevant_paths.keys()) + ([path] if path else [])
        PV_classes = self._paths_to_PV_classes(PV_cls_paths)
        relevant_data = self.__get_relevant_data(relevant_data_idx, raise_on_unset, path)

        current_val = None
        is_assigned = False
        try:
            current_val, _ = self.__merge_relevant_data(
                relevant_data, relevant_paths, PV_classes, path, raise_on_missing
            )
        except MayNeedObjectError as err:
            path_to_init = err.path
            path_to_init_split = path_to_init.split(".")
            relevant_paths = self.__get_relevant_paths(data_index, path_to_init_split)
            PV_cls_paths = list(relevant_paths.keys()) + [path_to_init]
            PV_classes = self._paths_to_PV_classes(PV_cls_paths)
            relevant_data_idx = {
                k: v for k, v in data_index.items() if k in relevant_paths
            }
            relevant_data = self.__get_relevant_data(
                relevant_data_idx, raise_on_unset, path
            )
            # merge the parent data
            current_val, group_len = self.__merge_relevant_data(
                relevant_data, relevant_paths, PV_classes, path_to_init, raise_on_missing
            )
            # try to retrieve attributes via the initialised object:
            rel_path_split = get_relative_path(path_split, path_to_init_split)
            try:
                if group_len:
                    current_val = [
                        get_in_container(
                            cont=i,
                            path=rel_path_split,
                            cast_indices=True,
                            allow_getattr=True,
                        )
                        for i in current_val
                    ]
                else:
                    current_val = get_in_container(
                        cont=current_val,
                        path=rel_path_split,
                        cast_indices=True,
                        allow_getattr=True,
                    )
            except (KeyError, IndexError, ValueError):
                pass
            else:
                is_assigned = True

        except (KeyError, IndexError, ValueError):
            pass
        else:
            is_assigned = True

        if not is_assigned:
            if raise_on_missing:
                raise missing_err
            current_val = default

        return current_val


class Elements:
    """
    The elements of a task. Iterable.

    Parameters
    ----------
    task:
        The task this will be the elements of.
    """

    __slots__ = ("_task",)

    def __init__(self, task: WorkflowTask):
        self._task = task

        # TODO: cache Element objects

    def __repr__(self) -> str:
        return (
            f"{self.__class__.__name__}(task={self.task.unique_name!r}, "
            f"num_elements={self.task.num_elements})"
        )

    @property
<<<<<<< HEAD
    def task(self) -> WorkflowTask:
=======
    def task(self):
        """
        The task this is the elements of.
        """
>>>>>>> 843003bf
        return self._task

    @TimeIt.decorator
    def _get_selection(self, selection: int | slice | list[int]) -> list[int]:
        """Normalise an element selection into a list of element indices."""
        if isinstance(selection, int):
            lst = [selection]

        elif isinstance(selection, slice):
            lst = list(range(*selection.indices(self.task.num_elements)))

        elif isinstance(selection, list):
            lst = selection
        else:
            raise RuntimeError(
                f"{self.__class__.__name__} selection must be an `int`, `slice` object, "
                f"or list of `int`s, but received type {type(selection)}."
            )
        return lst

    def __len__(self) -> int:
        return self.task.num_elements

    def __iter__(self) -> Iterator[Element]:
        yield from self.task.workflow.get_task_elements(self.task)

    @overload
    def __getitem__(
        self,
        selection: int,
    ) -> Element:
        ...

    @overload
    def __getitem__(
        self,
        selection: slice | list[int],
    ) -> list[Element]:
        ...

    @TimeIt.decorator
    def __getitem__(
        self,
        selection: int | slice | list[int],
    ) -> Element | list[Element]:
        elements = self.task.workflow.get_task_elements(
            self.task, self._get_selection(selection)
        )

        if isinstance(selection, int):
            return elements[0]
        else:
            return elements


@dataclass
<<<<<<< HEAD
@hydrate
class Parameters(AppAware):
    task: WorkflowTask
=======
class Parameters:
    """
    The parameters of a (workflow-bound) task. Iterable.

    Parameters
    ----------
    task: WorkflowTask
        The task these are the parameters of.
    path: str
        The path to the parameter or parameters.
    return_element_parameters: bool
        Whether to return element parameters.
    raise_on_missing: bool
        Whether to raise an exception on a missing parameter.
    raise_on_unset: bool
        Whether to raise an exception on an unset parameter.
    default:
        A default value to use when the parameter is absent.
    """

    _app_attr = "_app"

    #: The task these are the parameters of.
    task: app.WorkflowTask
    #: The path to the parameter or parameters.
>>>>>>> 843003bf
    path: str
    #: Whether to return element parameters.
    return_element_parameters: bool
<<<<<<< HEAD
    raise_on_missing: bool = False
    raise_on_unset: bool = False
    default: Any | None = None
=======
    #: Whether to raise an exception on a missing parameter.
    raise_on_missing: Optional[bool] = False
    #: Whether to raise an exception on an unset parameter.
    raise_on_unset: Optional[bool] = False
    #: A default value to use when the parameter is absent.
    default: Optional[Any] = None
>>>>>>> 843003bf

    @TimeIt.decorator
    def _get_selection(
        self, selection: int | slice | list[int] | tuple[int, ...]
    ) -> list[int]:
        """Normalise an element selection into a list of element indices."""
        if isinstance(selection, int):
            return [selection]
        elif isinstance(selection, slice):
            return list(range(*selection.indices(self.task.num_elements)))
        elif isinstance(selection, list):
            return selection
        elif isinstance(selection, tuple):
            return list(selection)
        else:
            raise RuntimeError(
                f"{self.__class__.__name__} selection must be an `int`, `slice` object, "
                f"or list of `int`s, but received type {type(selection)}."
            )

    def __iter__(self) -> Iterator[Any | ElementParameter]:
        yield from self.__getitem__(slice(None))

    @overload
    def __getitem__(self, selection: int) -> Any | ElementParameter:
        ...

    @overload
    def __getitem__(self, selection: slice | list[int]) -> list[Any | ElementParameter]:
        ...

    def __getitem__(
        self,
        selection: int | slice | list[int],
    ) -> Any | ElementParameter | list[Any | ElementParameter]:
        idx_lst = self._get_selection(selection)
        elements = self.task.workflow.get_task_elements(self.task, idx_lst)
        if self.return_element_parameters:
            params = [
                self._app.ElementParameter(
                    task=self.task,
                    path=self.path,
                    parent=i,
                    element=i,
                )
                for i in elements
            ]
        else:
            params = [
                i.get(
                    path=self.path,
                    raise_on_missing=self.raise_on_missing,
                    raise_on_unset=self.raise_on_unset,
                    default=self.default,
                )
                for i in elements
            ]

        if isinstance(selection, int):
            return params[0]
        else:
            return params


@dataclass
<<<<<<< HEAD
@hydrate
class TaskInputParameters(AppAware):
    """For retrieving schema input parameters across all elements."""

    task: WorkflowTask
    __input_names: list[str] | None = field(default=None, init=False, compare=False)
=======
class TaskInputParameters:
    """
    For retrieving schema input parameters across all elements.
    Treat as an unmodifiable namespace.

    Parameters
    ----------
    task:
        The task that this represents the input parameters of.
    """

    _app_attr = "_app"

    #: The task that this represents the input parameters of.
    task: app.WorkflowTask
>>>>>>> 843003bf

    def __getattr__(self, name: str) -> Parameters:
        if name not in self._get_input_names():
            raise ValueError(f"No input named {name!r}.")
        return self._app.Parameters(self.task, f"inputs.{name}", True)

    def __repr__(self) -> str:
        return (
            f"{self.__class__.__name__}("
            f"{', '.join(f'{i!r}' for i in self._get_input_names())})"
        )

    def __dir__(self) -> Iterator[str]:
        yield from super().__dir__()
        yield from self._get_input_names()

    def _get_input_names(self) -> list[str]:
        if self.__input_names is None:
            self.__input_names = sorted(self.task.template.all_schema_input_types)
        return self.__input_names


@dataclass
<<<<<<< HEAD
@hydrate
class TaskOutputParameters(AppAware):
    """For retrieving schema output parameters across all elements."""
=======
class TaskOutputParameters:
    """
    For retrieving schema output parameters across all elements.
    Treat as an unmodifiable namespace.

    Parameters
    ----------
    task:
        The task that this represents the output parameters of.
    """
>>>>>>> 843003bf

    task: WorkflowTask
    __output_names: list[str] | None = field(default=None, init=False, compare=False)

<<<<<<< HEAD
    def __getattr__(self, name: str) -> Parameters:
=======
    #: The task that this represents the output parameters of.
    task: app.WorkflowTask

    def __getattr__(self, name):
>>>>>>> 843003bf
        if name not in self._get_output_names():
            raise ValueError(f"No output named {name!r}.")
        return self._app.Parameters(self.task, f"outputs.{name}", True)

    def __repr__(self) -> str:
        return (
            f"{self.__class__.__name__}("
            f"{', '.join(f'{i!r}' for i in self._get_output_names())})"
        )

    def __dir__(self) -> Iterator[str]:
        yield from super().__dir__()
        yield from self._get_output_names()

    def _get_output_names(self) -> list[str]:
        if self.__output_names is None:
            self.__output_names = sorted(self.task.template.all_schema_output_types)
        return self.__output_names


@dataclass
<<<<<<< HEAD
@hydrate
class ElementPropagation(AppAware):
    """Class to represent how a newly added element set should propagate to a given
    downstream task."""

    task: WorkflowTask
    nesting_order: dict[str, float] | None = None
    input_sources: dict[str, list[InputSource]] | None = None

    @property
    def element_set(self) -> ElementSet:
=======
class ElementPropagation:
    """
    Class to represent how a newly added element set should propagate to a given
    downstream task.

    Parameters
    ----------
    task:
        The task this is propagating to.
    nesting_order:
        The nesting order information.
    input_sources:
        The input source information.
    """

    _app_attr = "app"

    #: The task this is propagating to.
    task: app.Task
    #: The nesting order information.
    nesting_order: Optional[Dict] = None
    #: The input source information.
    input_sources: Optional[Dict] = None

    @property
    def element_set(self):
        """
        The element set that this propagates from.

        Note
        ----
        Temporary property. May be moved or reinterpreted.
        """
>>>>>>> 843003bf
        # TEMP property; for now just use the first element set as the base:
        return self.task.template.element_sets[0]

    def __deepcopy__(self, memo: dict[int, Any] | None) -> Self:
        return self.__class__(
            task=self.task,
            nesting_order=copy.deepcopy(self.nesting_order, memo),
            input_sources=copy.deepcopy(self.input_sources, memo),
        )

    @classmethod
    def _prepare_propagate_to_dict(
        cls,
        propagate_to: (
            list[ElementPropagation]
            | Mapping[str, ElementPropagation | Mapping[str, Any]]
            | None
        ),
        workflow: Workflow,
    ) -> dict[str, ElementPropagation]:
        if not propagate_to:
            return {}
        propagate_to = copy.deepcopy(propagate_to)
        if isinstance(propagate_to, list):
            return {i.task.unique_name: i for i in propagate_to}

        return {
            k: (
                v
                if isinstance(v, ElementPropagation)
                else cls._app.ElementPropagation(
                    task=workflow.tasks.get(unique_name=k),
                    **v,
                )
            )
            for k, v in propagate_to.items()
        }


TaskTemplate: TypeAlias = Task<|MERGE_RESOLUTION|>--- conflicted
+++ resolved
@@ -135,13 +135,8 @@
     is_provided: bool
 
     @property
-<<<<<<< HEAD
     def is_extra(self) -> bool:
-        """Return True if the input is provided but not required."""
-=======
-    def is_extra(self):
         """True if the input is provided but not required."""
->>>>>>> 843003bf
         return self.is_provided and not self.is_required
 
 
@@ -242,42 +237,17 @@
         allow_non_coincident_task_sources: bool = False,
         merge_envs: bool = True,
     ):
-<<<<<<< HEAD
-        """
-        Parameters
-        ----------
-        sourceable_elem_iters
-            If specified, a list of global element iteration indices from which inputs for
-            the new elements associated with this element set may be sourced. If not
-            specified, all workflow element iterations are considered sourceable.
-        allow_non_coincident_task_sources
-            If True, if more than one parameter is sourced from the same task, then allow
-            these sources to come from distinct element sub-sets. If False (default),
-            only the intersection of element sub-sets for all parameters are included.
-        merge_envs
-            If True, merge `environments` into `resources` using the "any" scope. If
-            False, `environments` are ignored. This is required on first initialisation,
-            but not on subsequent re-initialisation from a persistent workflow.
-        """
-
+        #: Inputs to the set of elements.
         self.inputs = self.__decode_inputs(inputs or [])
-        self.input_files = input_files or []
-        self.repeats = self.__decode_repeats(repeats or [])
-        self.groups = groups or []
-        self.resources = self._app.ResourceList.normalise(resources)
-=======
-        #: Inputs to the set of elements.
-        self.inputs = inputs or []
         #: Input files to the set of elements.
         self.input_files = input_files or []
         #: Description of how to repeat the set of elements.
-        self.repeats = repeats or []
+        self.repeats = self.__decode_repeats(repeats or [])
         #: Groupings in the set of elements.
         self.groups = groups or []
         #: Resources to use for the set of elements.
-        self.resources = self.app.ResourceList.normalise(resources)
+        self.resources = self._app.ResourceList.normalise(resources)
         #: Input value sequences to parameterise over.
->>>>>>> 843003bf
         self.sequences = sequences or []
         #: Input source descriptors.
         self.input_sources = input_sources or {}
@@ -367,15 +337,11 @@
         return dct
 
     @property
-<<<<<<< HEAD
     def task_template(self) -> Task:
+        """
+        The abstract task this was derived from.
+        """
         assert self._task_template is not None
-=======
-    def task_template(self):
-        """
-        The abstract task this was derived from.
-        """
->>>>>>> 843003bf
         return self._task_template
 
     @task_template.setter
@@ -384,26 +350,16 @@
         self._validate_against_template()
 
     @property
-<<<<<<< HEAD
     def input_types(self) -> list[str]:
+        """
+        The input types of the inputs to this element set.
+        """
         return [i.labelled_type for i in self.inputs]
 
     @property
     def element_local_idx_range(self) -> tuple[int, ...]:
-        """Used to retrieve elements belonging to this element set."""
+        """Indices of elements belonging to this element set."""
         return tuple(self._element_local_idx_range or [])
-=======
-    def input_types(self):
-        """
-        The input types of the inputs to this element set.
-        """
-        return [i.labelled_type for i in self.inputs]
-
-    @property
-    def element_local_idx_range(self):
-        """Indices of elements belonging to this element set."""
-        return tuple(self._element_local_idx_range)
->>>>>>> 843003bf
 
     @classmethod
     def __decode_inputs(
@@ -526,7 +482,6 @@
     @classmethod
     def ensure_element_sets(
         cls,
-<<<<<<< HEAD
         inputs: list[InputValue] | dict[str, Any] | None = None,
         input_files: list[InputFile] | None = None,
         sequences: list[ValueSequence] | None = None,
@@ -541,25 +496,9 @@
         element_sets: list[Self] | None = None,
         sourceable_elem_iters: list[int] | None = None,
     ) -> list[Self]:
-=======
-        inputs=None,
-        input_files=None,
-        sequences=None,
-        resources=None,
-        repeats=None,
-        groups=None,
-        input_sources=None,
-        nesting_order=None,
-        env_preset=None,
-        environments=None,
-        allow_non_coincident_task_sources=None,
-        element_sets=None,
-        sourceable_elem_iters=None,
-    ):
         """
         Make an instance after validating some argument combinations.
         """
->>>>>>> 843003bf
         args = (
             inputs,
             input_files,
@@ -599,51 +538,34 @@
         return element_sets
 
     @property
-<<<<<<< HEAD
     def defined_input_types(self) -> set[str]:
-        assert self._defined_input_types
+        """
+        The input types to this element set.
+        """
+        assert self._defined_input_types is not None
         return self._defined_input_types
 
     @property
     def undefined_input_types(self) -> set[str]:
+        """
+        The input types to the abstract task that aren't related to this element set.
+        """
         return self.task_template.all_schema_input_types - self.defined_input_types
 
     def get_sequence_from_path(self, sequence_path: str) -> ValueSequence | None:
+        """
+        Get the value sequence for the given path, if it exists.
+        """
         for i in self.sequences:
             if i.path == sequence_path:
                 return i
         return None
 
     def get_defined_parameter_types(self) -> list[str]:
+        """
+        Get the parameter types of this element set.
+        """
         out: list[str] = []
-=======
-    def defined_input_types(self):
-        """
-        The input types to this element set.
-        """
-        return self._defined_input_types
-
-    @property
-    def undefined_input_types(self):
-        """
-        The input types to the abstract task that aren't related to this element set.
-        """
-        return self.task_template.all_schema_input_types - self.defined_input_types
-
-    def get_sequence_from_path(self, sequence_path):
-        """
-        Get the value sequence for the given path, if it exists.
-        """
-        for seq in self.sequences:
-            if seq.path == sequence_path:
-                return seq
-
-    def get_defined_parameter_types(self):
-        """
-        Get the parameter types of this element set.
-        """
-        out = []
->>>>>>> 843003bf
         for inp in self.inputs:
             if not inp.is_sub_value:
                 out.append(inp.normalised_inputs_path)
@@ -653,16 +575,11 @@
                 out.append(seq.normalised_inputs_path)
         return out
 
-<<<<<<< HEAD
     def get_defined_sub_parameter_types(self) -> list[str]:
+        """
+        Get the sub-parameter types of this element set.
+        """
         out: list[str] = []
-=======
-    def get_defined_sub_parameter_types(self):
-        """
-        Get the sub-parameter types of this element set.
-        """
-        out = []
->>>>>>> 843003bf
         for inp in self.inputs:
             if inp.is_sub_value:
                 out.append(inp.normalised_inputs_path)
@@ -672,39 +589,27 @@
                 out.append(seq.normalised_inputs_path)
         return out
 
-<<<<<<< HEAD
     def get_locally_defined_inputs(self) -> list[str]:
+        """
+        Get the input types that this element set defines.
+        """
         return self.get_defined_parameter_types() + self.get_defined_sub_parameter_types()
 
-    def get_sequence_by_path(self, path: str) -> ValueSequence | None:
-        for seq in self.sequences:
-            if seq.path == path:
-                return seq
-        return None
-
     @property
     def index(self) -> int | None:
-=======
-    def get_locally_defined_inputs(self):
-        """
-        Get the input types that this element set defines.
-        """
-        return self.get_defined_parameter_types() + self.get_defined_sub_parameter_types()
-
-    @property
-    def index(self):
         """
         The index of this element set in its' template task's collection of sets.
         """
->>>>>>> 843003bf
         for idx, element_set in enumerate(self.task_template.element_sets):
             if element_set is self:
                 return idx
         return None
 
     @property
-<<<<<<< HEAD
     def task(self) -> WorkflowTask:
+        """
+        The concrete task corresponding to this element set.
+        """
         t = self.task_template.workflow_template
         assert t
         w = t.workflow
@@ -715,43 +620,23 @@
 
     @property
     def elements(self) -> list[Element]:
+        """
+        The elements in this element set.
+        """
         return self.task.elements[slice(*self.element_local_idx_range)]
 
     @property
     def element_iterations(self) -> list[ElementIteration]:
+        """
+        The iterations in this element set.
+        """
         return [j for i in self.elements for j in i.iterations]
 
     @property
     def elem_iter_IDs(self) -> list[int]:
-=======
-    def task(self):
-        """
-        The concrete task corresponding to this element set.
-        """
-        return self.task_template.workflow_template.workflow.tasks[
-            self.task_template.index
-        ]
-
-    @property
-    def elements(self):
-        """
-        The elements in this element set.
-        """
-        return self.task.elements[slice(*self.element_local_idx_range)]
-
-    @property
-    def element_iterations(self):
-        """
-        The iterations in this element set.
-        """
-        return [j for i in self.elements for j in i.iterations]
-
-    @property
-    def elem_iter_IDs(self):
         """
         The IDs of the iterations in this element set.
         """
->>>>>>> 843003bf
         return [i.id_ for i in self.element_iterations]
 
     @overload
@@ -966,18 +851,12 @@
         self._validate()
         self._name = self._get_name()
 
-<<<<<<< HEAD
+        #: The template workflow that this task is within.
         self.workflow_template: WorkflowTemplate | None = (
             None  # assigned by parent WorkflowTemplate
         )
         self._insert_ID: int | None = None
         self._dir_name: str | None = None
-=======
-        #: The template workflow that this task is within.
-        self.workflow_template = None  # assigned by parent WorkflowTemplate
-        self._insert_ID = None
-        self._dir_name = None
->>>>>>> 843003bf
 
         if self.merge_envs:
             self._merge_envs_into_resources()
@@ -1121,14 +1000,10 @@
         }
         return res
 
-<<<<<<< HEAD
     def set_sequence_parameters(self, element_set: ElementSet):
-=======
-    def set_sequence_parameters(self, element_set):
         """
         Set up parameters parsed by value sequences.
         """
->>>>>>> 843003bf
         # set ValueSequence Parameter objects:
         for seq in element_set.sequences:
             if seq.input_type:
@@ -1212,10 +1087,14 @@
 
         return output_data_indices
 
-<<<<<<< HEAD
     def prepare_element_resolution(
         self, element_set: ElementSet, input_data_indices: Mapping[str, Sequence]
     ) -> list[MultiplicityDescriptor]:
+        """
+        Set up the resolution of details of elements
+        (especially multiplicities and how iterations are nested)
+        within an element set.
+        """
         multiplicities: list[MultiplicityDescriptor] = [
             {
                 "multiplicity": len(inp_idx_i),
@@ -1224,23 +1103,6 @@
             }
             for path_i, inp_idx_i in input_data_indices.items()
         ]
-=======
-    def prepare_element_resolution(self, element_set, input_data_indices):
-        """
-        Set up the resolution of details of elements
-        (especially multiplicities and how iterations are nested)
-        within an element set.
-        """
-        multiplicities = []
-        for path_i, inp_idx_i in input_data_indices.items():
-            multiplicities.append(
-                {
-                    "multiplicity": len(inp_idx_i),
-                    "nesting_order": element_set.nesting_order.get(path_i, -1),
-                    "path": path_i,
-                }
-            )
->>>>>>> 843003bf
 
         # if all inputs with non-unit multiplicity have the same multiplicity and a
         # default nesting order of -1 or 0 (which will have probably been set by a
@@ -1265,28 +1127,20 @@
         return multiplicities
 
     @property
-<<<<<<< HEAD
     def index(self) -> int | None:
-=======
-    def index(self):
         """
         The index of this task within the workflow's tasks.
         """
->>>>>>> 843003bf
         if self.workflow_template:
             return self.workflow_template.tasks.index(self)
         else:
             return None
 
     @property
-<<<<<<< HEAD
     def output_labels(self) -> list[OutputLabel]:
-=======
-    def output_labels(self):
         """
         The labels on the outputs of the task.
         """
->>>>>>> 843003bf
         return self._output_labels
 
     @property
@@ -1488,24 +1342,15 @@
         return available
 
     @property
-<<<<<<< HEAD
     def schemas(self) -> list[TaskSchema]:
+        """
+        All the task schemas.
+        """
         return self._schemas
 
     @property
     def schema(self) -> TaskSchema:
-        """Returns the single task schema, if only one, else raises."""
-=======
-    def schemas(self) -> List[app.TaskSchema]:
-        """
-        All the task schemas.
-        """
-        return self._schemas
-
-    @property
-    def schema(self) -> app.TaskSchema:
         """The single task schema, if only one, else raises."""
->>>>>>> 843003bf
         if len(self._schemas) == 1:
             return self._schemas[0]
         else:
@@ -1515,135 +1360,89 @@
             )
 
     @property
-<<<<<<< HEAD
     def element_sets(self) -> list[ElementSet]:
+        """
+        The element sets.
+        """
         return self._element_sets + self._pending_element_sets
 
     @property
     def num_element_sets(self) -> int:
+        """
+        The number of element sets.
+        """
         return len(self._element_sets) + len(self._pending_element_sets)
 
     @property
     def insert_ID(self) -> int:
+        """
+        Insertion ID.
+        """
         assert self._insert_ID is not None
         return self._insert_ID
 
     @property
     def dir_name(self) -> str:
-        "Artefact directory name."
+        """
+        Artefact directory name.
+        """
         assert self._dir_name is not None
         return self._dir_name
 
     @property
     def name(self) -> str:
+        """
+        Task name.
+        """
         return self._name
 
     @property
     def objective(self) -> TaskObjective:
+        """
+        The goal of this task.
+        """
         obj = self.schemas[0].objective
         return obj
 
     @property
     def all_schema_inputs(self) -> tuple[SchemaInput, ...]:
+        """
+        The inputs to this task's schemas.
+        """
         return tuple(inp_j for schema_i in self.schemas for inp_j in schema_i.inputs)
 
     @property
     def all_schema_outputs(self) -> tuple[SchemaOutput, ...]:
+        """
+        The outputs from this task's schemas.
+        """
         return tuple(inp_j for schema_i in self.schemas for inp_j in schema_i.outputs)
 
     @property
     def all_schema_input_types(self) -> set[str]:
-        """Get the set of all schema input types (over all specified schemas)."""
+        """
+        The set of all schema input types (over all specified schemas).
+        """
         return {inp_j for schema_i in self.schemas for inp_j in schema_i.input_types}
 
     @property
     def all_schema_input_normalised_paths(self) -> set[str]:
+        """
+        Normalised paths for all schema input types.
+        """
         return {f"inputs.{i}" for i in self.all_schema_input_types}
 
     @property
     def all_schema_output_types(self) -> set[str]:
-        """Get the set of all schema output types (over all specified schemas)."""
+        """
+        The set of all schema output types (over all specified schemas).
+        """
         return {out_j for schema_i in self.schemas for out_j in schema_i.output_types}
 
     def get_schema_action(self, idx: int) -> Action:
-=======
-    def element_sets(self):
-        """
-        The element sets.
-        """
-        return self._element_sets + self._pending_element_sets
-
-    @property
-    def num_element_sets(self):
-        """
-        The number of element sets.
-        """
-        return len(self.element_sets)
-
-    @property
-    def insert_ID(self):
-        """
-        Insertion ID.
-        """
-        return self._insert_ID
-
-    @property
-    def dir_name(self):
-        """
-        Artefact directory name.
-        """
-        return self._dir_name
-
-    @property
-    def name(self):
-        """
-        Task name.
-        """
-        return self._name
-
-    @property
-    def objective(self):
-        """
-        The goal of this task.
-        """
-        return self.schemas[0].objective
-
-    @property
-    def all_schema_inputs(self) -> Tuple[app.SchemaInput]:
-        """
-        The inputs to this task's schemas.
-        """
-        return tuple(inp_j for schema_i in self.schemas for inp_j in schema_i.inputs)
-
-    @property
-    def all_schema_outputs(self) -> Tuple[app.SchemaOutput]:
-        """
-        The outputs from this task's schemas.
-        """
-        return tuple(inp_j for schema_i in self.schemas for inp_j in schema_i.outputs)
-
-    @property
-    def all_schema_input_types(self):
-        """The set of all schema input types (over all specified schemas)."""
-        return {inp_j for schema_i in self.schemas for inp_j in schema_i.input_types}
-
-    @property
-    def all_schema_input_normalised_paths(self):
-        """
-        Normalised paths for all schema input types.
-        """
-        return {f"inputs.{i}" for i in self.all_schema_input_types}
-
-    @property
-    def all_schema_output_types(self):
-        """The set of all schema output types (over all specified schemas)."""
-        return {out_j for schema_i in self.schemas for out_j in schema_i.output_types}
-
-    def get_schema_action(self, idx):
         """
         Get the schema action at the given index.
         """
->>>>>>> 843003bf
         _idx = 0
         for schema in self.schemas:
             for action in schema.actions:
@@ -1652,14 +1451,10 @@
                 _idx += 1
         raise ValueError(f"No action in task {self.name!r} with index {idx!r}.")
 
-<<<<<<< HEAD
     def all_schema_actions(self) -> Iterator[tuple[int, Action]]:
-=======
-    def all_schema_actions(self) -> Iterator[Tuple[int, app.Action]]:
         """
         Get all the schema actions and their indices.
         """
->>>>>>> 843003bf
         idx = 0
         for schema in self.schemas:
             for action in schema.actions:
@@ -1668,29 +1463,17 @@
 
     @property
     def num_all_schema_actions(self) -> int:
-<<<<<<< HEAD
+        """
+        The total number of schema actions.
+        """
         return sum(len(schema.actions) for schema in self.schemas)
 
     @property
     def all_sourced_normalised_paths(self) -> set[str]:
+        """
+        All the sourced normalised paths, including of sub-values.
+        """
         sourced_input_types: set[str] = set()
-=======
-        """
-        The total number of schema actions.
-        """
-        num = 0
-        for schema in self.schemas:
-            for _ in schema.actions:
-                num += 1
-        return num
-
-    @property
-    def all_sourced_normalised_paths(self):
-        """
-        All the sourced normalised paths, including of sub-values.
-        """
-        sourced_input_types = []
->>>>>>> 843003bf
         for elem_set in self.element_sets:
             for inp in elem_set.inputs:
                 if inp.is_sub_value:
@@ -1770,37 +1553,25 @@
         raise NotImplementedError()
 
     @property
-<<<<<<< HEAD
     def defined_input_types(self) -> set[str]:
+        """
+        The input types defined by this task.
+        """
         raise NotImplementedError()
         return self._defined_input_types  # FIXME: What sets this?
 
     @property
     def undefined_input_types(self) -> set[str]:
+        """
+        The schema's input types that this task doesn't define.
+        """
         return self.all_schema_input_types - self.defined_input_types
 
     @property
     def undefined_inputs(self) -> list[SchemaInput]:
-=======
-    def defined_input_types(self):
-        """
-        The input types defined by this task.
-        """
-        return self._defined_input_types
-
-    @property
-    def undefined_input_types(self):
-        """
-        The schema's input types that this task doesn't define.
-        """
-        return self.all_schema_input_types - self.defined_input_types
-
-    @property
-    def undefined_inputs(self):
         """
         The task's inputs that are undefined.
         """
->>>>>>> 843003bf
         return [
             inp_j
             for schema_i in self.schemas
@@ -1861,11 +1632,7 @@
         return lookup
 
 
-<<<<<<< HEAD
 class WorkflowTask(AppAware):
-    """Class to represent a Task that is bound to a Workflow."""
-=======
-class WorkflowTask:
     """
     Represents a :py:class:`Task` that is bound to a :py:class:`Workflow`.
 
@@ -1880,7 +1647,6 @@
     element_IDs:
         The IDs of the elements of this task.
     """
->>>>>>> 843003bf
 
     def __init__(
         self,
@@ -1910,11 +1676,7 @@
         self._reset_pending_element_IDs()
 
     @classmethod
-<<<<<<< HEAD
     def new_empty_task(cls, workflow: Workflow, template: Task, index: int) -> Self:
-        return cls(
-=======
-    def new_empty_task(cls, workflow: app.Workflow, template: app.Task, index: int):
         """
         Make a new instance without any elements set up yet.
 
@@ -1927,8 +1689,7 @@
         index:
             Where in the workflow's list of tasks is this one.
         """
-        obj = cls(
->>>>>>> 843003bf
+        return cls(
             workflow=workflow,
             template=template,
             index=index,
@@ -1936,162 +1697,106 @@
         )
 
     @property
-<<<<<<< HEAD
     def workflow(self) -> Workflow:
+        """
+        The workflow this task is bound to.
+        """
         return self._workflow
 
     @property
     def template(self) -> Task:
+        """
+        The template for this task.
+        """
         return self._template
 
     @property
     def index(self) -> int:
+        """
+        The index of this task within its workflow.
+        """
         return self._index
 
     @property
     def element_IDs(self) -> list[int]:
+        """
+        The IDs of elements associated with this task.
+        """
         return self._element_IDs + self._pending_element_IDs
 
     @property
     def num_elements(self) -> int:
+        """
+        The number of elements associated with this task.
+        """
         return len(self._element_IDs) + len(self._pending_element_IDs)
 
     @property
     def num_actions(self) -> int:
+        """
+        The number of actions in this task.
+        """
         return self.template.num_all_schema_actions
 
     @property
     def name(self) -> str:
+        """
+        The name of this task based on its template.
+        """
         return self.template.name
 
     @property
     def unique_name(self) -> str:
+        """
+        The unique name for this task specifically.
+        """
         return self.workflow.get_task_unique_names()[self.index]
 
     @property
     def insert_ID(self) -> int:
+        """
+        The insertion ID of the template task.
+        """
         return self.template.insert_ID
 
     @property
     def dir_name(self) -> str:
+        """
+        The name of the directory for the task's temporary files.
+        """
         dn = self.template.dir_name
         assert dn is not None
         return dn
 
     @property
     def num_element_sets(self) -> int:
-=======
-    def workflow(self):
-        """
-        The workflow this task is bound to.
-        """
-        return self._workflow
-
-    @property
-    def template(self):
-        """
-        The template for this task.
-        """
-        return self._template
-
-    @property
-    def index(self):
-        """
-        The index of this task within its workflow.
-        """
-        return self._index
-
-    @property
-    def element_IDs(self):
-        """
-        The IDs of elements associated with this task.
-        """
-        return self._element_IDs + self._pending_element_IDs
-
-    @property
-    def num_elements(self):
-        """
-        The number of elements associated with this task.
-        """
-        return len(self.element_IDs)
-
-    @property
-    def num_actions(self):
-        """
-        The number of actions in this task.
-        """
-        return self.template.num_all_schema_actions
-
-    @property
-    def name(self):
-        """
-        The name of this task based on its template.
-        """
-        return self.template.name
-
-    @property
-    def unique_name(self):
-        """
-        The unique name for this task specifically.
-        """
-        return self.workflow.get_task_unique_names()[self.index]
-
-    @property
-    def insert_ID(self):
-        """
-        The insertion ID of the template task.
-        """
-        return self.template.insert_ID
-
-    @property
-    def dir_name(self):
-        """
-        The name of the directory for the task's temporary files.
-        """
-        return self.template.dir_name
-
-    @property
-    def num_element_sets(self):
         """
         The number of element sets associated with this task.
         """
->>>>>>> 843003bf
         return self.template.num_element_sets
 
     @property
     @TimeIt.decorator
-<<<<<<< HEAD
     def elements(self) -> Elements:
-=======
-    def elements(self):
         """
         The elements associated with this task.
         """
->>>>>>> 843003bf
         if self._elements is None:
             self._elements = Elements(self)
         return self._elements
 
-<<<<<<< HEAD
     def get_dir_name(self, loop_idx: dict[str, int] | None = None) -> str:
-=======
-    def get_dir_name(self, loop_idx: Dict[str, int] = None) -> str:
         """
         Get the directory name for a particular iteration.
         """
->>>>>>> 843003bf
         if not loop_idx:
             return self.dir_name
         return self.dir_name + "_" + "_".join((f"{k}-{v}" for k, v in loop_idx.items()))
 
-<<<<<<< HEAD
     def get_all_element_iterations(self) -> dict[int, ElementIteration]:
-=======
-    def get_all_element_iterations(self) -> Dict[int, app.ElementIteration]:
         """
         Get the iterations known by the task's elements.
         """
->>>>>>> 843003bf
         return {j.id_: j for i in self.elements for j in i.iterations}
 
     @staticmethod
@@ -2292,12 +1997,8 @@
                         source_idx[key] = [inp_src_idx] * len(grp_idx)
                         if key in sequence_idx:
                             sequence_idx.pop(key)
-<<<<<<< HEAD
                             # TODO: Use the value retrieved below?
                             _ = element_set.get_sequence_by_path(key)
-=======
-                            seq = element_set.get_sequence_from_path(key)
->>>>>>> 843003bf
 
                 elif inp_src.source_type is InputSourceType.DEFAULT:
                     assert def_val is not None
@@ -2624,30 +2325,18 @@
 
     def generate_new_elements(
         self,
-<<<<<<< HEAD
         input_data_indices: Mapping[str, Sequence[int | list[int]]],
         output_data_indices: Mapping[str, Sequence[int]],
         element_data_indices: Sequence[Mapping[str, int]],
         sequence_indices: Mapping[str, Sequence[int]],
         source_indices: Mapping[str, Sequence[int]],
     ) -> tuple[list[DataIndex], dict[str, list[int]], dict[str, list[int]]]:
+        """
+        Create information about new elements in this task.
+        """
         new_elements: list[DataIndex] = []
         element_sequence_indices: dict[str, list[int]] = {}
         element_src_indices: dict[str, list[int]] = {}
-=======
-        input_data_indices,
-        output_data_indices,
-        element_data_indices,
-        sequence_indices,
-        source_indices,
-    ):
-        """
-        Create information about new elements in this task.
-        """
-        new_elements = []
-        element_sequence_indices = {}
-        element_src_indices = {}
->>>>>>> 843003bf
         for i_idx, i in enumerate(element_data_indices):
             elem_i = {
                 k: input_data_indices[k][v]
@@ -2676,23 +2365,13 @@
         return new_elements, element_sequence_indices, element_src_indices
 
     @property
-<<<<<<< HEAD
     def upstream_tasks(self) -> list[WorkflowTask]:
-        """Get all workflow tasks that are upstream from this task."""
-        return [task for task in self.workflow.tasks[: self.index]]
-
-    @property
-    def downstream_tasks(self) -> list[WorkflowTask]:
-        """Get all workflow tasks that are downstream from this task."""
-=======
-    def upstream_tasks(self):
         """All workflow tasks that are upstream from this task."""
         return [task for task in self.workflow.tasks[: self.index]]
 
     @property
-    def downstream_tasks(self):
+    def downstream_tasks(self) -> list[WorkflowTask]:
         """All workflow tasks that are downstream from this task."""
->>>>>>> 843003bf
         return [task for task in self.workflow.tasks[self.index + 1 :]]
 
     @staticmethod
@@ -3003,11 +2682,7 @@
             | None
         ) = None,
         return_indices=False,
-<<<<<<< HEAD
     ) -> list[int] | None:
-        real_propagate_to = self._app.ElementPropagation._prepare_propagate_to_dict(
-=======
-    ):
         """
         Add elements to this task.
 
@@ -3024,8 +2699,7 @@
             default.
 
         """
-        propagate_to = self.app.ElementPropagation._prepare_propagate_to_dict(
->>>>>>> 843003bf
+        real_propagate_to = self._app.ElementPropagation._prepare_propagate_to_dict(
             propagate_to, self.workflow
         )
         with self.workflow.batch_update():
@@ -3114,7 +2788,6 @@
         sourceable_elem_iters: list[int] | None = None,
         propagate_to: dict[str, ElementPropagation] | None = None,
         return_indices: bool = False,
-<<<<<<< HEAD
     ) -> list[int] | None:
         """Add more elements to this task.
 
@@ -3131,10 +2804,6 @@
             default.
 
         """
-=======
-    ):
-        """Add more elements to this task."""
->>>>>>> 843003bf
 
         if base_element is not None:
             if base_element.task is not self:
@@ -3349,38 +3018,26 @@
         return deps
 
     @property
-<<<<<<< HEAD
     def inputs(self) -> TaskInputParameters:
+        """
+        Inputs to this task.
+        """
         return self._app.TaskInputParameters(self)
 
     @property
     def outputs(self) -> TaskOutputParameters:
+        """
+        Outputs from this task.
+        """
         return self._app.TaskOutputParameters(self)
 
     def get(
         self, path: str, *, raise_on_missing=False, default: Any | None = None
     ) -> Parameters:
+        """
+        Get a parameter known to this task by its path.
+        """
         return self._app.Parameters(
-=======
-    def inputs(self):
-        """
-        Inputs to this task.
-        """
-        return self.app.TaskInputParameters(self)
-
-    @property
-    def outputs(self):
-        """
-        Outputs from this task.
-        """
-        return self.app.TaskOutputParameters(self)
-
-    def get(self, path, raise_on_missing=False, default=None):
-        """
-        Get a parameter known to this task by its path.
-        """
-        return self.app.Parameters(
->>>>>>> 843003bf
             self,
             path=path,
             return_element_parameters=False,
@@ -3835,14 +3492,10 @@
         )
 
     @property
-<<<<<<< HEAD
     def task(self) -> WorkflowTask:
-=======
-    def task(self):
         """
         The task this is the elements of.
         """
->>>>>>> 843003bf
         return self._task
 
     @TimeIt.decorator
@@ -3899,12 +3552,8 @@
 
 
 @dataclass
-<<<<<<< HEAD
 @hydrate
 class Parameters(AppAware):
-    task: WorkflowTask
-=======
-class Parameters:
     """
     The parameters of a (workflow-bound) task. Iterable.
 
@@ -3924,27 +3573,18 @@
         A default value to use when the parameter is absent.
     """
 
-    _app_attr = "_app"
-
     #: The task these are the parameters of.
-    task: app.WorkflowTask
+    task: WorkflowTask
     #: The path to the parameter or parameters.
->>>>>>> 843003bf
     path: str
     #: Whether to return element parameters.
     return_element_parameters: bool
-<<<<<<< HEAD
+    #: Whether to raise an exception on a missing parameter.
     raise_on_missing: bool = False
+    #: Whether to raise an exception on an unset parameter.
     raise_on_unset: bool = False
+    #: A default value to use when the parameter is absent.
     default: Any | None = None
-=======
-    #: Whether to raise an exception on a missing parameter.
-    raise_on_missing: Optional[bool] = False
-    #: Whether to raise an exception on an unset parameter.
-    raise_on_unset: Optional[bool] = False
-    #: A default value to use when the parameter is absent.
-    default: Optional[Any] = None
->>>>>>> 843003bf
 
     @TimeIt.decorator
     def _get_selection(
@@ -4010,15 +3650,8 @@
 
 
 @dataclass
-<<<<<<< HEAD
 @hydrate
 class TaskInputParameters(AppAware):
-    """For retrieving schema input parameters across all elements."""
-
-    task: WorkflowTask
-    __input_names: list[str] | None = field(default=None, init=False, compare=False)
-=======
-class TaskInputParameters:
     """
     For retrieving schema input parameters across all elements.
     Treat as an unmodifiable namespace.
@@ -4029,11 +3662,9 @@
         The task that this represents the input parameters of.
     """
 
-    _app_attr = "_app"
-
     #: The task that this represents the input parameters of.
-    task: app.WorkflowTask
->>>>>>> 843003bf
+    task: WorkflowTask
+    __input_names: list[str] | None = field(default=None, init=False, compare=False)
 
     def __getattr__(self, name: str) -> Parameters:
         if name not in self._get_input_names():
@@ -4057,12 +3688,8 @@
 
 
 @dataclass
-<<<<<<< HEAD
 @hydrate
 class TaskOutputParameters(AppAware):
-    """For retrieving schema output parameters across all elements."""
-=======
-class TaskOutputParameters:
     """
     For retrieving schema output parameters across all elements.
     Treat as an unmodifiable namespace.
@@ -4072,19 +3699,12 @@
     task:
         The task that this represents the output parameters of.
     """
->>>>>>> 843003bf
-
+
+    #: The task that this represents the output parameters of.
     task: WorkflowTask
     __output_names: list[str] | None = field(default=None, init=False, compare=False)
 
-<<<<<<< HEAD
     def __getattr__(self, name: str) -> Parameters:
-=======
-    #: The task that this represents the output parameters of.
-    task: app.WorkflowTask
-
-    def __getattr__(self, name):
->>>>>>> 843003bf
         if name not in self._get_output_names():
             raise ValueError(f"No output named {name!r}.")
         return self._app.Parameters(self.task, f"outputs.{name}", True)
@@ -4106,20 +3726,8 @@
 
 
 @dataclass
-<<<<<<< HEAD
 @hydrate
 class ElementPropagation(AppAware):
-    """Class to represent how a newly added element set should propagate to a given
-    downstream task."""
-
-    task: WorkflowTask
-    nesting_order: dict[str, float] | None = None
-    input_sources: dict[str, list[InputSource]] | None = None
-
-    @property
-    def element_set(self) -> ElementSet:
-=======
-class ElementPropagation:
     """
     Class to represent how a newly added element set should propagate to a given
     downstream task.
@@ -4134,17 +3742,15 @@
         The input source information.
     """
 
-    _app_attr = "app"
-
     #: The task this is propagating to.
-    task: app.Task
+    task: WorkflowTask
     #: The nesting order information.
-    nesting_order: Optional[Dict] = None
+    nesting_order: dict[str, float] | None = None
     #: The input source information.
-    input_sources: Optional[Dict] = None
-
-    @property
-    def element_set(self):
+    input_sources: dict[str, list[InputSource]] | None = None
+
+    @property
+    def element_set(self) -> ElementSet:
         """
         The element set that this propagates from.
 
@@ -4152,7 +3758,6 @@
         ----
         Temporary property. May be moved or reinterpreted.
         """
->>>>>>> 843003bf
         # TEMP property; for now just use the first element set as the base:
         return self.task.template.element_sets[0]
 
