from __future__ import annotations
import copy
from dataclasses import dataclass
from typing import Any, Dict, Iterator, List, Optional, Tuple, Union

from valida.datapath import DataPath
from valida.rules import Rule

<<<<<<< HEAD
from hpcflow.sdk.core.submission import allocate_jobscripts, generate_EAR_resource_map
=======
from hpcflow.sdk.typing import E_idx_type
>>>>>>> 45f1abb6

from .json_like import ChildObjectSpec, JSONLike
from .command_files import FileSpec, InputFile
from .element import ElementFilter, ElementGroup
from .errors import (
    ExtraInputs,
    MissingInputs,
    TaskTemplateInvalidNesting,
    TaskTemplateMultipleInputValues,
    TaskTemplateMultipleSchemaObjectives,
    TaskTemplateUnexpectedInput,
    TaskTemplateUnexpectedSequenceInput,
)
from .parameters import (
    InputSource,
    InputSourceMode,
    InputSourceType,
    InputValue,
    ParameterPath,
    SchemaInput,
    SchemaOutput,
    ValueSequence,
)
from .utils import (
    get_duplicate_items,
    get_in_container,
    get_item_repeat_index,
    get_relative_path,
    group_by_dict_key_values,
    set_in_container,
)


INPUT_SOURCE_TYPES = ["local", "default", "task", "import"]


class ElementSet(JSONLike):
    """Class to represent a parametrisation of a new set of elements."""

    _child_objects = (
        ChildObjectSpec(
            name="inputs",
            class_name="InputValue",
            is_multiple=True,
            dict_key_attr="parameter",
            dict_val_attr="value",
            parent_ref="_element_set",
        ),
        ChildObjectSpec(
            name="input_files",
            class_name="InputFile",
            is_multiple=True,
            parent_ref="_element_set",
        ),
        ChildObjectSpec(
            name="resources",
            class_name="ResourceList",
            parent_ref="_element_set",
        ),
        ChildObjectSpec(
            name="sequences",
            class_name="ValueSequence",
            is_multiple=True,
            parent_ref="_element_set",
        ),
        ChildObjectSpec(
            name="input_sources",
            class_name="InputSource",
            is_multiple=True,
            is_dict_values=True,
            is_dict_values_ensure_list=True,
        ),
        ChildObjectSpec(
            name="input_source_mode",
            class_name="InputSourceMode",
            is_enum=True,
        ),
    )

    def __init__(
        self,
        inputs: Optional[List[InputValue]] = None,
        input_files: Optional[List[InputFile]] = None,
        sequences: Optional[List[ValueSequence]] = None,
        resources: Optional[Dict[str, Dict]] = None,
        repeats: Optional[Union[int, List[int]]] = 1,
        input_sources: Optional[Dict[str, InputSource]] = None,
        input_source_mode: Optional[Union[str, InputSourceType]] = None,
        nesting_order: Optional[List] = None,
        sourceable_elements: Optional[List[int]] = None,
        allow_non_coincident_task_sources: Optional[bool] = False,
    ):
        """
        Parameters
        ----------
        sourceable_elements
            If specified, a list of global element indices from which inputs for the new
            elements associated with this element set may be sourced. If not specified,
            all workflow elements are considered sourceable.
        allow_non_coincident_task_sources
            If True, if more than one parameter is sourced from the same task, then allow
            these sources to come from distinct element sub-sets. If False (default),
            only the intersection of element sub-sets for all parameters are included.

        """

        if isinstance(resources, dict):
            resources = self.app.ResourceList.from_json_like(resources)
        elif isinstance(resources, list):
            resources = self.app.ResourceList(resources)
        elif not resources:
            resources = self.app.ResourceList([self.app.ResourceSpec()])

        self.inputs = inputs or []
        self.input_files = input_files or []
        self.repeats = repeats
        self.resources = resources
        self.sequences = sequences or []
        self.input_sources = input_sources or {}
        self.input_source_mode = input_source_mode or (
            InputSourceMode.MANUAL if input_sources else InputSourceMode.AUTO
        )  # TODO: remove?
        self.nesting_order = nesting_order or {}
        self.sourceable_elements = sourceable_elements
        self.allow_non_coincident_task_sources = allow_non_coincident_task_sources

        self._validate()
        self._set_parent_refs()

        self._task_template = None  # assigned by parent Task
        self._defined_input_types = None  # assigned on _task_template assignment
        self._element_local_idx_range = None  # assigned by WorkflowTask._add_element_set
        self._element_global_idx_range = None  # assigned by WorkflowTask._add_element_set

    def __deepcopy__(self, memo):
        dct = self.to_dict()
        elem_local_idx_range = dct.pop("_element_local_idx_range", None)
        elem_global_idx_range = dct.pop("_element_global_idx_range", None)
        obj = self.__class__(**copy.deepcopy(dct, memo))
        obj._task_template = self._task_template
        obj._defined_input_types = self._defined_input_types
        obj._element_local_idx_range = elem_local_idx_range
        obj._element_global_idx_range = elem_global_idx_range
        return obj

    def __eq__(self, other):
        if not isinstance(other, self.__class__):
            return False
        if self.to_dict() == other.to_dict():
            return True
        return False

    @classmethod
    def _json_like_constructor(cls, json_like):
        """Invoked by `JSONLike.from_json_like` instead of `__init__`."""
        orig_inp = json_like.pop("original_input_sources", None)
        orig_nest = json_like.pop("original_nesting_order", None)
        elem_local_idx_range = json_like.pop("_element_local_idx_range", None)
        elem_global_idx_range = json_like.pop("_element_global_idx_range", None)
        obj = cls(**json_like)
        obj.original_input_sources = orig_inp
        obj.original_nesting_order = orig_nest
        obj._element_local_idx_range = elem_local_idx_range
        obj._element_global_idx_range = elem_global_idx_range
        return obj

    def prepare_persistent_copy(self):
        """Return a copy of self, which will then be made persistent, and save copies of
        attributes that may be changed during integration with the workflow."""
        obj = copy.deepcopy(self)
        obj.original_nesting_order = self.nesting_order
        obj.original_input_sources = self.input_sources
        return obj

    def to_dict(self):
        dct = super().to_dict()
        del dct["_defined_input_types"]
        del dct["_task_template"]
        return dct

    @property
    def task_template(self):
        return self._task_template

    @task_template.setter
    def task_template(self, value):
        self._task_template = value
        self._validate_against_template()

    @property
    def input_types(self):
        return [i.parameter.typ for i in self.inputs]

    @property
    def element_local_idx_range(self):
        return tuple(self._element_local_idx_range)

    @property
    def element_global_idx_range(self):
        return tuple(self._element_global_idx_range)

    def _validate(self):
        dup_params = get_duplicate_items(self.input_types)
        if dup_params:
            raise TaskTemplateMultipleInputValues(
                f"The following parameters are associated with multiple input value "
                f"definitions: {dup_params!r}."
            )

    def _validate_against_template(self):

        unexpected_types = (
            set(self.input_types) - self.task_template.all_schema_input_types
        )
        if unexpected_types:
            raise TaskTemplateUnexpectedInput(
                f"The following input parameters are unexpected: {list(unexpected_types)!r}"
            )

        seq_inp_types = []
        for seq_i in self.sequences:
            inp_type = seq_i.input_type
            if inp_type:
                bad_inp = {inp_type} - self.task_template.all_schema_input_types
                allowed_str = ", ".join(
                    f'"{i}"' for i in self.task_template.all_schema_input_types
                )
                if bad_inp:
                    raise TaskTemplateUnexpectedSequenceInput(
                        f"The input type {inp_type!r} specified in the following sequence"
                        f" path is unexpected: {seq_i.path!r}. Available input types are: "
                        f"{allowed_str}."
                    )
                seq_inp_types.append(inp_type)
            if seq_i.path not in self.nesting_order:
                self.nesting_order.update({seq_i.path: seq_i.nesting_order})

        for k, v in self.nesting_order.items():
            if v < 0:
                raise TaskTemplateInvalidNesting(
                    f"`nesting_order` must be >=0 for all keys, but for key {k!r}, value "
                    f"of {v!r} was specified."
                )

        self._defined_input_types = set(self.input_types + seq_inp_types)

    @classmethod
    def ensure_element_sets(
        cls,
        inputs=None,
        input_files=None,
        sequences=None,
        resources=None,
        repeats=None,
        input_sources=None,
        input_source_mode=None,
        nesting_order=None,
        element_sets=None,
        sourceable_elements=None,
    ):
        args = (
            inputs,
            input_files,
            sequences,
            resources,
            repeats,
            input_sources,
            input_source_mode,
            nesting_order,
        )
        args_not_none = [i is not None for i in args]

        if any(args_not_none):
            if element_sets is not None:
                raise ValueError(
                    "If providing an `element_set`, no other arguments are allowed."
                )
            else:
                element_sets = [cls(*args, sourceable_elements=sourceable_elements)]
        else:
            if element_sets is None:
                element_sets = [cls(*args, sourceable_elements=sourceable_elements)]

        return element_sets

    @property
    def defined_input_types(self):
        return self._defined_input_types

    @property
    def undefined_input_types(self):
        return self.task_template.all_schema_input_types - self.defined_input_types

    def get_sequence_from_path(self, sequence_path):
        for i in self.sequences:
            if i.path == sequence_path:
                return i

    def get_defined_parameter_types(self):
        out = []
        for inp in self.inputs:
            if not inp.is_sub_value:
                out.append(inp.normalised_inputs_path)
        for seq in self.sequences:
            if seq.parameter and not seq.is_sub_value:  # ignore resource sequences
                out.append(seq.normalised_inputs_path)
        return out

    def get_defined_sub_parameter_types(self):
        out = []
        for inp in self.inputs:
            if inp.is_sub_value:
                out.append(inp.normalised_inputs_path)
        for seq in self.sequences:
            if seq.parameter and seq.is_sub_value:  # ignore resource sequences
                out.append(seq.normalised_inputs_path)
        return out

    def get_locally_defined_inputs(self):
        return self.get_defined_parameter_types() + self.get_defined_sub_parameter_types()

    def get_sequence_by_path(self, path):
        for seq in self.sequences:
            if seq.path == path:
                return seq

    @property
    def index(self):
        for idx, element_set in enumerate(self.task_template.element_sets):
            if element_set is self:
                return idx

    @property
    def task(self):
        return self.task_template.workflow_template.workflow.tasks[
            self.task_template.index
        ]

    @property
    def elements(self):
        elements = self.task.get_elements_of_element_set(self.index)
        return elements

    def get_task_dependencies(self, as_objects=False):
        """Get upstream tasks that this element set depends on."""
        deps = []
        for element in self.elements:
            for dep_i in element.get_task_dependencies(as_objects=False):
                if dep_i not in deps:
                    deps.append(dep_i)
        deps = sorted(deps)
        if as_objects:
            deps = [self.task.workflow.tasks.get(insert_ID=i) for i in deps]

        return deps


class Task(JSONLike):
    """Parametrisation of an isolated task for which a subset of input values are given
    "locally". The remaining input values are expected to be satisfied by other
    tasks/imports in the workflow."""

    _child_objects = (
        ChildObjectSpec(
            name="schemas",
            class_name="TaskSchema",
            is_multiple=True,
            shared_data_name="task_schemas",
            shared_data_primary_key="name",
            parent_ref="_task_template",
        ),
        ChildObjectSpec(
            name="element_sets",
            class_name="ElementSet",
            is_multiple=True,
            parent_ref="task_template",
        ),
    )

    def __init__(
        self,
        schemas: Union[TaskSchema, str, List[TaskSchema], List[str]],
        repeats: Optional[Union[int, List[int]]] = None,
        resources: Optional[Dict[str, Dict]] = None,
        inputs: Optional[List[InputValue]] = None,
        input_files: Optional[List[InputFile]] = None,
        sequences: Optional[List[ValueSequence]] = None,
        input_sources: Optional[Dict[str, InputSource]] = None,
        input_source_mode: Optional[Union[str, InputSourceType]] = None,
        nesting_order: Optional[List] = None,
        element_sets: Optional[List[ElementSet]] = None,
        sourceable_elements: Optional[List[int]] = None,
    ):

        """
        Parameters
        ----------
        schema
            A (list of) `TaskSchema` object(s) and/or a (list of) strings that are task
            schema names that uniquely identify a task schema. If strings are provided,
            the `TaskSchema` object will be fetched from the known task schemas loaded by
            the app configuration.

        """

        # TODO: allow init via specifying objective and/or method and/or implementation
        # (lists of) strs e.g.: Task(
        #   objective='simulate_VE_loading',
        #   method=['CP_FFT', 'taylor'],
        #   implementation=['damask', 'damask']
        # )
        # where method and impl must be single strings of lists of the same length
        # and method/impl are optional/required only if necessary to disambiguate
        #
        # this would be like Task(schemas=[
        #   'simulate_VE_loading_CP_FFT_damask',
        #   'simulate_VE_loading_taylor_damask'
        # ])

        if not isinstance(schemas, list):
            schemas = [schemas]

        _schemas = []
        for i in schemas:
            if isinstance(i, str):
                try:
                    i = self.app.TaskSchema.get_by_key(i)
                except KeyError:
                    raise KeyError(f"TaskSchema {i!r} not found.")
            elif not isinstance(i, self.app.TaskSchema):
                raise TypeError(f"Not a TaskSchema object: {i!r}")
            _schemas.append(i)

        self._schemas = _schemas

        self._element_sets = self.app.ElementSet.ensure_element_sets(
            inputs=inputs,
            input_files=input_files,
            sequences=sequences,
            resources=resources,
            repeats=repeats,
            input_sources=input_sources,
            input_source_mode=input_source_mode,
            nesting_order=nesting_order,
            element_sets=element_sets,
            sourceable_elements=sourceable_elements,
        )

        self._validate()
        self._name = self._get_name()

        self.workflow_template = None  # assigned by parent WorkflowTemplate
        self._insert_ID = None
        self._dir_name = None

        self._set_parent_refs()

    def __eq__(self, other):
        if not isinstance(other, self.__class__):
            return False
        if self.to_dict() == other.to_dict():
            return True
        return False

    def _add_element_set(self, element_set: ElementSet):
        """Invoked by WorkflowTask._add_element_set."""
        self._element_sets.append(element_set)
        self.workflow_template.workflow._store.add_element_set(
            self.index, element_set.to_json_like()[0]
        )

    @classmethod
    def _json_like_constructor(cls, json_like):
        """Invoked by `JSONLike.from_json_like` instead of `__init__`."""
        insert_ID = json_like.pop("insert_ID", None)
        dir_name = json_like.pop("dir_name", None)
        obj = cls(**json_like)
        obj._insert_ID = insert_ID
        obj._dir_name = dir_name
        return obj

    def __repr__(self):
        return f"{self.__class__.__name__}(name={self.name!r})"

    def __deepcopy__(self, memo):
        kwargs = self.to_dict()
        _insert_ID = kwargs.pop("insert_ID")
        _dir_name = kwargs.pop("dir_name")
        obj = self.__class__(**copy.deepcopy(kwargs, memo))
        obj._insert_ID = _insert_ID
        obj._dir_name = _dir_name
        obj._name = self._name
        obj.workflow_template = self.workflow_template
        return obj

    def to_persistent(self, workflow, insert_ID):
        """Return a copy where any schema input defaults are saved to a persistent
        workflow. Element set data is not made persistent."""

        obj = copy.deepcopy(self)
        new_refs = []
        source = {"type": "default_input", "task_insert_ID": insert_ID}
        for schema in obj.schemas:
            new_refs.extend(schema.make_persistent(workflow, source))

        return obj, new_refs

    def to_dict(self):
        out = super().to_dict()
        return {k.lstrip("_"): v for k, v in out.items() if k != "_name"}

    def set_sequence_parameters(self, element_set):
        # set ValueSequence Parameter objects:
        for seq in element_set.sequences:
            if seq.input_type:
                for schema_i in self.schemas:
                    for inp_j in schema_i.inputs:
                        if inp_j.typ == seq.input_type:
                            seq._parameter = inp_j.parameter

    def _validate(self):

        # TODO: check a nesting order specified for each sequence?

        names = set(i.objective.name for i in self.schemas)
        if len(names) > 1:
            raise TaskTemplateMultipleSchemaObjectives(
                f"All task schemas used within a task must have the same "
                f"objective, but found multiple objectives: {list(names)!r}"
            )

    def _get_name(self):
        out = f"{self.objective.name}"
        for idx, schema_i in enumerate(self.schemas, start=1):
            need_and = idx < len(self.schemas) and (
                self.schemas[idx].method or self.schemas[idx].implementation
            )
            out += (
                f"{f'_{schema_i.method}' if schema_i.method else ''}"
                f"{f'_{schema_i.implementation}' if schema_i.implementation else ''}"
                f"{f'_and' if need_and else ''}"
            )
        return out

    @staticmethod
    def get_task_unique_names(tasks: List[Task]):
        """Get the unique name of each in a list of tasks.

        Returns
        -------
        list of str

        """

        task_name_rep_idx = get_item_repeat_index(
            tasks,
            item_callable=lambda x: x.name,
            distinguish_singular=True,
        )

        names = []
        for idx, task in enumerate(tasks):
            add_rep = f"_{task_name_rep_idx[idx]}" if task_name_rep_idx[idx] > 0 else ""
            names.append(f"{task.name}{add_rep}")

        return names

    def _get_nesting_order(self, seq):
        """Find the nesting order for a task sequence."""
        return self.nesting_order[seq.normalised_path] if len(seq.values) > 1 else -1

    def _prepare_persistent_outputs(self, workflow, local_element_idx_range):
        # TODO: check that schema is present when adding task? (should this be here?)
        output_data_indices = {}
        for schema in self.schemas:
            for output in schema.outputs:

                # TODO: consider multiple schemas in action index?

                # Find the last action where specified output type is an output:
                output_act_idx = None
                for act_idx, act in enumerate(schema.actions):
                    if output.typ in act.get_output_types():
                        output_act_idx = act_idx

                if output_act_idx is None:
                    raise RuntimeError(
                        f"Output {output} does not appear in any schema actions."
                    )

                path = f"outputs.{output.typ}"
                output_data_indices[path] = []
                for idx in range(*local_element_idx_range):
                    param_src = {
                        "type": "EAR_output",
                        "task_insert_ID": self.insert_ID,
                        "element_idx": idx,
                        "iteration_idx": 0,  # TODO?
                        "action_idx": output_act_idx,
                        "run_idx": 0,
                    }
                    data_ref = workflow._add_unset_parameter_data(param_src)
                    output_data_indices[path].append(data_ref)

        return output_data_indices

    def prepare_element_resolution(self, element_set, input_data_indices):

        multiplicities = []
        for path_i, inp_idx_i in input_data_indices.items():
            multiplicities.append(
                {
                    "multiplicity": len(inp_idx_i),
                    "nesting_order": element_set.nesting_order.get(path_i, -1),
                    "path": path_i,
                }
            )

        return multiplicities

    @property
    def index(self):
        if self.workflow_template:
            return self.workflow_template.tasks.index(self)
        else:
            return None

    @property
    def _element_indices(self):
        return self.workflow_template.workflow.tasks[self.index].element_indices

    def get_available_task_input_sources(
        self,
        element_set: ElementSet,
        source_tasks: Optional[List[Task]] = None,
    ) -> List[InputSource]:
        """For each input parameter of this task, generate a list of possible input sources
        that derive from inputs or outputs of this and other provided tasks.

        Note this only produces a subset of available input sources for each input
        parameter; other available input sources may exist from workflow imports."""

        # TODO: also search sub-parameters in the source tasks!

        available = {}
        for inputs_path, inp_info in self.get_all_inputs_info(element_set).items():

            available[inputs_path] = []

            # local specification takes precedence:
            if inputs_path in element_set.get_locally_defined_inputs():
                available[inputs_path].append(self.app.InputSource.local())

            # search for task sources:
            for src_task_i in source_tasks or []:

                for param_i in src_task_i.provides_parameters:

                    if param_i.typ == inputs_path:

                        if param_i.input_or_output == "input":
                            # input parameter might not be provided e.g. if it only used
                            # to generate an input file, and that input file is passed
                            # directly, so consider only source task element sets that
                            # provide the input:
                            es_idx = src_task_i.get_param_provided_element_sets(
                                param_i.typ
                            )
                        else:
                            # outputs are always available, so consider all source task
                            # element sets:
                            es_idx = range(src_task_i.num_element_sets)

                        if not es_idx:
                            continue
                        else:
                            src_elems = []
                            for es_idx_i in es_idx:
                                es_i = src_task_i.element_sets[es_idx_i]
                                src_elems += list(range(*es_i.element_global_idx_range))

                        if element_set.sourceable_elements is not None:
                            # can only use a subset of elements (this is the case where
                            # this element set is generated from an upstream element set,
                            # in which case we only want to consider newly added upstream
                            # elements when adding elements from this element set):
                            src_elems = list(
                                set(element_set.sourceable_elements) & set(src_elems)
                            )
                            if not src_elems:
                                continue

                        task_source = self.app.InputSource.task(
                            task_ref=src_task_i.insert_ID,
                            task_source_type=param_i.input_or_output,
                            elements=src_elems,
                        )
                        available[inputs_path].append(task_source)

            if inp_info["has_default"]:
                available[inputs_path].append(self.app.InputSource.default())

        return available

    @property
    def schemas(self):
        return self._schemas

    @property
    def element_sets(self):
        return self._element_sets

    @property
    def num_element_sets(self):
        return len(self._element_sets)

    @property
    def insert_ID(self):
        return self._insert_ID

    @property
    def dir_name(self):
        "Artefact directory name."
        return self._dir_name

    @property
    def name(self):
        return self._name

    @property
    def objective(self):
        return self.schemas[0].objective

    @property
    def all_schema_inputs(self) -> Tuple[SchemaInput]:
        return tuple(inp_j for schema_i in self.schemas for inp_j in schema_i.inputs)

    @property
    def all_schema_outputs(self) -> Tuple[SchemaOutput]:
        return tuple(inp_j for schema_i in self.schemas for inp_j in schema_i.outputs)

    @property
    def all_schema_input_types(self):
        """Get the set of all schema input types (over all specified schemas)."""
        return {inp_j for schema_i in self.schemas for inp_j in schema_i.input_types}

    @property
    def all_schema_input_normalised_paths(self):
        return {f"inputs.{i}" for i in self.all_schema_input_types}

    @property
    def all_schema_output_types(self):
        """Get the set of all schema output types (over all specified schemas)."""
        return {out_j for schema_i in self.schemas for out_j in schema_i.output_types}

    def get_schema_action(self, idx):
        _idx = 0
        for schema in self.schemas:
            for action in schema.actions:
                if _idx == idx:
                    return action
                _idx += 1
        raise ValueError(f"No action in task {self.name!r} with index {idx!r}.")

    def all_schema_actions(self) -> Iterator[Tuple[int, Action]]:
        idx = 0
        for schema in self.schemas:
            for action in schema.actions:
                yield (idx, action)
                idx += 1

    @property
    def num_all_schema_actions(self) -> int:
        num = 0
        for schema in self.schemas:
            for _ in schema.actions:
                num += 1
        return num

    @property
    def all_sourced_normalised_paths(self):
        sourced_input_types = []
        for elem_set in self.element_sets:
            for inp in elem_set.inputs:
                if inp.is_sub_value:
                    sourced_input_types.append(inp.normalised_path)
            for seq in elem_set.sequences:
                if seq.is_sub_value:
                    sourced_input_types.append(seq.normalised_path)
        return set(sourced_input_types) | self.all_schema_input_normalised_paths

    def is_input_type_required(self, typ, element_set):

        provided_files = [i.file for i in element_set.input_files]
        # required if is appears in any command:
        for schema in self.schemas:
            for act in schema.actions:
                if typ in act.get_command_input_types():
                    return True

                # required if used in any input file generators and input file is not
                # provided:
                for IFG in act.input_file_generators:
                    if typ in (i.typ for i in IFG.inputs):
                        if IFG.input_file not in provided_files:
                            return True

        return False

    def is_input_type_provided(self, typ: str, element_set: ElementSet) -> bool:
        """Check if an input is provided as an InputValue or a ValueSequence."""
        for inp in element_set.inputs:
            if typ == inp.parameter.typ:
                return True

        for seq in element_set.sequences:
            if not seq.is_sub_value and typ == seq.parameter.typ:
                return True

        return False

    def get_param_provided_element_sets(self, typ: str) -> List[int]:
        """Get the element set indices of this task for which a specified parameter type
        is provided."""
        es_idx = []
        for idx, src_es in enumerate(self.element_sets):
            if self.is_input_type_provided(typ, src_es):
                es_idx.append(idx)
        return es_idx

    def get_all_inputs_info(self, element_set):
        """Get a dict whose keys are the normalised paths (without the "inputs" prefix),
        and whose values are the associated default value InputValue object, in the case
        the input is a SchemaInput, and a default is defined.

        # TODO update docstring

        Parameters
        ----------
        element_set : ElementSet
            Find inputs and sequences in this element set that have sub-parameter paths.

        """

        info = {}
        for schema_input in self.all_schema_inputs:
            info[schema_input.parameter.typ] = {
                "has_default": schema_input.default_value is not None
            }

        for inp_path in element_set.get_defined_sub_parameter_types():
            info[inp_path] = {"has_default": False}

        for inp in info:
            info[inp]["is_required"] = self.is_input_type_required(inp, element_set)
            info[inp]["is_provided"] = self.is_input_type_provided(inp, element_set)

        return info

    def get_all_required_schema_inputs(self, element_set):
        info = self.get_all_inputs_info(element_set)
        return tuple(
            i for i in self.all_schema_inputs if info[i.parameter.typ]["is_required"]
        )

    @property
    def all_sequences_normalised_paths(self):
        return [j.normalised_path for i in self.element_sets for j in i.sequences]

    @property
    def all_used_sequences_normalised_paths(self):
        return [
            j.normalised_path
            for i in self.element_sets
            for j in i.sequences
            if not j.is_unused
        ]

    @property
    def universal_input_types(self):
        """Get input types that are associated with all schemas"""

    @property
    def non_universal_input_types(self):
        """Get input types for each schema that are non-universal."""

    @property
    def defined_input_types(self):
        return self._defined_input_types

    @property
    def undefined_input_types(self):
        return self.all_schema_input_types - self.defined_input_types

    @property
    def undefined_inputs(self):
        return [
            inp_j
            for schema_i in self.schemas
            for inp_j in schema_i.inputs
            if inp_j.typ in self.undefined_input_types
        ]

    @property
    def unsourced_inputs(self):
        """Get schema input types for which no input sources are currently specified."""
        return self.all_schema_input_types - set(self.input_sources.keys())

    @property
    def provides_parameters(self):
        return tuple(j for schema in self.schemas for j in schema.provides_parameters)

    @property
    def _metadata(self):
        return self.workflow_template.workflow.metadata["template"]["tasks"][self.index]

    def get_sub_parameter_input_values(self):
        return [i for i in self.inputs if i.is_sub_value]

    def get_non_sub_parameter_input_values(self):
        return [i for i in self.inputs if not i.is_sub_value]

    def add_group(
        self, name: str, where: ElementFilter, group_by_distinct: ParameterPath
    ):
        group = ElementGroup(name=name, where=where, group_by_distinct=group_by_distinct)
        self.groups.add_object(group)


class WorkflowTask:
    """Class to represent a Task that is bound to a Workflow."""

    _app_attr = "app"

    def __init__(
        self,
        workflow: Workflow,
        template: Task,
        index: int,
        num_elements: int,
    ):
        self._workflow = workflow
        self._template = template
        self._index = index
        self._num_elements = num_elements

        # assigned/incremented when new elements are added and reset on dump to disk:
        self._pending_num_elements = 0

        self._elements = None  # assigned on `elements` first access

    def __repr__(self) -> str:
        return f"{self.__class__.__name__}(name={self.unique_name!r})"

    def _reset_pending_elements(self):
        self._pending_num_elements = 0

    def _accept_pending_elements(self):
        self._num_elements = self.num_elements
        self._reset_pending_elements()

    @classmethod
    def new_empty_task(cls, workflow: Workflow, template: Task, index: int):
        obj = cls(
            workflow=workflow,
            template=template,
            index=index,
            num_elements=0,
        )
        return obj

    @property
    def workflow(self):
        return self._workflow

    @property
    def template(self):
        return self._template

    @property
    def index(self):
        return self._index

    @property
    def num_elements(self):
        return self._num_elements + self._pending_num_elements

    @property
    def num_actions(self):
        return self.template.num_all_schema_actions

    @property
    def name(self):
        return self.template.name

    @property
    def unique_name(self):
        return self.workflow.get_task_unique_names()[self.index]

    @property
    def insert_ID(self):
        return self.template.insert_ID

    @property
    def dir_name(self):
        return self.template.dir_name

    @property
    def num_element_sets(self):
        return self.template.num_element_sets

    @property
    def elements(self):
        if self._elements is None:
            self._elements = self.app.Elements(self)
        return self._elements

    @property
    def dir_path(self):
        return self.workflow.path / "tasks" / self.dir_name

    @property
    def element_dir_list_file_path(self):
        return self.dir_path / "element_dirs.txt"

    @property
    def run_script_file_path(self):
        return self.dir_path / "run_script.ps1"

    @property
    def _metadata(self):
        return self.workflow.metadata["tasks"][self.index]

    def write_element_dirs(self):
        self.dir_path.mkdir(exist_ok=True, parents=True)
        elem_paths = [self.dir_path / elem.dir_name for elem in self.elements]
        for path_i in elem_paths:
            path_i.mkdir(exist_ok=True)

        # write a text file whose lines correspond to element paths
        with self.element_dir_list_file_path.open("wt") as fp:
            for elem in elem_paths:
                fp.write(f"{elem}\n")

    def _make_new_elements_persistent(self, element_set, element_set_idx):
        """Save parameter data to the persistent workflow."""

        input_data_idx = {}
        sequence_idx = {}

        # Assign first assuming all locally defined values are to be used:
        param_src = {
            "type": "local_input",
            "task_insert_ID": self.insert_ID,
            "element_set_idx": element_set_idx,
        }
        for res_i in element_set.resources:
            key, dat_ref, _ = res_i.make_persistent(self.workflow, param_src)
            input_data_idx[key] = dat_ref

        for inp_i in element_set.inputs:
            key, dat_ref, _ = inp_i.make_persistent(self.workflow, param_src)
            input_data_idx[key] = dat_ref

        for inp_file_i in element_set.input_files:
            key, dat_ref, _ = inp_file_i.make_persistent(self.workflow, param_src)
            input_data_idx[key] = dat_ref

        for seq_i in element_set.sequences:
            key, dat_ref, _ = seq_i.make_persistent(self.workflow, param_src)
            input_data_idx[key] = dat_ref
            sequence_idx[key] = list(range(len(dat_ref)))

        # Now check for task- and default-sources and overwrite or append to local sources:
        for schema_input in self.template.get_all_required_schema_inputs(element_set):

            key = f"inputs.{schema_input.typ}"
            sources = element_set.input_sources[schema_input.typ]

            for inp_src in sources:

                if inp_src.source_type is InputSourceType.TASK:

                    src_task = inp_src.get_task(self.workflow)

                    src_elements = [i for i in src_task.elements]  # TODO: ??
                    if inp_src.elements:
                        # only include "sourceable" elements:
                        src_elements = [
                            i for i in src_elements if i.global_idx in inp_src.elements
                        ]

                    if not src_elements:
                        continue

                    task_source_type = inp_src.task_source_type.name.lower()
                    src_key = f"{task_source_type}s.{schema_input.typ}"
                    grp_idx = [elem.get_data_idx()[src_key] for elem in src_elements]

                    if self.app.InputSource.local() in sources:
                        # add task source to existing local source:
                        input_data_idx[key] += grp_idx

                    else:
                        # overwrite existing local source (if it exists):
                        input_data_idx[key] = grp_idx
                        if key in sequence_idx:
                            sequence_idx.pop(key)
                            seq = element_set.get_sequence_by_path(key)
                            seq.is_unused = True

                if inp_src.source_type is InputSourceType.DEFAULT:

                    grp_idx = [schema_input.default_value._value_group_idx]
                    if self.app.InputSource.local() in sources:
                        input_data_idx[key] += grp_idx

                    else:
                        input_data_idx[key] = grp_idx

        # sort smallest to largest path, so more-specific items overwrite less-specific
        # items parameter retrieval:
        # TODO: is this still necessary?
        # data_idx_paths = sorted(input_data_idx.keys(), key=lambda x: len(x.split(".")))
        # input_data_idx = {data_idx_paths.index(k): v for k, v in input_data_idx.items()}
        # input_sources = {data_idx_paths.index(k): v for k, v in input_sources.items()}

        return (input_data_idx, sequence_idx)

    def ensure_input_sources(self, element_set):
        """Check valid input sources are specified for a new task to be added to the
        workflow in a given position. If none are specified, set them according to the
        default behaviour."""

        # this just depends on this schema and other schemas:
        available_sources = self.template.get_available_task_input_sources(
            element_set=element_set,
            source_tasks=self.workflow.template.tasks[: self.index],
        )  # TODO: test all parameters have a key here?

        # TODO: get available input sources from workflow imports

        all_inputs_info = self.template.get_all_inputs_info(element_set)

        # check any specified sources are valid:
        for inputs_path in all_inputs_info:
            for specified_source in element_set.input_sources.get(inputs_path, []):
                self.workflow._resolve_input_source_task_reference(
                    specified_source, self.unique_name
                )
                if not specified_source.is_in(available_sources[inputs_path]):
                    raise ValueError(
                        f"The input source {specified_source.to_string()!r} is not "
                        f"available for input path {inputs_path!r}. Available "
                        f"input sources are: "
                        f"{[i.to_string() for i in available_sources[inputs_path]]}"
                    )

        # an input is not required if it is only used to generate an input file that is
        # passed directly:
        req_types = set(k for k, v in all_inputs_info.items() if v["is_required"])
        unsourced_inputs = req_types - set(element_set.input_sources.keys())

        extra_types = set(
            k
            for k, v in all_inputs_info.items()
            if not v["is_required"] and v["is_provided"]
        )
        if extra_types:
            extra_str = ", ".join(f"{i!r}" for i in extra_types)
            raise ExtraInputs(
                message=(
                    f"The following inputs are not required, but have been passed: "
                    f"{extra_str}."
                ),
                extra_inputs=extra_types,
            )

        # set source for any unsourced inputs:
        missing = []
        for input_type in unsourced_inputs:
            inp_i_sources = available_sources[input_type]
            source = None
            try:
                # first element is defined by default to take precedence in
                # `get_available_task_input_sources`:
                source = inp_i_sources[0]
            except IndexError:
                missing.append(input_type)

            if source is not None:
                element_set.input_sources.update({input_type: [source]})

        # TODO: collate all input sources separately, then can fall back to a different
        # input source (if it was not specified manually) and if the "top" input source
        # results in no available elements due to `allow_non_coincident_task_sources`.

        if not element_set.allow_non_coincident_task_sources:

            sources_by_task = {}
            for inp_type, sources in element_set.input_sources.items():
                source = sources[0]
                if source.source_type is InputSourceType.TASK:
                    if source.task_ref not in sources_by_task:
                        sources_by_task[source.task_ref] = {}
                    sources_by_task[source.task_ref][inp_type] = source

            # if multiple parameters are sourced from the same upstream task, only use
            # elements for which all parameters are available (the set intersection):
            for sources in sources_by_task.values():
                first_src = next(iter(sources.values()))
                intersect_task_i = set(first_src.elements)
                for src_i in sources.values():
                    intersect_task_i.intersection_update(src_i.elements)

                # now change elements for the affected input sources:
                for inp_type in sources.keys():
                    element_set.input_sources[inp_type][0].elements = list(
                        intersect_task_i
                    )

        if missing:
            missing_str = ", ".join(f"{i!r}" for i in missing)
            raise MissingInputs(
                message=f"The following inputs have no sources: {missing_str}.",
                missing_inputs=missing,
            )

    def generate_new_elements(
        self,
        input_data_indices,
        output_data_indices,
        element_data_indices,
        sequence_indices,
    ):

        new_elements = []
        element_sequence_indices = {}
        for i_idx, i in enumerate(element_data_indices):
            elem_i = {k: input_data_indices[k][v] for k, v in i.items()}
            elem_i.update({k: v[i_idx] for k, v in output_data_indices.items()})
            new_elements.append(elem_i)

            # track which sequence value indices (if any) are used for each new element:
            for k, v in i.items():
                if k in sequence_indices:
                    if k not in element_sequence_indices:
                        element_sequence_indices[k] = []
                    element_sequence_indices[k].append(sequence_indices[k][v])

        return new_elements, element_sequence_indices

    @property
    def upstream_tasks(self):
        """Get all workflow tasks that are upstream from this task."""
        return [task for task in self.workflow.tasks[: self.index]]

    @property
    def downstream_tasks(self):
        """Get all workflow tasks that are downstream from this task."""
        return [task for task in self.workflow.tasks[self.index + 1 :]]

    def get_elements_of_element_set(self, element_set_index):
        elem_slice = slice(
            *self.template.element_sets[element_set_index].element_local_idx_range
        )
        return self.elements[elem_slice]

    @staticmethod
    def resolve_element_data_indices(multiplicities):
        """Find the index of the Zarr parameter group index list corresponding to each
        input data for all elements.

        # TODO: update docstring; shouldn't reference Zarr.

        Parameters
        ----------
        multiplicities : list of dict
            Each list item represents a sequence of values with keys:
                multiplicity: int
                nesting_order: int
                path : str

        Returns
        -------
        element_dat_idx : list of dict
            Each list item is a dict representing a single task element and whose keys are
            input data paths and whose values are indices that index the values of the
            dict returned by the `task.make_persistent` method.

        """

        # order by nesting order (so lower nesting orders will be fastest-varying):
        multi_srt = sorted(multiplicities, key=lambda x: x["nesting_order"])
        multi_srt_grp = group_by_dict_key_values(
            multi_srt, "nesting_order"
        )  # TODO: is tested?

        element_dat_idx = [{}]
        for para_sequences in multi_srt_grp:

            # check all equivalent nesting_orders have equivalent multiplicities
            all_multis = {i["multiplicity"] for i in para_sequences}
            if len(all_multis) > 1:
                raise ValueError(
                    f"All inputs with the same `nesting_order` must have the same "
                    f"multiplicity, but for paths "
                    f"{[i['path'] for i in para_sequences]} with "
                    f"`nesting_order` {para_sequences[0]['nesting_order']} found "
                    f"multiplicities {[i['multiplicity'] for i in para_sequences]}."
                )

            new_elements = []
            for val_idx in range(para_sequences[0]["multiplicity"]):
                for element in element_dat_idx:
                    new_elements.append(
                        {
                            **element,
                            **{i["path"]: val_idx for i in para_sequences},
                        }
                    )
            element_dat_idx = new_elements

        return element_dat_idx

    def _add_element_set(self, element_set):
        """
        Returns
        -------
        element_indices : list of int
            Global indices of newly added elements.

        """

        self.template.set_sequence_parameters(element_set)

        self.ensure_input_sources(element_set)  # may modify element_set.input_sources

        (input_data_idx, seq_idx) = self._make_new_elements_persistent(
            element_set=element_set,
            element_set_idx=self.num_element_sets,
        )

        element_set.task_template = self.template  # may modify element_set.nesting_order

        multiplicities = self.template.prepare_element_resolution(
            element_set, input_data_idx
        )

        element_inp_data_idx = self.resolve_element_data_indices(multiplicities)

        global_element_idx_range = [
            self.workflow.num_elements,
            self.workflow.num_elements + len(element_inp_data_idx),
        ]
        local_element_idx_range = [
            self.num_elements,
            self.num_elements + len(element_inp_data_idx),
        ]

        # associate global element indices (as a range) with the element set:
        element_set._element_global_idx_range = global_element_idx_range
        element_set._element_local_idx_range = local_element_idx_range
        self.template._add_element_set(element_set)

        output_data_idx = self.template._prepare_persistent_outputs(
            workflow=self.workflow,
            local_element_idx_range=local_element_idx_range,
        )

        (element_data_idx, element_seq_idx) = self.generate_new_elements(
            input_data_idx,
            output_data_idx,
            element_inp_data_idx,
            seq_idx,
        )

        element_iterations = []
        elements = []

        for elem_idx, data_idx in enumerate(element_data_idx):
            schema_params = set(i for i in data_idx.keys() if len(i.split(".")) == 2)
            data_idx_i = data_idx
            action_runs = {}
            for act_idx, action in self.template.all_schema_actions():
                if all(self.test_action_rule(i, data_idx) for i in action.rules):

                    param_source = {
                        "type": "EAR_output",
                        "task_insert_ID": self.insert_ID,
                        "element_idx": self.num_elements + elem_idx,
                        "iteration_idx": 0,  # TODO?
                        "action_idx": act_idx,
                        "run_idx": 0,
                    }
                    data_idx_i = action.generate_data_index(
                        data_idx=data_idx,
                        workflow=self.workflow,
                        param_source=param_source,
                    )
                    run_0 = {"data_idx": data_idx_i}
                    action_runs[act_idx] = [run_0]
                    data_idx.update(data_idx_i)

            elements.append(
                {
                    "index": self.num_elements + elem_idx,
                    "iterations_idx": [self.num_elements + elem_idx],
                    "es_idx": self.num_element_sets - 1,
                    "seq_idx": {k: v[elem_idx] for k, v in element_seq_idx.items()},
                }
            )
            element_iterations.append(
                {
                    "global_idx": self.workflow.num_elements
                    + elem_idx,  # TODO: `workflow.num_element_iterations` ?
                    "actions": action_runs,
                    "schema_parameters": list(schema_params),
                    "loop_idx": {},
                }
            )

        self.workflow._store.add_elements(
            self.index,
            self.insert_ID,
            elements,
            element_iterations,
        )
        self._pending_num_elements += len(elements)

        return list(range(*global_element_idx_range))

    def add_elements(
        self,
        base_element=None,
        inputs=None,
        input_files=None,
        sequences=None,
        resources=None,
        repeats=None,
        input_sources=None,
        input_source_mode=None,
        nesting_order=None,
        element_sets=None,
        sourceable_elements=None,
        propagate_to=None,
        return_indices=False,
    ):
        with self.workflow.batch_update():
            return self._add_elements(
                base_element=base_element,
                inputs=inputs,
                input_files=input_files,
                sequences=sequences,
                resources=resources,
                repeats=repeats,
                input_sources=input_sources,
                input_source_mode=input_source_mode,
                nesting_order=nesting_order,
                element_sets=element_sets,
                sourceable_elements=sourceable_elements,
                propagate_to=propagate_to,
                return_indices=return_indices,
            )

    def _add_elements(
        self,
        base_element=None,
        inputs=None,
        input_files=None,
        sequences=None,
        resources=None,
        repeats=None,
        input_sources=None,
        input_source_mode=None,
        nesting_order=None,
        element_sets=None,
        sourceable_elements=None,
        propagate_to=None,
        return_indices=False,
    ):
        """Add more elements to this task.

        Parameters
        ----------
        sourceable_elements : list of int, optional
            If specified, a list of global element indices from which inputs
            may be sourced. If not specified, all workflow elements are considered
            sourceable.
        propagate_to : list of ElementPropagation, optional
            If specified as an empty or non-empty list, propagate the new elements
            downstream. If an `ElementPropagation` object is not specified for a given
            task, propagation will be attempted using default behaviour.
        return_indices : bool, optional
            If True, return the list of indices of the newly added elements. False by
            default.

        """

        if base_element is not None:
            if base_element.task is not self:
                raise ValueError("If specified, `base_element` must belong to this task.")
            b_inputs, b_resources = base_element.to_element_set_data()
            inputs = inputs or b_inputs
            resources = resources or b_resources

        element_sets = self.app.ElementSet.ensure_element_sets(
            inputs=inputs,
            input_files=input_files,
            sequences=sequences,
            resources=resources,
            repeats=repeats,
            input_sources=input_sources,
            input_source_mode=input_source_mode,
            nesting_order=nesting_order,
            element_sets=element_sets,
            sourceable_elements=sourceable_elements,
        )

        elem_idx = []  # global element indices
        for elem_set_i in element_sets:
            elem_set_i = elem_set_i.prepare_persistent_copy()
            elem_idx += self._add_element_set(elem_set_i)

        if propagate_to is not None:

            # TODO: also accept a dict as func arg:
            propagate_to = {i.task.unique_name: i for i in propagate_to}

            for task in self.downstream_tasks:

                elem_propagate = propagate_to.get(
                    task.unique_name, ElementPropagation(task=task)
                )
                if self.unique_name not in (
                    i.unique_name
                    for i in elem_propagate.element_set.get_task_dependencies(
                        as_objects=True
                    )
                ):
                    # TODO: why can't we just do
                    #  `if self in not elem_propagate.element_set.task_dependencies:`?
                    continue

                # TODO: generate a new ElementSet for this task;
                #       Assume for now we use a single base element set.
                #       Later, allow combining multiple element sets.

                elem_set_i = self.app.ElementSet(
                    inputs=elem_propagate.element_set.inputs,
                    input_files=elem_propagate.element_set.input_files,
                    sequences=elem_propagate.element_set.sequences,
                    resources=elem_propagate.element_set.resources,
                    repeats=elem_propagate.element_set.repeats,
                    nesting_order=elem_propagate.nesting_order,
                    sourceable_elements=elem_idx,
                )
                prop_elem_idx = task._add_elements(
                    element_sets=[elem_set_i],
                    return_indices=True,
                )
                elem_idx.extend(prop_elem_idx)

        if return_indices:
            return elem_idx

    def get_element_dependencies(
        self,
        as_objects: bool = False,
    ) -> List[Union[E_idx_type, Element]]:
        """Get elements from upstream tasks (tuples of (task_insert_ID, element idx) or
        Element objects) that this task depends on."""

        deps = []
        for element in self.elements:
            for iter_i in element.iterations:
                for (ti_ID, e_idx) in iter_i.get_element_dependencies(as_objects=False):
                    if (ti_ID, e_idx) not in deps:
                        deps.append((ti_ID, e_idx))

        deps = sorted(deps)
        if as_objects:
            deps = self.workflow.get_elements_from_indices(deps)

        return deps

    def get_task_dependencies(
        self,
        as_objects: bool = False,
    ) -> List[Union[int, WorkflowTask]]:
        """Get tasks (insert ID or WorkflowTask objects) that this task depends on.

        Dependencies may come from either elements from upstream tasks, or from locally
        defined inputs/sequences/defaults from upstream tasks."""

        # TODO: this method might become insufficient if/when we start considering a
        # new "task_iteration" input source type, which may take precedence over any
        # other input source types.

        deps = []
        for element_set in self.template.element_sets:
            for sources in element_set.input_sources.values():
                for src in sources:
                    if (
                        src.source_type is InputSourceType.TASK
                        and src.task_ref not in deps
                    ):
                        deps.append(src.task_ref)

        deps = sorted(deps)
        if as_objects:
            deps = [self.workflow.tasks.get(insert_ID=i) for i in deps]

        return deps

    def get_dependent_elements(
        self,
        as_objects: bool = False,
    ) -> List[Union[E_idx_type, Element]]:
        """Get elements from downstream tasks (tuples of (task_insert_ID, element idx) or
        Element objects) that depend on this task."""
        deps = []
        for task in self.downstream_tasks:
            for element in task.elements:
                key = (task.insert_ID, element.index)
                for iter_i in element.iterations:
                    for dep_i in iter_i.get_task_dependencies(as_objects=False):
                        if dep_i == self.insert_ID and key not in deps:
                            deps.append(key)

        deps = sorted(deps)
        if as_objects:
            deps = self.workflow.get_elements_from_indices(deps)

        return deps

    def get_dependent_tasks(
        self,
        as_objects: bool = False,
    ) -> List[Union[int, WorkflowTask]]:
        """Get tasks (insert ID or WorkflowTask objects) that depends on this task."""

        # TODO: this method might become insufficient if/when we start considering a
        # new "task_iteration" input source type, which may take precedence over any
        # other input source types.

        deps = []
        for task in self.downstream_tasks:
            for element_set in task.template.element_sets:
                for sources in element_set.input_sources.values():
                    for src in sources:
                        if (
                            src.source_type is InputSourceType.TASK
                            and src.task_ref == self.insert_ID
                            and task.insert_ID not in deps
                        ):
                            deps.append(task.insert_ID)
        deps = sorted(deps)
        if as_objects:
            deps = [self.workflow.tasks.get(insert_ID=i) for i in deps]
        return deps

    @property
    def inputs(self):
        return self.app.TaskInputParameters(self)

    @property
    def outputs(self):
        return self.app.TaskOutputParameters(self)

    def get(self, path, raise_on_missing=False, default=None):
        return self.app.Parameters(
            self,
            path=path,
            return_element_parameters=False,
            raise_on_missing=raise_on_missing,
            default=default,
        )

    def _path_to_parameter(self, path):
        if len(path) != 2 or path[0] == "resources":
            return

        if path[0] == "inputs":
            for i in self.template.schemas:
                for j in i.inputs:
                    if j.parameter.typ == path[1]:
                        return j.parameter

        elif path[0] == "outputs":
            for i in self.template.schemas:
                for j in i.outputs:
                    if j.parameter.typ == path[1]:
                        return j.parameter

    def _get_merged_parameter_data(
        self,
        data_index,
        path=None,
        raise_on_missing=False,
        default: Any = None,
    ):
        """Get element data from the persistent store."""

        path = [] if not path else path.split(".")
        parameter = self._path_to_parameter(path)
        current_value = None
        is_cur_val_set = False
        for path_i, data_idx_i in data_index.items():

            path_i = path_i.split(".")
            is_parent = False
            is_update = False
            try:
                rel_path = get_relative_path(path, path_i)
                is_parent = True
            except ValueError:
                try:
                    update_path = get_relative_path(path_i, path)
                    is_update = True

                except ValueError:
                    # no intersection between paths
                    continue

            # TODO: test unset outputs are returned correctly
            data = self.workflow._get_parameter_data(data_idx_i)

            if is_parent:
                # replace current value:
                try:
                    current_value = get_in_container(data, rel_path, cast_indices=True)
                    is_cur_val_set = True
                except (KeyError, IndexError, ValueError):
                    continue

            elif is_update:
                # update sub-part of current value
                current_value = current_value or {}
                set_in_container(current_value, update_path, data, ensure_path=True)
                is_cur_val_set = True

        if not is_cur_val_set:
            if raise_on_missing:
                raise ValueError(f"Path {path} does not exist in the element data.")
            else:
                current_value = default

        if parameter and parameter._value_class:
            current_value = parameter._value_class(**current_value)

        return current_value

    def test_action_rule(self, rule, data_idx):
        check = rule.check_exists or rule.check_missing
        if check:
            param_s = check.split(".")
            if len(param_s) > 2:
                # sub-parameter, so need to retrieve parameter data
                try:
                    self._get_merged_parameter_data(data_idx, raise_on_missing=True)
                    return True if rule.check_exists else False
                except ValueError:
                    return False if rule.check_exists else True
            else:
                if rule.check_exists:
                    return rule.check_exists in data_idx
                elif rule.check_missing:
                    return rule.check_missing not in data_idx

        else:
            # retrieve parameter data
            param_path = ".".join(
                i.condition.callable.kwargs["value"] for i in rule.path.parts[:2]
            )
            element_dat = rule.get(param_path)

            data_path = DataPath(*rule.path.parts[2:])
            rule = Rule(path=data_path, condition=rule.condition, cast=rule.cast)

            return rule.test(element_dat).is_valid

    def resolve_jobscripts(self):
        # TODO: work in progress
        res, res_hashes, res_map = generate_EAR_resource_map(self)
        jobscripts, js_map = allocate_jobscripts(res_map)
        # replace resources index with resources object:
        for idx, i in enumerate(jobscripts):
            jobscripts[idx]["resources"] = res[jobscripts[idx]["resources"]]

        return jobscripts, js_map


class Elements:

    __slots__ = ("_task",)

    def __init__(self, task: WorkflowTask):

        self._task = task

        # TODO: cache Element objects

    def __repr__(self) -> str:
        return (
            f"{self.__class__.__name__}(task={self.task.unique_name!r}, "
            f"num_elements={self.task.num_elements})"
        )

    @property
    def task(self):
        return self._task

    def _get_selection(self, selection):

        if isinstance(selection, int):
            start, stop, step = selection, selection + 1, 1

        elif isinstance(selection, slice):
            start, stop, step = selection.start, selection.stop, selection.step
            stop = self.task.num_elements if stop is None else stop
            start = start or 0
            step = 1 if step is None else step

        selection = slice(start, stop, step)
        length = len(range(*selection.indices(self.task.num_elements)))

        return selection, length

    def islice(
        self,
        start: int = None,
        end: int = None,
    ) -> Iterator[Element]:

        selection, _ = self._get_selection(slice(start, end))
        for i in self.task.workflow.get_task_elements_islice(self.task, selection):
            yield i

    def __len__(self):
        return self.task.num_elements

    def __iter__(self):
        return self.islice()

    def __getitem__(
        self,
        selection: Union[int, slice],
    ) -> Union[Element, List[Element]]:

        selection, length = self._get_selection(selection)
        elements = self.task.workflow.get_task_elements(self.task, selection)

        if length == 1:
            return elements[0]
        else:
            return elements


@dataclass
class Parameters:

    _app_attr = "_app"

    task: WorkflowTask
    path: str
    return_element_parameters: bool
    raise_on_missing: Optional[bool] = False
    default: Optional[Any] = None

    def islice(self, start=None, end=None):
        for i in self.task.workflow.pIO.task_parameter_islice(
            self.task, self.path, start, end
        ):
            yield i

    def _get_selection(self, selection):

        if isinstance(selection, int):
            start, stop, step = selection, selection + 1, 1

        elif isinstance(selection, slice):
            start, stop, step = selection.start, selection.stop, selection.step
            stop = self.task.num_elements if stop is None else stop
            start = start or 0
            step = 1 if step is None else step

        selection = slice(start, stop, step)
        length = len(range(*selection.indices(self.task.num_elements)))

        return selection, length

    def __iter__(self):
        return self.islice()

    def __getitem__(self, selection: Union[int, slice]) -> Union[Any, List[Any]]:

        selection, length = self._get_selection(selection)
        elements = self.task.workflow.get_task_elements(self.task, selection)
        if self.return_element_parameters:
            params = [
                self._app.ElementParameter(
                    task=self.task,
                    path=self.path,
                    parent=self,
                    element=i,
                    data_idx=i.get_data_idx(self.path),
                )
                for i in elements
            ]
        else:
            params = [
                i.get(
                    path=self.path,
                    raise_on_missing=self.raise_on_missing,
                    default=self.default,
                )
                for i in elements
            ]

        if length == 1:
            return params[0]
        else:
            return params


@dataclass
class TaskInputParameters:
    """For retrieving schema input parameters across all elements."""

    _app_attr = "_app"

    task: WorkflowTask

    def __getattr__(self, name):
        if name not in self._get_input_names():
            raise ValueError(f"No input named {name!r}.")
        return self._app.Parameters(self.task, f"inputs.{name}", True)

    def __repr__(self):
        return (
            f"{self.__class__.__name__}("
            f"{', '.join(f'{i!r}' for i in self._get_input_names())})"
        )

    def __dir__(self):
        return super().__dir__() + self._get_input_names()

    def _get_input_names(self):
        return sorted(self.task.template.all_schema_input_types)


@dataclass
class TaskOutputParameters:
    """For retrieving schema output parameters across all elements."""

    _app_attr = "_app"

    task: WorkflowTask

    def __getattr__(self, name):
        if name not in self._get_output_names():
            raise ValueError(f"No output named {name!r}.")
        return self._app.Parameters(self.task, f"outputs.{name}", True)

    def __repr__(self):
        return (
            f"{self.__class__.__name__}("
            f"{', '.join(f'{i!r}' for i in self._get_output_names())})"
        )

    def __dir__(self):
        return super().__dir__() + self._get_output_names()

    def _get_output_names(self):
        return sorted(self.task.template.all_schema_output_types)


@dataclass
class ElementPropagation:
    """Class to represent how a newly added element set should propagate to a given
    downstream task."""

    task: Task
    element_sets: Optional[Union[List[int], List[ElementSet]]] = None
    nesting_order: Optional[Dict] = None

    @property
    def element_set(self):
        # TEMP property; for now just use the first element set as the base:
        return self.task.template.element_sets[0]<|MERGE_RESOLUTION|>--- conflicted
+++ resolved
@@ -6,11 +6,9 @@
 from valida.datapath import DataPath
 from valida.rules import Rule
 
-<<<<<<< HEAD
 from hpcflow.sdk.core.submission import allocate_jobscripts, generate_EAR_resource_map
-=======
+
 from hpcflow.sdk.typing import E_idx_type
->>>>>>> 45f1abb6
 
 from .json_like import ChildObjectSpec, JSONLike
 from .command_files import FileSpec, InputFile
