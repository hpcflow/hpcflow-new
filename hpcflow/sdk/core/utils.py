--- conflicted
+++ resolved
@@ -1,12 +1,9 @@
-<<<<<<< HEAD
-from __future__ import annotations
-from collections import Counter
-=======
 """
 Miscellaneous utilities.
 """
 
->>>>>>> 843003bf
+from __future__ import annotations
+from collections import Counter
 import copy
 import enum
 import hashlib
@@ -51,30 +48,19 @@
 E = TypeVar("E", bound=enum.Enum)
 
 
-<<<<<<< HEAD
 def make_workflow_id() -> str:
-=======
-    return wrapper
-
-
-def make_workflow_id():
     """
     Generate a random ID for a workflow.
     """
->>>>>>> 843003bf
     length = 12
     chars = string.ascii_letters + "0123456789"
     return "".join(random.choices(chars, k=length))
 
 
-<<<<<<< HEAD
 def get_time_stamp() -> str:
-=======
-def get_time_stamp():
     """
     Get the current time in standard string form.
     """
->>>>>>> 843003bf
     return datetime.now(timezone.utc).astimezone().strftime("%Y.%m.%d_%H:%M:%S_%z")
 
 
@@ -212,7 +198,6 @@
     return out
 
 
-<<<<<<< HEAD
 def _ensure_int(path_comp: int, cur_data, cast_indices: bool) -> int:
     """
     Helper for get_in_container() and set_in_container()
@@ -233,14 +218,11 @@
 
 
 def get_in_container(cont, path: Sequence, cast_indices=False, allow_getattr=False):
-=======
-def get_in_container(cont, path, cast_indices=False, allow_getattr=False):
     """
     Follow a path (sequence of indices of appropriate type) into a container to obtain
     a "leaf" value. Containers can be lists, tuples, dicts,
     or any class (with `getattr()`) if ``allow_getattr`` is True.
     """
->>>>>>> 843003bf
     cur_data = cont
     err_msg = (
         "Data at path {path_comps!r} is not a sequence, but is of type "
@@ -268,18 +250,14 @@
     return cur_data
 
 
-<<<<<<< HEAD
 def set_in_container(
     cont, path: Sequence, value, ensure_path=False, cast_indices=False
 ) -> None:
-=======
-def set_in_container(cont, path, value, ensure_path=False, cast_indices=False):
     """
     Follow a path (sequence of indices of appropriate type) into a container to update
     a "leaf" value. Containers can be lists, tuples or dicts.
     The "branch" holding the leaf to update must be modifiable.
     """
->>>>>>> 843003bf
     if ensure_path:
         num_path = len(path)
         for idx in range(1, num_path):
@@ -359,28 +337,12 @@
     ]
 
 
-<<<<<<< HEAD
 class PrettyPrinter:
-=======
-class classproperty(object):
-    """
-    Simple class property decorator.
-    """
-
-    def __init__(self, f):
-        self.f = f
-
-    def __get__(self, obj, owner):
-        return self.f(owner)
-
-
-class PrettyPrinter(object):
     """
     A class that produces a nice readable version of itself with ``str()``.
     Intended to be subclassed.
     """
 
->>>>>>> 843003bf
     def __str__(self):
         lines = [self.__class__.__name__ + ":"]
         for key, val in vars(self).items():
@@ -388,66 +350,32 @@
         return "\n    ".join(lines)
 
 
-<<<<<<< HEAD
 def capitalise_first_letter(chars: str) -> str:
-=======
-class Singleton(type):
-    """
-    Metaclass that enforces that only one instance can exist of the classes to which it
-    is applied.
-    """
-
-    _instances = {}
-
-    def __call__(cls, *args, **kwargs):
-        if cls not in cls._instances:
-            cls._instances[cls] = super(Singleton, cls).__call__(*args, **kwargs)
-        elif args or kwargs:
-            # if existing instance, make the point that new arguments don't do anything!
-            raise ValueError(
-                f"{cls.__name__!r} is a singleton class and cannot be instantiated with new "
-                f"arguments. The positional arguments {args!r} and keyword-arguments "
-                f"{kwargs!r} have been ignored."
-            )
-        return cls._instances[cls]
-
-
-def capitalise_first_letter(chars):
     """
     Convert the first character of a string to upper case (if that makes sense).
     The rest of the string is unchanged.
     """
->>>>>>> 843003bf
     return chars[0].upper() + chars[1:]
 
 
 @TimeIt.decorator
-<<<<<<< HEAD
 def substitute_string_vars(string: str, variables: dict[str, str]):
+    """
+    Scan ``string`` and substitute sequences like ``<<var:ABC>>`` with the value
+    looked up in the supplied dictionary (with ``ABC`` as the key).
+
+    Default values for the substitution can be supplied like:
+    ``<<var:ABC[default=XYZ]>>``
+
+    Examples
+    --------
+    >>> substitute_string_vars("abc <<var:def>> ghi", {"def": "123"})
+    "abc 123 def"
+    """
     def var_repl(match_obj: re.Match):
         kwargs: dict[str, str] = {}
         var_name: str = match_obj.group(1)
         kwargs_str: str | None = match_obj.group(2)
-=======
-def substitute_string_vars(string, variables: Dict[str, str] = None):
-    """
-    Scan ``string`` and substitute sequences like ``<<var:ABC>>`` with the value
-    looked up in the supplied dictionary (with ``ABC`` as the key).
-
-    Default values for the substitution can be supplied like:
-    ``<<var:ABC[default=XYZ]>>``
-
-    Examples
-    --------
-    >>> substitute_string_vars("abc <<var:def>> ghi", {"def": "123"})
-    "abc 123 def"
-    """
-    variables = variables or {}
-
-    def var_repl(match_obj):
-        kwargs = {}
-        var_name, kwargs_str = match_obj.groups()
->>>>>>> 843003bf
         if kwargs_str:
             kwargs_lst: list[str] = kwargs_str.split(",")
             for i in kwargs_lst:
@@ -477,76 +405,49 @@
 
 
 @TimeIt.decorator
-<<<<<<< HEAD
 def read_YAML_str(
     yaml_str: str, typ="safe", variables: dict[str, str] | None = None
 ) -> Any:
-    """Load a YAML string."""
+    """Load a YAML string. This will produce basic objects."""
     if variables is not None and "<<var:" in yaml_str:
-=======
-def read_YAML_str(yaml_str, typ="safe", variables: Dict[str, str] = None):
-    """Load a YAML string. This will produce basic objects."""
-    if variables is not False and "<<var:" in yaml_str:
->>>>>>> 843003bf
         yaml_str = substitute_string_vars(yaml_str, variables=variables)
     yaml = YAML(typ=typ)
     return yaml.load(yaml_str)
 
 
 @TimeIt.decorator
-<<<<<<< HEAD
 def read_YAML_file(
     path: PathLike, typ="safe", variables: dict[str, str] | None = None
 ) -> Any:
-=======
-def read_YAML_file(path: PathLike, typ="safe", variables: Dict[str, str] = None):
     """Load a YAML file. This will produce basic objects."""
->>>>>>> 843003bf
     with fsspec.open(path, "rt") as f:
         yaml_str: str = f.read()
     return read_YAML_str(yaml_str, typ=typ, variables=variables)
 
 
-<<<<<<< HEAD
 def write_YAML_file(obj, path: str | Path, typ="safe") -> None:
-=======
-def write_YAML_file(obj, path: PathLike, typ="safe"):
     """Write a basic object to a YAML file."""
->>>>>>> 843003bf
     yaml = YAML(typ=typ)
     with Path(path).open("wt") as fp:
         yaml.dump(obj, fp)
 
 
-<<<<<<< HEAD
 def read_JSON_string(json_str: str, variables: dict[str, str] | None = None) -> Any:
+    """Load a JSON string. This will produce basic objects."""
     if variables is not None and "<<var:" in json_str:
-=======
-def read_JSON_string(json_str: str, variables: Dict[str, str] = None):
-    """Load a JSON string. This will produce basic objects."""
-    if variables is not False and "<<var:" in json_str:
->>>>>>> 843003bf
         json_str = substitute_string_vars(json_str, variables=variables)
     return json.loads(json_str)
 
 
-<<<<<<< HEAD
 def read_JSON_file(path, variables: dict[str, str] | None = None) -> Any:
-=======
-def read_JSON_file(path, variables: Dict[str, str] = None):
     """Load a JSON file. This will produce basic objects."""
->>>>>>> 843003bf
     with fsspec.open(path, "rt") as f:
         json_str: str = f.read()
     return read_JSON_string(json_str, variables=variables)
 
 
-<<<<<<< HEAD
 def write_JSON_file(obj, path: str | Path) -> None:
-=======
-def write_JSON_file(obj, path: PathLike):
     """Write a basic object to a JSON file."""
->>>>>>> 843003bf
     with Path(path).open("wt") as fp:
         json.dump(obj, fp)
 
@@ -589,10 +490,7 @@
     return rep_idx
 
 
-<<<<<<< HEAD
 def get_process_stamp() -> str:
-=======
-def get_process_stamp():
     """
     Return a globally unique string identifying this process.
 
@@ -600,7 +498,6 @@
     ----
     This should only be called once per process.
     """
->>>>>>> 843003bf
     return "{} {} {}".format(
         datetime.now(),
         socket.gethostname(),
@@ -608,27 +505,19 @@
     )
 
 
-<<<<<<< HEAD
 def remove_ansi_escape_sequences(string: str) -> str:
-=======
-def remove_ansi_escape_sequences(string):
     """
     Strip ANSI terminal escape codes from a string.
     """
->>>>>>> 843003bf
     ansi_escape = re.compile(r"(\x9B|\x1B\[)[0-?]*[ -\/]*[@-~]")
     return ansi_escape.sub("", string)
 
 
-<<<<<<< HEAD
 def get_md5_hash(obj) -> str:
-=======
-def get_md5_hash(obj):
     """
     Compute the MD5 hash of an object.
     This is the hash of the JSON of the object (with sorted keys) as a hex string.
     """
->>>>>>> 843003bf
     json_str = json.dumps(obj, sort_keys=True)
     return hashlib.md5(json_str.encode("utf-8")).hexdigest()
 
@@ -689,35 +578,21 @@
         return lst.index(item)
     except ValueError:
         lst.append(item)
-<<<<<<< HEAD
         return len(lst) - 1
 
 
 def list_to_dict(
     lst: list[dict[T, T2]], exclude: Iterable[T] | None = None
 ) -> dict[T, list[T2]]:
+    """
+    Convert a list of dicts to a dict of lists.
+    """
     # TODO: test
     exc = frozenset(exclude or ())
     dct: dict[T, list[T2]] = {k: [] for k in lst[0].keys() if k not in exc}
     for d in lst:
         for k, v in d.items():
             if k not in exc:
-=======
-        idx = len(lst) - 1
-    return idx
-
-
-def list_to_dict(lst, exclude=None):
-    """
-    Convert a list of dicts to a dict of lists.
-    """
-    # TODD: test
-    exclude = exclude or []
-    dct = {k: [] for k in lst[0].keys() if k not in exclude}
-    for i in lst:
-        for k, v in i.items():
-            if k not in exclude:
->>>>>>> 843003bf
                 dct[k].append(v)
     return dct
 
@@ -808,22 +683,10 @@
     return _flatten(lst), all_lens
 
 
-<<<<<<< HEAD
 def reshape(lst: Sequence[T], lens: Sequence[Sequence[int]]) -> list[TList[T]]:
     """
-    Apply the reverse of `flatten`.
-    """
-=======
-def reshape(lst, lens):
-    """
     Reverse the destructuring of the :py:func:`flatten` function.
     """
-
-    def _reshape(lst, lens):
-        lens_acc = [0] + list(accumulate(lens))
-        lst_rs = [lst[lens_acc[idx] : lens_acc[idx + 1]] for idx in range(len(lens))]
-        return lst_rs
->>>>>>> 843003bf
 
     def _reshape(lst: list[T2], lens: Sequence[int]) -> list[list[T2]]:
         lens_acc = [0, *accumulate(lens)]
@@ -854,6 +717,17 @@
 
 
 def remap(a, b):
+    """
+    Apply a mapping to a structure of lists with ints as leaves to get a
+    structure of lists with some objects as leaves.
+
+    Parameters
+    ----------
+    a: list[int]
+        The structure to remap.
+    b: Callable
+        The mapping function from sequences of ints to sequences of objects.
+    """
     x, y = flatten(a)
     return reshape(b(x), y)
 
@@ -868,24 +742,20 @@
 class JSONLikeDirSnapShot(DirectorySnapshot):
     """
     Overridden DirectorySnapshot from watchdog to allow saving and loading from JSON.
-    """
-
-<<<<<<< HEAD
+
+    Parameters
+    ----------
+    root_path: str
+        Where to take the snapshot based at.
+    data: dict
+        Serialised snapshot to reload from.
+        See :py:meth:`to_json_like`.
+    """
+
     def __init__(self, root_path: str | None = None, data: dict[str, list] | None = None):
-        """Create an empty snapshot or load from JSON-like data."""
-=======
-    def __init__(self, root_path=None, data=None):
-        """Create an empty snapshot or load from JSON-like data.
-
-        Parameters
-        ----------
-        root_path: str
-            Where to take the snapshot based at.
-        data: dict
-            Serialised snapshot to reload from.
-            See :py:meth:`to_json_like`.
         """
->>>>>>> 843003bf
+        Create an empty snapshot or load from JSON-like data.
+        """
 
         #: Where to take the snapshot based at.
         self.root_path = root_path
@@ -1104,21 +974,19 @@
     return out
 
 
-<<<<<<< HEAD
 def nth_key(dct: Iterable[T], n: int) -> T:
-=======
-def nth_key(dct, n):
     """
     Given a dict in some order, get the n'th key of that dict.
     """
->>>>>>> 843003bf
     it = iter(dct)
     next(islice(it, n, n), None)
     return next(it)
 
 
-<<<<<<< HEAD
 def nth_value(dct: dict[Any, T], n: int) -> T:
+    """
+    Given a dict in some order, get the n'th value of that dict.
+    """
     return dct[nth_key(dct, n)]
 
 
@@ -1142,11 +1010,4 @@
     """
     Get a UTC timestamp for the current time
     """
-    return datetime.now(timezone.utc)
-=======
-def nth_value(dct, n):
-    """
-    Given a dict in some order, get the n'th value of that dict.
-    """
-    return dct[nth_key(dct, n)]
->>>>>>> 843003bf
+    return datetime.now(timezone.utc)