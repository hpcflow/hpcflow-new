--- conflicted
+++ resolved
@@ -16,16 +16,11 @@
 
     T = TypeVar("T")
 
-<<<<<<< HEAD
 
 def callback_vars(config: Config, value) -> str:
-    """Substitute configuration variables."""
-=======
-def callback_vars(config, value):
     """
     Callback that substitutes configuration variables.
     """
->>>>>>> 843003bf
 
     def vars_repl(match_obj: re.Match[str]) -> str:
         var_name = match_obj.groups()[0]
@@ -41,7 +36,6 @@
     return value
 
 
-<<<<<<< HEAD
 @overload
 def callback_file_paths(config: Config, file_path: PathLike) -> PathLike:
     ...
@@ -53,26 +47,19 @@
 
 
 def callback_file_paths(config: Config, file_path: PathLike | list[PathLike]):
-=======
-def callback_file_paths(config, file_path):
     """
     Callback that resolves file paths.
     """
->>>>>>> 843003bf
     if isinstance(file_path, list):
         return [config._resolve_path(i) for i in file_path]
     else:
         return config._resolve_path(file_path)
 
 
-<<<<<<< HEAD
 def callback_bool(config: Config, value: str | bool) -> bool:
-=======
-def callback_bool(config, value):
     """
     Callback that coerces values to boolean.
     """
->>>>>>> 843003bf
     if not isinstance(value, bool):
         if value.lower() == "true":
             return True
@@ -83,7 +70,6 @@
     return value
 
 
-<<<<<<< HEAD
 @overload
 def callback_lowercase(config: Config, value: list[str]) -> list[str]:
     ...
@@ -102,12 +88,9 @@
 def callback_lowercase(
     config: Config, value: list[str] | dict[str, T] | str
 ) -> list[str] | dict[str, T] | str:
-=======
-def callback_lowercase(config, value):
     """
     Callback that forces a string to lower case.
     """
->>>>>>> 843003bf
     if isinstance(value, list):
         return [i.lower() for i in value]
     elif isinstance(value, dict):
@@ -116,14 +99,10 @@
         return value.lower()
 
 
-<<<<<<< HEAD
 def exists_in_schedulers(config: Config, value: T) -> T:
-=======
-def exists_in_schedulers(config, value):
     """
     Callback that tests that a value is a supported scheduler name.
     """
->>>>>>> 843003bf
     if value not in config.schedulers:
         raise ValueError(
             f"Cannot set default scheduler; {value!r} is not a supported scheduler "
@@ -133,16 +112,12 @@
     return value
 
 
-<<<<<<< HEAD
 def callback_supported_schedulers(
     config: Config, schedulers: dict[str, Any]
 ) -> dict[str, Any]:
-=======
-def callback_supported_schedulers(config, schedulers):
     """
     Callback that tests that all values are names of supported schedulers.
     """
->>>>>>> 843003bf
     # validate against supported schedulers according to the OS - this won't validate that
     # a particular scheduler actually exists on this system:
     available = config._app.get_OS_supported_schedulers()
@@ -203,14 +178,10 @@
     return schedulers
 
 
-<<<<<<< HEAD
 def callback_supported_shells(config: Config, shell_name: str) -> str:
-=======
-def callback_supported_shells(config, shell_name):
     """
     Callback that tests if a shell names is supported on this OS.
     """
->>>>>>> 843003bf
     supported = get_supported_shells(os.name)
     if shell_name not in supported:
         raise UnsupportedShellError(shell=shell_name, supported=supported)
@@ -234,24 +205,15 @@
         print(f"Checked access to: {file_path}")
 
 
-<<<<<<< HEAD
 def check_load_data_files(config: Config, value: Any) -> None:
-    """Check data files (e.g. task schema files) can be loaded successfully. This is only
-=======
-def check_load_data_files(config, value):
     """Check data files (e.g., task schema files) can be loaded successfully. This is only
->>>>>>> 843003bf
     done on `config.set` (and not on `config.get` or `config._validate`) because it could
     be expensive in the case of remote files."""
     config._app.reload_template_components(warn=False)
 
 
-<<<<<<< HEAD
 def callback_update_log_console_level(config: Config, value: str) -> None:
-=======
-def callback_update_log_console_level(config, value):
     """
     Callback to set the logging level.
     """
->>>>>>> 843003bf
     config._app.log.update_console_level(value)