--- conflicted
+++ resolved
@@ -1,10 +1,7 @@
-<<<<<<< HEAD
-from __future__ import annotations
-=======
 """
 Miscellaneous configuration-related errors.
 """
->>>>>>> 843003bf
+from __future__ import annotations
 
 
 class ConfigError(Exception):
