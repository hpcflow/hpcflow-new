--- conflicted
+++ resolved
@@ -1,11 +1,8 @@
-<<<<<<< HEAD
-from __future__ import annotations
-=======
 """
 Interface to the standard logger, and performance logging utility.
 """
 
->>>>>>> 843003bf
+from __future__ import annotations
 from functools import wraps
 import logging
 import logging.handlers
@@ -45,37 +42,25 @@
 
     #: Whether the instrumentation is active.
     active = False
-<<<<<<< HEAD
+    #: Where to log to.
     file_path: str | None = None
+    #: The details be tracked.
     timers: dict[tuple[str, ...], list[float]] = defaultdict(list)
+    #: Traces of the stack.
     trace: list[str] = []
+    #: Trace indices.
     trace_idx: list[int] = []
+    #: Preceding traces.
     trace_prev: list[str] = []
+    #: Preceding trace indices.
     trace_idx_prev: list[int] = []
 
     @classmethod
     def decorator(cls, func: Callable[P, T]) -> Callable[P, T]:
-=======
-    #: Where to log to.
-    file_path = None
-    #: The details be tracked.
-    timers = defaultdict(list)
-    #: Traces of the stack.
-    trace = []
-    #: Trace indices.
-    trace_idx = []
-    #: Preceding traces.
-    trace_prev = []
-    #: Preceding trace indices.
-    trace_idx_prev = []
-
-    @classmethod
-    def decorator(cls, func):
         """
         Decorator for a method that is to have its execution time monitored.
         """
 
->>>>>>> 843003bf
         @wraps(func)
         def wrapper(*args, **kwargs) -> T:
 
@@ -108,14 +93,10 @@
         return wrapper
 
     @classmethod
-<<<<<<< HEAD
     def _summarise(cls) -> dict[tuple[str, ...], _Summary]:
-=======
-    def summarise(cls):
         """
         Produce a machine-readable summary of method execution time statistics.
         """
->>>>>>> 843003bf
         stats = {
             k: _Summary(
                 len(v),
@@ -143,24 +124,16 @@
         return stats
 
     @classmethod
-<<<<<<< HEAD
     def summarise_string(cls) -> None:
+        """
+        Produce a human-readable summary of method execution time statistics.
+        """
+
         def _format_nodes(
             node: dict[tuple[str, ...], _Summary],
             depth: int = 0,
             depth_final: Sequence[bool] = (),
         ):
-=======
-    def summarise_string(cls):
-        """
-        Produce a human-readable summary of method execution time statistics.
-        """
-
-        def _format_nodes(node, depth=0, depth_final=None):
-            if depth_final is None:
-                depth_final = []
-            out = []
->>>>>>> 843003bf
             for idx, (k, v) in enumerate(node.items()):
                 is_final_child = idx == len(node) - 1
                 angle = "└ " if is_final_child else "├ "
@@ -205,22 +178,14 @@
     #: Default logging level for log files.
     DEFAULT_LOG_FILE_LEVEL = "INFO"
 
-<<<<<<< HEAD
     def __init__(self, app, log_console_level: str | None = None) -> None:
-=======
-    def __init__(self, app, log_console_level=None):
         #: The application context.
->>>>>>> 843003bf
         self.app = app
         #: The base logger for the application.
         self.logger = logging.getLogger(app.package_name)
         self.logger.setLevel(logging.DEBUG)
-<<<<<<< HEAD
+        #: The handler for directing logging messages to the console.
         self.console_handler = self.__add_console_logger(
-=======
-        #: The handler for directing logging messages to the console.
-        self.console_handler = self._add_console_logger(
->>>>>>> 843003bf
             level=log_console_level or AppLog.DEFAULT_LOG_CONSOLE_LEVEL
         )
 
@@ -232,8 +197,10 @@
         self.logger.addHandler(handler)
         return handler
 
-<<<<<<< HEAD
     def update_console_level(self, new_level: str) -> None:
+        """
+        Set the logging level for console messages.
+        """
         if new_level:
             self.console_handler.setLevel(new_level.upper())
 
@@ -244,21 +211,10 @@
         fmt: str | None = None,
         max_bytes: int | None = None,
     ) -> logging.Handler:
+        """
+        Add a log file.
+        """
         fmt = fmt or "%(asctime)s %(levelname)s %(name)s: %(message)s"
-=======
-    def update_console_level(self, new_level):
-        """
-        Set the logging level for console messages.
-        """
-        if new_level:
-            self.console_handler.setLevel(new_level.upper())
-
-    def add_file_logger(self, path, level=None, fmt=None, max_bytes=None):
-        """
-        Add a log file.
-        """
-        fmt = fmt or f"%(asctime)s %(levelname)s %(name)s: %(message)s"
->>>>>>> 843003bf
         level = level or AppLog.DEFAULT_LOG_FILE_LEVEL
         max_bytes = max_bytes or int(10e6)
 
