--- conflicted
+++ resolved
@@ -7,14 +7,9 @@
 import sys
 from typing import Final
 
-<<<<<<< HEAD
-# classes used in the construction of a workflow:
-sdk_classes: Final[Mapping[str, str]] = {
-=======
 #: Classes used in the construction of a workflow.
 #: :meta hide-value:
-sdk_classes = {
->>>>>>> 843003bf
+sdk_classes: Final[Mapping[str, str]] = {
     "Workflow": "hpcflow.sdk.core.workflow",
     "Task": "hpcflow.sdk.core.task",
     "ActionScopeType": "hpcflow.sdk.core.actions",
@@ -104,13 +99,9 @@
 }
 
 # these are defined as `BaseApp` methods with an underscore prefix:
-<<<<<<< HEAD
-sdk_funcs: Final[tuple[str, ...]] = (
-=======
 #: Functions exported by the application.
 #: :meta hide-value:
-sdk_funcs = (
->>>>>>> 843003bf
+sdk_funcs: Final[tuple[str, ...]] = (
     "make_workflow",
     "make_demo_workflow",
     "make_and_submit_workflow",
