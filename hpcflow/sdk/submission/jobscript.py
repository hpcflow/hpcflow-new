--- conflicted
+++ resolved
@@ -88,21 +88,13 @@
 
 @TimeIt.decorator
 def generate_EAR_resource_map(
-<<<<<<< HEAD
     task: WorkflowTask,
     loop_idx: dict[str, int],
 ) -> tuple[list[ElementResources], list[int], NDArray, NDArray]:
-    """Generate an integer array whose rows represent actions and columns represent task
-    elements and whose values index unique resources."""
-=======
-    task: app.WorkflowTask,
-    loop_idx: Dict,
-) -> Tuple[List[app.ElementResources], List[int], NDArray, NDArray]:
     """
     Generate an integer array whose rows represent actions and columns represent task
     elements and whose values index unique resources.
     """
->>>>>>> 843003bf
     # TODO: assume single iteration for now; later we will loop over Loop tasks for each
     # included task and call this func with specific loop indices
     none_val = -1
@@ -155,26 +147,16 @@
 def group_resource_map_into_jobscripts(
     resource_map: ArrayLike,
     none_val: Any = -1,
-<<<<<<< HEAD
 ) -> tuple[list[JobScriptDescriptor], NDArray]:
+    """
+    Convert a resource map into a plan for what elements to group together into jobscripts.
+    """
     resource_map_ = np.asanyarray(resource_map)
     resource_idx = np.unique(resource_map_)
     jobscripts: list[JobScriptDescriptor] = []
     allocated = np.zeros_like(resource_map_)
     js_map = np.ones_like(resource_map_, dtype=float) * np.nan
     nones_bool: NDArray = resource_map_ == none_val
-=======
-):
-    """
-    Convert a resource map into a plan for what elements to group together into jobscripts.
-    """
-    resource_map = np.asanyarray(resource_map)
-    resource_idx = np.unique(resource_map)
-    jobscripts = []
-    allocated = np.zeros_like(resource_map)
-    js_map = np.ones_like(resource_map, dtype=float) * np.nan
-    nones_bool = resource_map == none_val
->>>>>>> 843003bf
     stop = False
     for act_idx in range(resource_map_.shape[0]):
         for res_i in resource_idx:
@@ -238,17 +220,13 @@
 
 
 @TimeIt.decorator
-<<<<<<< HEAD
 def resolve_jobscript_dependencies(
     jobscripts: dict[int, JobScriptCreationArguments],
     element_deps: dict[int, dict[int, list[int]]],
 ) -> dict[int, dict[int, ResolvedDependencies]]:
-=======
-def resolve_jobscript_dependencies(jobscripts, element_deps):
     """
     Discover concrete dependencies between jobscripts.
     """
->>>>>>> 843003bf
     # first pass is to find the mappings between jobscript elements:
     jobscript_deps: dict[int, dict[int, ResolvedDependencies]] = {}
     for js_idx, elem_deps in element_deps.items():
@@ -396,10 +374,6 @@
 
 
 class Jobscript(JSONLike):
-<<<<<<< HEAD
-    _EAR_files_delimiter: ClassVar[str] = ":"
-    _workflow_app_alias: ClassVar[str] = "wkflow_app"
-=======
     """
     A group of actions that are submitted together to be executed by the underlying job
     management system as a single unit.
@@ -446,12 +420,10 @@
         Whether the jobscript is currently running.
     """
 
-    _app_attr = "app"
-    _EAR_files_delimiter = ":"
-    _workflow_app_alias = "wkflow_app"
->>>>>>> 843003bf
-
-    _child_objects = (
+    _EAR_files_delimiter: ClassVar[str] = ":"
+    _workflow_app_alias: ClassVar[str] = "wkflow_app"
+
+    _child_objects: ClassVar[tuple[ChildObjectSpec, ...]] = (
         ChildObjectSpec(
             name="resources",
             class_name="ElementResources",
@@ -557,311 +529,200 @@
         return super().from_json_like(json_like, shared_data)
 
     @property
-<<<<<<< HEAD
     def workflow_app_alias(self) -> str:
+        """
+        Alias for the workflow app in job scripts.
+        """
         return self._workflow_app_alias
 
     def get_commands_file_name(self, js_action_idx, shell=None) -> str:
+        """
+        Get the name of a file containing commands for a particular jobscript action.
+        """
         return self._app.RunDirAppFiles.get_commands_file_name(
-=======
-    def workflow_app_alias(self):
-        """
-        Alias for the workflow app in job scripts.
-        """
-        return self._workflow_app_alias
-
-    def get_commands_file_name(self, js_action_idx, shell=None):
-        """
-        Get the name of a file containing commands for a particular jobscript action.
-        """
-        return self.app.RunDirAppFiles.get_commands_file_name(
->>>>>>> 843003bf
             js_idx=self.index,
             js_action_idx=js_action_idx,
             shell=shell or self.shell,
         )
 
     @property
-<<<<<<< HEAD
     def task_insert_IDs(self) -> list[int]:
+        """
+        The insertion IDs of tasks in this jobscript.
+        """
         return self._task_insert_IDs
 
     @property
     def task_actions(self) -> list[tuple[int, int, int]]:
+        """
+        The IDs of actions of each task in this jobscript.
+        """
         return self._task_actions
 
     @property
     def task_elements(self) -> dict[int, list[int]]:
+        """
+        The IDs of elements of each task in this jobscript.
+        """
         return self._task_elements
 
     @property
     def EAR_ID(self) -> NDArray:
+        """
+        The array of EAR IDs.
+        """
         return self._EAR_ID
 
     @property
     def all_EAR_IDs(self) -> Iterable[int]:
-=======
-    def task_insert_IDs(self):
-        """
-        The insertion IDs of tasks in this jobscript.
-        """
-        return self._task_insert_IDs
-
-    @property
-    def task_actions(self):
-        """
-        The IDs of actions of each task in this jobscript.
-        """
-        return self._task_actions
-
-    @property
-    def task_elements(self):
-        """
-        The IDs of elements of each task in this jobscript.
-        """
-        return self._task_elements
-
-    @property
-    def EAR_ID(self):
-        """
-        The array of EAR IDs.
-        """
-        return self._EAR_ID
-
-    @property
-    def all_EAR_IDs(self) -> List[int]:
         """
         The IDs of all EARs in this jobscript.
         """
->>>>>>> 843003bf
         return self.EAR_ID.flatten()
 
     @property
     @TimeIt.decorator
-<<<<<<< HEAD
     def all_EARs(self) -> list[ElementActionRun]:
-=======
-    def all_EARs(self) -> List:
         """
         Description of EAR information for this jobscript.
         """
->>>>>>> 843003bf
         if not self._all_EARs:
             self._all_EARs = self.workflow.get_EARs_from_IDs(self.all_EAR_IDs)
         assert self._all_EARs is not None
         return self._all_EARs
 
     @property
-<<<<<<< HEAD
     def resources(self) -> ElementResources:
+        """
+        The common resources that this jobscript requires.
+        """
         return self._resources
 
     @property
     def task_loop_idx(self) -> list[dict[str, int]]:
+        """
+        The description of where various task loops are.
+        """
         return self._task_loop_idx
 
     @property
     def dependencies(self) -> dict[int, ResolvedDependencies]:
-=======
-    def resources(self):
-        """
-        The common resources that this jobscript requires.
-        """
-        return self._resources
-
-    @property
-    def task_loop_idx(self):
-        """
-        The description of where various task loops are.
-        """
-        return self._task_loop_idx
-
-    @property
-    def dependencies(self):
         """
         The dependency descriptor.
         """
->>>>>>> 843003bf
         return self._dependencies
 
     @property
     @TimeIt.decorator
-<<<<<<< HEAD
     def start_time(self) -> None | datetime:
-        """Get the first start time from all EARs."""
-=======
-    def start_time(self):
         """The first known start time of any EAR in this jobscript."""
->>>>>>> 843003bf
         if not self.is_submitted:
             return None
         return min((i.start_time for i in self.all_EARs if i.start_time), default=None)
 
     @property
     @TimeIt.decorator
-<<<<<<< HEAD
     def end_time(self) -> None | datetime:
-        """Get the last end time from all EARs."""
-=======
-    def end_time(self):
         """The last known end time of any EAR in this jobscript."""
->>>>>>> 843003bf
         if not self.is_submitted:
             return None
         return max((i.end_time for i in self.all_EARs if i.end_time), default=None)
 
     @property
-<<<<<<< HEAD
     def submit_time(self) -> datetime | None:
+        """
+        When the jobscript was submitted, if known.
+        """
         if self._submit_time_obj is None and self._submit_time is not None:
             self._submit_time_obj = parse_timestamp(
                 self._submit_time, self.workflow.ts_fmt
-=======
-    def submit_time(self):
-        """
-        When the jobscript was submitted, if known.
-        """
-        if self._submit_time_obj is None and self._submit_time:
-            self._submit_time_obj = (
-                datetime.strptime(self._submit_time, self.workflow.ts_fmt)
-                .replace(tzinfo=timezone.utc)
-                .astimezone()
->>>>>>> 843003bf
             )
         return self._submit_time_obj
 
     @property
-<<<<<<< HEAD
     def submit_hostname(self) -> str | None:
+        """
+        Where the jobscript was submitted, if known.
+        """
         return self._submit_hostname
 
     @property
     def submit_machine(self) -> str | None:
+        """
+        Description of what the jobscript was submitted to, if known.
+        """
         return self._submit_machine
 
     @property
     def submit_cmdline(self) -> list[str] | None:
+        """
+        The command line used to do the commit, if known.
+        """
         return self._submit_cmdline
 
     @property
     def scheduler_job_ID(self) -> str | None:
+        """
+        The job ID from the scheduler, if known.
+        """
         return self._scheduler_job_ID
 
     @property
     def process_ID(self) -> int | None:
+        """
+        The process ID from direct execution, if known.
+        """
         return self._process_ID
 
     @property
     def version_info(self) -> dict[str, str | list[str]] | None:
+        """
+        Version information about the execution environment (OS, etc).
+        """
         return self._version_info
 
     @property
     def index(self) -> int:
+        """
+        The index of this jobscript within its parent :py:class:`Submission`.
+        """
         assert self._index is not None
         return self._index
 
     @property
     def submission(self) -> Submission:
+        """
+        The parent submission.
+        """
         assert self._submission is not None
         return self._submission
 
     @property
     def workflow(self) -> Workflow:
+        """
+        The workflow this is all on behalf of.
+        """
         return self.submission.workflow
 
     @property
     def num_actions(self) -> int:
+        """
+        The number of actions in this jobscript.
+        """
         return self.EAR_ID.shape[0]
 
     @property
     def num_elements(self) -> int:
+        """
+        The number of elements in this jobscript.
+        """
         return self.EAR_ID.shape[1]
 
     @property
     def is_array(self) -> bool:
-=======
-    def submit_hostname(self):
-        """
-        Where the jobscript was submitted, if known.
-        """
-        return self._submit_hostname
-
-    @property
-    def submit_machine(self):
-        """
-        Description of what the jobscript was submitted to, if known.
-        """
-        return self._submit_machine
-
-    @property
-    def submit_cmdline(self):
-        """
-        The command line used to do the commit, if known.
-        """
-        return self._submit_cmdline
-
-    @property
-    def scheduler_job_ID(self):
-        """
-        The job ID from the scheduler, if known.
-        """
-        return self._scheduler_job_ID
-
-    @property
-    def process_ID(self):
-        """
-        The process ID from direct execution, if known.
-        """
-        return self._process_ID
-
-    @property
-    def version_info(self):
-        """
-        Version information about the execution environment (OS, etc).
-        """
-        return self._version_info
-
-    @property
-    def index(self):
-        """
-        The index of this jobscript within its parent :py:class:`Submission`.
-        """
-        return self._index
-
-    @property
-    def submission(self):
-        """
-        The parent submission.
-        """
-        return self._submission
-
-    @property
-    def workflow(self):
-        """
-        The workflow this is all on behalf of.
-        """
-        return self.submission.workflow
-
-    @property
-    def num_actions(self):
-        """
-        The number of actions in this jobscript.
-        """
-        return self.EAR_ID.shape[0]
-
-    @property
-    def num_elements(self):
-        """
-        The number of elements in this jobscript.
-        """
-        return self.EAR_ID.shape[1]
-
-    @property
-    def is_array(self):
         """
         Whether to generate an array job.
         """
->>>>>>> 843003bf
         if self.scheduler_name == "direct":
             return False
 
@@ -876,38 +737,26 @@
         return self.resources.use_job_array
 
     @property
-<<<<<<< HEAD
     def os_name(self) -> str:
+        """
+        The name of the OS to use.
+        """
         name = self._os_name or self.resources.os_name
         assert name is not None
         return name
 
     @property
     def shell_name(self) -> str | None:
+        """
+        The name of the shell to use.
+        """
         return self._shell_name or self.resources.shell
 
     @property
     def scheduler_name(self) -> str | None:
-=======
-    def os_name(self) -> Union[str, None]:
-        """
-        The name of the OS to use.
-        """
-        return self._os_name or self.resources.os_name
-
-    @property
-    def shell_name(self) -> Union[str, None]:
-        """
-        The name of the shell to use.
-        """
-        return self._shell_name or self.resources.shell
-
-    @property
-    def scheduler_name(self) -> Union[str, None]:
         """
         The name of the scheduler to use.
         """
->>>>>>> 843003bf
         return self._scheduler_name or self.resources.scheduler
 
     def _get_submission_os_args(self) -> dict[str, str]:
@@ -937,13 +786,8 @@
         )
 
     @property
-<<<<<<< HEAD
     def shell(self) -> Shell:
-        """Retrieve the shell object for submission."""
-=======
-    def shell(self):
         """The shell for composing submission scripts."""
->>>>>>> 843003bf
         if self._shell_obj is None:
             self._shell_obj = self._get_shell(
                 os_name=self.os_name,
@@ -954,13 +798,8 @@
         return self._shell_obj
 
     @property
-<<<<<<< HEAD
     def scheduler(self) -> Scheduler:
-        """Retrieve the scheduler object for submission."""
-=======
-    def scheduler(self):
         """The scheduler that submissions go to from this jobscript."""
->>>>>>> 843003bf
         if self._scheduler_obj is None:
             assert self.scheduler_name
             self._scheduler_obj = self._app.get_scheduler(
@@ -971,111 +810,62 @@
         return self._scheduler_obj
 
     @property
-<<<<<<< HEAD
     def EAR_ID_file_name(self) -> str:
+        """
+        The name of a file containing EAR IDs.
+        """
         return f"js_{self.index}_EAR_IDs.txt"
 
     @property
     def element_run_dir_file_name(self) -> str:
+        """
+        The name of a file containing run directory names.
+        """
         return f"js_{self.index}_run_dirs.txt"
 
     @property
     def direct_stdout_file_name(self) -> str:
-        """For direct execution stdout."""
-        return f"js_{self.index}_stdout.log"
-
-    @property
-    def direct_stderr_file_name(self) -> str:
-        """For direct execution stderr."""
-        return f"js_{self.index}_stderr.log"
-
-    @property
-    def direct_win_pid_file_name(self) -> str:
-        return f"js_{self.index}_pid.txt"
-
-    @property
-    def jobscript_name(self) -> str:
-        return f"js_{self.index}{self.shell.JS_EXT}"
-
-    @property
-    def EAR_ID_file_path(self) -> Path:
-        return self.submission.path / self.EAR_ID_file_name
-
-    @property
-    def element_run_dir_file_path(self) -> Path:
-        return self.submission.path / self.element_run_dir_file_name
-
-    @property
-    def jobscript_path(self) -> Path:
-        return self.submission.path / self.jobscript_name
-
-    @property
-    def direct_stdout_path(self) -> Path:
-        return self.submission.path / self.direct_stdout_file_name
-
-    @property
-    def direct_stderr_path(self) -> Path:
-        return self.submission.path / self.direct_stderr_file_name
-
-    @property
-    def direct_win_pid_file_path(self) -> Path:
-=======
-    def EAR_ID_file_name(self):
-        """
-        The name of a file containing EAR IDs.
-        """
-        return f"js_{self.index}_EAR_IDs.txt"
-
-    @property
-    def element_run_dir_file_name(self):
-        """
-        The name of a file containing run directory names.
-        """
-        return f"js_{self.index}_run_dirs.txt"
-
-    @property
-    def direct_stdout_file_name(self):
         """File for direct execution stdout."""
         return f"js_{self.index}_stdout.log"
 
     @property
-    def direct_stderr_file_name(self):
+    def direct_stderr_file_name(self) -> str:
         """File for direct execution stderr."""
         return f"js_{self.index}_stderr.log"
 
     @property
-    def direct_win_pid_file_name(self):
+    def direct_win_pid_file_name(self) -> str:
         """File for holding the direct execution PID."""
         return f"js_{self.index}_pid.txt"
 
     @property
-    def jobscript_name(self):
+    def jobscript_name(self) -> str:
         """The name of the jobscript file."""
         return f"js_{self.index}{self.shell.JS_EXT}"
 
     @property
-    def EAR_ID_file_path(self):
+    def EAR_ID_file_path(self) -> Path:
         """
         The path to the file containing EAR IDs for this jobscript.
         """
         return self.submission.path / self.EAR_ID_file_name
 
     @property
-    def element_run_dir_file_path(self):
+    def element_run_dir_file_path(self) -> Path:
         """
         The path to the file containing run directory names for this jobscript.
         """
         return self.submission.path / self.element_run_dir_file_name
 
     @property
-    def jobscript_path(self):
+    def jobscript_path(self) -> Path:
         """
         The path to the file containing the jobscript file.
         """
         return self.submission.path / self.jobscript_name
 
     @property
-    def direct_stdout_path(self):
+    def direct_stdout_path(self) -> Path:
         """
         The path to the file containing the stdout from directly executed commands
         for this jobscript.
@@ -1083,7 +873,7 @@
         return self.submission.path / self.direct_stdout_file_name
 
     @property
-    def direct_stderr_path(self):
+    def direct_stderr_path(self) -> Path:
         """
         The path to the file containing the stderr from directly executed commands
         for this jobscript.
@@ -1091,12 +881,11 @@
         return self.submission.path / self.direct_stderr_file_name
 
     @property
-    def direct_win_pid_file_path(self):
+    def direct_win_pid_file_path(self) -> Path:
         """
         The path to the file containing PIDs for directly executed commands for this
         jobscript. Windows only.
         """
->>>>>>> 843003bf
         return self.submission.path / self.direct_win_pid_file_name
 
     def _set_submit_time(self, submit_time: datetime) -> None:
@@ -1185,14 +974,10 @@
                 scheduler_name=self._scheduler_name,
             )
 
-<<<<<<< HEAD
     def get_task_loop_idx_array(self) -> NDArray:
-=======
-    def get_task_loop_idx_array(self):
         """
         Get an array of task loop indices.
         """
->>>>>>> 843003bf
         loop_idx = np.empty_like(self.EAR_ID)
         loop_idx[:] = np.array([i[2] for i in self.task_actions]).reshape(
             (len(self.task_actions), 1)
@@ -1366,7 +1151,6 @@
     @TimeIt.decorator
     def write_jobscript(
         self,
-<<<<<<< HEAD
         os_name: str | None = None,
         shell_name: str | None = None,
         deps: dict[int, tuple[str, bool]] | None = None,
@@ -1375,19 +1159,9 @@
         scheduler_name: str | None = None,
         scheduler_args: dict[str, Any] | None = None,
     ) -> Path:
-=======
-        os_name: str = None,
-        shell_name: str = None,
-        deps: Optional[Dict] = None,
-        os_args: Optional[Dict] = None,
-        shell_args: Optional[Dict] = None,
-        scheduler_name: Optional[str] = None,
-        scheduler_args: Optional[Dict] = None,
-    ):
         """
         Write the jobscript to its file.
         """
->>>>>>> 843003bf
         js_str = self.compose_jobscript(
             deps=deps,
             os_name=os_name,
@@ -1402,16 +1176,11 @@
         return self.jobscript_path
 
     @TimeIt.decorator
-<<<<<<< HEAD
     def make_artifact_dirs(self) -> list[list[Path]]:
+        """
+        Create the directories that will hold artifacts associated with this jobscript.
+        """
         EARs_arr = np.array(self.all_EARs).reshape(self.EAR_ID.shape)
-=======
-    def make_artifact_dirs(self):
-        """
-        Create the directories that will hold artifacts associated with this jobscript.
-        """
-        EARs_arr = self._get_EARs_arr()
->>>>>>> 843003bf
         task_loop_idx_arr = self.get_task_loop_idx_array()
 
         return [
@@ -1623,32 +1392,25 @@
         return ref
 
     @property
-<<<<<<< HEAD
     def is_submitted(self) -> bool:
-        """Return True if this jobscript has been submitted."""
-=======
-    def is_submitted(self):
         """Whether this jobscript has been submitted."""
->>>>>>> 843003bf
         return self.index in self.submission.submitted_jobscripts
 
     @property
     def scheduler_js_ref(self):
-<<<<<<< HEAD
+        """
+        The reference to the submitted job for the jobscript.
+        """
         if isinstance(self.scheduler, QueuedScheduler):
-=======
-        """
-        The reference to the submitted job for the jobscript.
-        """
-        if isinstance(self.scheduler, Scheduler):
->>>>>>> 843003bf
             return self.scheduler_job_ID
         else:
             return (self.process_ID, self.submit_cmdline)
 
     @property
-<<<<<<< HEAD
     def scheduler_ref(self) -> SchedulerRef:
+        """
+        The generalised scheduler reference descriptor.
+        """
         return {"js_refs": [self.scheduler_js_ref], "num_js_elements": self.num_elements}
 
     @overload
@@ -1660,16 +1422,6 @@
     @overload
     def get_active_states(self, as_json: Literal[True]) -> dict[int, str]:
         ...
-=======
-    def scheduler_ref(self):
-        """
-        The generalised scheduler reference descriptor.
-        """
-        out = {"js_refs": [self.scheduler_js_ref]}
-        if not isinstance(self.scheduler, Scheduler):
-            out["num_js_elements"] = self.num_elements
-        return out
->>>>>>> 843003bf
 
     @TimeIt.decorator
     def get_active_states(
@@ -1724,16 +1476,11 @@
             return {k: v.name for k, v in out.items()}
         return out
 
-<<<<<<< HEAD
     def cancel(self) -> None:
+        """
+        Cancel this jobscript.
+        """
         self._app.submission_logger.info(
-=======
-    def cancel(self):
-        """
-        Cancel this jobscript.
-        """
-        self.app.submission_logger.info(
->>>>>>> 843003bf
             f"Cancelling jobscript {self.index} of submission {self.submission.index}"
         )
         self.scheduler.cancel_jobs(**self.scheduler_ref, jobscripts=[self])