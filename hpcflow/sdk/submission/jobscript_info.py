--- conflicted
+++ resolved
@@ -1,14 +1,10 @@
-<<<<<<< HEAD
-from __future__ import annotations
-from dataclasses import dataclass
-from enum import Enum
-=======
 """
 Jobscript state enumeration.
 """
 
-import enum
->>>>>>> 843003bf
+from __future__ import annotations
+from dataclasses import dataclass
+from enum import Enum
 
 
 @dataclass(frozen=True)
@@ -27,18 +23,7 @@
     """Enumeration to convey a particular jobscript element state as reported by the
     scheduler."""
 
-<<<<<<< HEAD
-=======
-    def __new__(cls, value, symbol, colour, doc=None):
-        member = object.__new__(cls)
-        member._value_ = value
-        member.symbol = symbol
-        member.colour = colour
-        member.__doc__ = doc
-        return member
-
     #: Waiting for resource allocation.
->>>>>>> 843003bf
     pending = (
         0,
         "○",
@@ -82,16 +67,12 @@
     )
 
     @property
-<<<<<<< HEAD
     def value(self) -> int:
         return self._value
 
     @property
     def rich_repr(self) -> str:
-=======
-    def rich_repr(self):
         """
         Rich representation of this enumeration element.
         """
->>>>>>> 843003bf
         return f"[{self.colour}]{self.symbol}[/{self.colour}]"