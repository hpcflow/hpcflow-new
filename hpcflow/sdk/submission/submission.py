--- conflicted
+++ resolved
@@ -218,26 +218,18 @@
         return self._index
 
     @property
-<<<<<<< HEAD
     def environments(self) -> EnvironmentsList:
+        """
+        The execution environments to use.
+        """
         assert self._environments
         return self._environments
 
     @property
     def submission_parts(self) -> list[SubmissionPart]:
-=======
-    def environments(self) -> app.EnvironmentsList:
-        """
-        The execution environments to use.
-        """
-        return self._environments
-
-    @property
-    def submission_parts(self) -> List[Dict]:
         """
         Description of the parts of this submission.
         """
->>>>>>> 843003bf
         if not self._submission_parts:
             return []
 
@@ -282,36 +274,24 @@
         return max((t for t in times if t is not None), default=None)
 
     @property
-<<<<<<< HEAD
     def jobscripts(self) -> list[Jobscript]:
+        """
+        The jobscripts in this submission.
+        """
         return self._jobscripts
 
     @property
     def JS_parallelism(self) -> bool | None:
+        """
+        Whether to exploit jobscript parallelism.
+        """
         return self._JS_parallelism
 
     @property
     def workflow(self) -> Workflow:
-=======
-    def jobscripts(self) -> List:
-        """
-        The jobscripts in this submission.
-        """
-        return self._jobscripts
-
-    @property
-    def JS_parallelism(self):
-        """
-        Whether to exploit jobscript parallelism.
-        """
-        return self._JS_parallelism
-
-    @property
-    def workflow(self) -> List:
         """
         The workflow this is part of.
         """
->>>>>>> 843003bf
         return self._workflow
 
     @workflow.setter
@@ -334,14 +314,10 @@
         return tuple(set(self.jobscript_indices) - set(self.submitted_jobscripts))
 
     @property
-<<<<<<< HEAD
     def status(self) -> SubmissionStatus:
-=======
-    def status(self):
         """
         The status of this submission.
         """
->>>>>>> 843003bf
         if not self.submission_parts:
             return SubmissionStatus.PENDING
         elif set(self.submitted_jobscripts) == set(self.jobscript_indices):
@@ -350,91 +326,61 @@
             return SubmissionStatus.PARTIALLY_SUBMITTED
 
     @property
-<<<<<<< HEAD
     def needs_submit(self) -> bool:
-=======
-    def needs_submit(self):
         """
         Whether this submission needs a submit to be done.
         """
->>>>>>> 843003bf
         return self.status in (
             SubmissionStatus.PENDING,
             SubmissionStatus.PARTIALLY_SUBMITTED,
         )
 
     @property
-<<<<<<< HEAD
     def path(self) -> Path:
+        """
+        The path to files associated with this submission.
+        """
         return self.workflow.submissions_path / str(self.index)
 
     @property
     def all_EAR_IDs(self) -> Iterable[int]:
+        """
+        The IDs of all EARs in this submission.
+        """
         return (i for js in self.jobscripts for i in js.all_EAR_IDs)
 
     @property
     def all_EARs(self) -> Iterable[ElementActionRun]:
+        """
+        All EARs in this this submission.
+        """
         return (i for js in self.jobscripts for i in js.all_EARs)
 
     @property
     @TimeIt.decorator
     def EARs_by_elements(self) -> Mapping[int, Mapping[int, Sequence[ElementActionRun]]]:
+        """
+        All EARs in this submission, grouped by element.
+        """
         task_elem_EARs: dict[int, dict[int, list[ElementActionRun]]] = defaultdict(
             lambda: defaultdict(list)
         )
-=======
-    def path(self):
-        """
-        The path to files associated with this submission.
-        """
-        return self.workflow.submissions_path / str(self.index)
-
-    @property
-    def all_EAR_IDs(self):
-        """
-        The IDs of all EARs in this submission.
-        """
-        return [i for js in self.jobscripts for i in js.all_EAR_IDs]
-
-    @property
-    def all_EARs(self):
-        """
-        All EARs in this this submission.
-        """
-        return [i for js in self.jobscripts for i in js.all_EARs]
-
-    @property
-    @TimeIt.decorator
-    def EARs_by_elements(self):
-        """
-        All EARs in this submission, grouped by element.
-        """
-        task_elem_EARs = defaultdict(lambda: defaultdict(list))
->>>>>>> 843003bf
         for i in self.all_EARs:
             task_elem_EARs[i.task.index][i.element.index].append(i)
         return task_elem_EARs
 
     @property
-<<<<<<< HEAD
     def abort_EARs_file_name(self) -> str:
+        """
+        The name of a file describing what EARs have aborted.
+        """
         return "abort_EARs.txt"
 
     @property
     def abort_EARs_file_path(self) -> Path:
-=======
-    def abort_EARs_file_name(self):
-        """
-        The name of a file describing what EARs have aborted.
-        """
-        return f"abort_EARs.txt"
-
-    @property
-    def abort_EARs_file_path(self):
         """
         The path to the file describing what EARs have aborted in this submission.
         """
->>>>>>> 843003bf
         return self.path / self.abort_EARs_file_name
 
     @overload
@@ -700,14 +646,10 @@
         return submitted_js_idx
 
     @TimeIt.decorator
-<<<<<<< HEAD
     def cancel(self) -> None:
-=======
-    def cancel(self):
         """
         Cancel the active jobs for this submission's jobscripts.
         """
->>>>>>> 843003bf
         act_js = list(self.get_active_jobscripts())
         if not act_js:
             print("No active jobscripts to cancel.")
