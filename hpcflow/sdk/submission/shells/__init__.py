<<<<<<< HEAD
from __future__ import annotations
=======
"""
Adapters for various shells.
"""
>>>>>>> 843003bf
import os

from hpcflow.sdk.core.errors import UnsupportedShellError

from .base import Shell
from .bash import Bash, WSLBash
from .powershell import WindowsPowerShell

<<<<<<< HEAD
ALL_SHELLS: dict[str, dict[str, type[Shell]]] = {
=======
#: All supported shells.
ALL_SHELLS = {
>>>>>>> 843003bf
    "bash": {"posix": Bash},
    "powershell": {"nt": WindowsPowerShell},
    "wsl+bash": {"nt": WSLBash},
    "wsl": {"nt": WSLBash},  # TODO: cast this to wsl+bash in ResourceSpec?
}

#: The default shell in the default config.
DEFAULT_SHELL_NAMES = {
    "posix": "bash",
    "nt": "powershell",
}


<<<<<<< HEAD
def get_supported_shells(os_name: str | None = None) -> dict[str, type[Shell]]:
    os_name_ = os_name or os.name
    return {k: v[os_name_] for k, v in ALL_SHELLS.items() if v.get(os_name_)}


def get_shell(shell_name, os_name: str | None = None, **kwargs) -> Shell:
=======
def get_supported_shells(os_name: Optional[str] = None) -> Dict[str, Shell]:
    """
    Get shells supported on the current or given OS.
    """
    os_name = os_name or os.name
    return {k: v.get(os_name) for k, v in ALL_SHELLS.items() if v.get(os_name)}


def get_shell(shell_name, os_name: Optional[str] = None, **kwargs) -> Shell:
    """
    Get a shell interface with the given name for a given OS (or the current one).
    """
>>>>>>> 843003bf
    # TODO: apply config default shell args?

    os_name = os_name or os.name
    shell_name = shell_name.lower()

    supported = get_supported_shells(os_name.lower())
    shell_cls = supported.get(shell_name)
    if not shell_cls:
        raise UnsupportedShellError(shell=shell_name, supported=supported)

    shell_obj = shell_cls(**kwargs)

    return shell_obj<|MERGE_RESOLUTION|>--- conflicted
+++ resolved
@@ -1,10 +1,7 @@
-<<<<<<< HEAD
-from __future__ import annotations
-=======
 """
 Adapters for various shells.
 """
->>>>>>> 843003bf
+from __future__ import annotations
 import os
 
 from hpcflow.sdk.core.errors import UnsupportedShellError
@@ -13,12 +10,8 @@
 from .bash import Bash, WSLBash
 from .powershell import WindowsPowerShell
 
-<<<<<<< HEAD
+#: All supported shells.
 ALL_SHELLS: dict[str, dict[str, type[Shell]]] = {
-=======
-#: All supported shells.
-ALL_SHELLS = {
->>>>>>> 843003bf
     "bash": {"posix": Bash},
     "powershell": {"nt": WindowsPowerShell},
     "wsl+bash": {"nt": WSLBash},
@@ -32,27 +25,18 @@
 }
 
 
-<<<<<<< HEAD
 def get_supported_shells(os_name: str | None = None) -> dict[str, type[Shell]]:
+    """
+    Get shells supported on the current or given OS.
+    """
     os_name_ = os_name or os.name
     return {k: v[os_name_] for k, v in ALL_SHELLS.items() if v.get(os_name_)}
 
 
 def get_shell(shell_name, os_name: str | None = None, **kwargs) -> Shell:
-=======
-def get_supported_shells(os_name: Optional[str] = None) -> Dict[str, Shell]:
-    """
-    Get shells supported on the current or given OS.
-    """
-    os_name = os_name or os.name
-    return {k: v.get(os_name) for k, v in ALL_SHELLS.items() if v.get(os_name)}
-
-
-def get_shell(shell_name, os_name: Optional[str] = None, **kwargs) -> Shell:
     """
     Get a shell interface with the given name for a given OS (or the current one).
     """
->>>>>>> 843003bf
     # TODO: apply config default shell args?
 
     os_name = os_name or os.name
