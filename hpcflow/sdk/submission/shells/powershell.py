--- conflicted
+++ resolved
@@ -1,11 +1,8 @@
-<<<<<<< HEAD
-from __future__ import annotations
-=======
 """
 Shell models based on Microsoft PowerShell.
 """
 
->>>>>>> 843003bf
+from __future__ import annotations
 import subprocess
 from textwrap import dedent, indent
 from typing import TYPE_CHECKING
@@ -24,29 +21,19 @@
 
     # TODO: add snippets that can be used in demo task schemas?
 
-<<<<<<< HEAD
+    #: Default for executable name.
     DEFAULT_EXE: ClassVar[str] = "powershell.exe"
 
+    #: File extension for jobscripts.
     JS_EXT: ClassVar[str] = ".ps1"
+    #: Basic indent.
     JS_INDENT: ClassVar[str] = "    "
+    #: Indent for environment setup.
     JS_ENV_SETUP_INDENT: ClassVar[str] = 2 * JS_INDENT
+    #: Template for the jobscript shebang line.
     JS_SHEBANG: ClassVar[str] = ""
+    #: Template for the common part of the jobscript header.
     JS_HEADER: ClassVar[str] = dedent(
-=======
-    #: Default for executable name.
-    DEFAULT_EXE = "powershell.exe"
-
-    #: File extension for jobscripts.
-    JS_EXT = ".ps1"
-    #: Basic indent.
-    JS_INDENT = "    "
-    #: Indent for environment setup.
-    JS_ENV_SETUP_INDENT = 2 * JS_INDENT
-    #: Template for the jobscript shebang line.
-    JS_SHEBANG = ""
-    #: Template for the common part of the jobscript header.
-    JS_HEADER = dedent(
->>>>>>> 843003bf
         """\
         function {workflow_app_alias} {{
             & {{
@@ -89,12 +76,8 @@
         $ELEM_RUN_DIR_FILE = JoinMultiPath $WK_PATH artifacts submissions $SUB_IDX {element_run_dirs_file_path}
     """
     )
-<<<<<<< HEAD
+    #: Template for the jobscript header when directly executed.
     JS_DIRECT_HEADER: ClassVar[str] = dedent(
-=======
-    #: Template for the jobscript header when directly executed.
-    JS_DIRECT_HEADER = dedent(
->>>>>>> 843003bf
         """\
         {shebang}
 
@@ -102,12 +85,8 @@
         {wait_command}
     """
     )
-<<<<<<< HEAD
+    #: Template for the jobscript body.
     JS_MAIN: ClassVar[str] = dedent(
-=======
-    #: Template for the jobscript body.
-    JS_MAIN = dedent(
->>>>>>> 843003bf
         """\
         $elem_EAR_IDs = get_nth_line $EAR_ID_FILE $JS_elem_idx
         $elem_run_dirs = get_nth_line $ELEM_RUN_DIR_FILE $JS_elem_idx
@@ -155,12 +134,8 @@
         }}
     """
     )
-<<<<<<< HEAD
+    #: Template for the element processing loop in a jobscript.
     JS_ELEMENT_LOOP: ClassVar[str] = dedent(
-=======
-    #: Template for the element processing loop in a jobscript.
-    JS_ELEMENT_LOOP = dedent(
->>>>>>> 843003bf
         """\
         for ($JS_elem_idx = 0; $JS_elem_idx -lt {num_elements}; $JS_elem_idx += 1) {{
         {main}
@@ -209,15 +184,11 @@
             app_invoc_exe = f"& '{app_invoc_exe}'"
         return app_invoc_exe
 
-<<<<<<< HEAD
     @override
     def format_stream_assignment(self, shell_var_name, command) -> str:
-=======
-    def format_stream_assignment(self, shell_var_name, command):
         """
         Produce code to assign the output of the command to a shell variable.
         """
->>>>>>> 843003bf
         return f"${shell_var_name} = {command}"
 
     @override
@@ -229,14 +200,10 @@
         EAR_ID: int,
         cmd_idx: int,
         stderr: bool,
-<<<<<<< HEAD
     ) -> str:
-=======
-    ):
         """
         Produce code to save a parameter's value into the workflow persistent store.
         """
->>>>>>> 843003bf
         # TODO: quote shell_var_name as well? e.g. if it's a white-space delimited list?
         #   and test.
         stderr_str = " --stderr" if stderr else ""
@@ -248,17 +215,13 @@
             f"\n"
         )
 
-<<<<<<< HEAD
     @override
     def format_loop_check(
         self, workflow_app_alias: str, loop_name: str, run_ID: int
     ) -> str:
-=======
-    def format_loop_check(self, workflow_app_alias: str, loop_name: str, run_ID: int):
         """
         Produce code to check the looping status of part of a workflow.
         """
->>>>>>> 843003bf
         return (
             f"{workflow_app_alias} "
             f"internal workflow $WK_PATH check-loop "
