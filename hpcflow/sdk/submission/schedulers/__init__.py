<<<<<<< HEAD
from __future__ import annotations
from abc import ABC, abstractmethod
from collections.abc import Mapping, Sequence
=======
"""
Job scheduler models.
"""

from pathlib import Path
>>>>>>> 843003bf
import sys
import time
from typing import Generic, TypeVar, TYPE_CHECKING
from typing_extensions import override
from hpcflow.sdk.core.app_aware import AppAware

if TYPE_CHECKING:
    from typing import Any, ClassVar
    from ..shells import Shell
    from ..jobscript import Jobscript
    from ..jobscript_info import JobscriptElementState
    from ...config.config import SchedulerConfigDescriptor
    from ...core.element import ElementResources

<<<<<<< HEAD
T = TypeVar("T")


class Scheduler(ABC, Generic[T], AppAware):
    """
    T: The type of a jobscript reference.
    """

    DEFAULT_SHELL_ARGS: ClassVar[str] = ""
    DEFAULT_SHEBANG_ARGS: ClassVar[str] = ""
=======
class NullScheduler:
    """
    Abstract base class for schedulers.

    Keyword Args
    ------------
    shell_args: str
        Arguments to pass to the shell. Pre-quoted.
    shebang_args: str
        Arguments to set on the shebang line. Pre-quoted.
    options: dict
        Options to the scheduler.
    """

    #: Default value for arguments to the shell.
    DEFAULT_SHELL_ARGS = ""
    #: Default value for arguments on the shebang line.
    DEFAULT_SHEBANG_ARGS = ""
>>>>>>> 843003bf

    def __init__(
        self,
        shell_args=None,
        shebang_args=None,
        options=None,
    ):
        self.shebang_args = shebang_args or self.DEFAULT_SHEBANG_ARGS
        self.shell_args = shell_args or self.DEFAULT_SHELL_ARGS
        self.options = options or {}

    @property
<<<<<<< HEAD
    def unique_properties(self) -> tuple[str, ...]:
=======
    def unique_properties(self):
        """
        Unique properties, for hashing.
        """
>>>>>>> 843003bf
        return (self.__class__.__name__,)

    def __eq__(self, other) -> bool:
        if type(self) is not type(other):
            return False
        return self.__dict__ == other.__dict__

    @abstractmethod
    def process_resources(
        self, resources: ElementResources, scheduler_config: SchedulerConfigDescriptor
    ) -> None:
        """Perform scheduler-specific processing to the element resources.

        Note: this mutates `resources`.

        """

<<<<<<< HEAD
    def get_version_info(self) -> dict[str, str | list[str]]:
        return {}

    def parse_submission_output(self, stdout: str) -> str | None:
        return None

    @staticmethod
    def is_num_cores_supported(num_cores: int | None, core_range: list[int]) -> bool:
=======
    def get_version_info(self):
        """
        Get the version of the scheduler.
        """
        return {}

    def parse_submission_output(self, stdout: str) -> None:
        """
        Parse the output from a submission to determine the submission ID.
        """
        return None

    @staticmethod
    def is_num_cores_supported(num_cores, core_range: List[int]):
        """
        Test whether particular number of cores is supported in given range of cores.
        """
>>>>>>> 843003bf
        step = core_range[1] if core_range[1] is not None else 1
        upper = core_range[2] + 1 if core_range[2] is not None else sys.maxsize
        return num_cores in range(core_range[0], upper, step)

<<<<<<< HEAD
    @abstractmethod
    def get_submit_command(
        self,
        shell: Shell,
        js_path: str,
        deps: dict[Any, tuple[Any, ...]],
    ) -> list[str]:
        ...

    @abstractmethod
    def get_job_state_info(
        self, *, js_refs: list[T] | None = None, num_js_elements: int = 0
    ) -> Mapping[str, Mapping[int | None, JobscriptElementState]]:
        ...

    @abstractmethod
    def wait_for_jobscripts(self, js_refs: list[T]) -> None:
        ...

    @abstractmethod
    def cancel_jobs(
        self,
        js_refs: list[T],
        jobscripts: list[Jobscript] | None = None,
        num_js_elements: int = 0,  # Ignored!
    ) -> None:
        ...


class QueuedScheduler(Scheduler[str]):
    DEFAULT_LOGIN_NODES_CMD: ClassVar[Sequence[str] | None] = None
    DEFAULT_LOGIN_NODE_MATCH: ClassVar[str] = "*login*"
    DEFAULT_SUBMIT_CMD: ClassVar[str]
    DEFAULT_SHOW_CMD: ClassVar[Sequence[str]]
    DEFAULT_DEL_CMD: ClassVar[str]
    DEFAULT_JS_CMD: ClassVar[str]
    DEFAULT_ARRAY_SWITCH: ClassVar[str]
    DEFAULT_ARRAY_ITEM_VAR: ClassVar[str]
=======

class Scheduler(NullScheduler):
    """
    Base class for schedulers that use a job submission system.

    Parameters
    ----------
    submit_cmd: str
        The submission command, if overridden from default.
    show_cmd: str
        The show command, if overridden from default.
    del_cmd: str
        The delete command, if overridden from default.
    js_cmd: str
        The job script command, if overridden from default.
    login_nodes_cmd: str
        The login nodes command, if overridden from default.
    array_switch: str
        The switch to enable array jobs, if overridden from default.
    array_item_var: str
        The variable for array items, if overridden from default.
    """

    #: Default command for logging into nodes.
    DEFAULT_LOGIN_NODES_CMD = None
    #: Default pattern for matching the names of login nodes.
    DEFAULT_LOGIN_NODE_MATCH = "*login*"
>>>>>>> 843003bf

    def __init__(
        self,
        submit_cmd: str | None = None,
        show_cmd: Sequence[str] | None = None,
        del_cmd=None,
        js_cmd=None,
        login_nodes_cmd=None,
        array_switch=None,
        array_item_var=None,
        *args,
        **kwargs,
    ) -> None:
        super().__init__(*args, **kwargs)

        self.submit_cmd: str = submit_cmd or self.DEFAULT_SUBMIT_CMD
        self.show_cmd = show_cmd or self.DEFAULT_SHOW_CMD
        self.del_cmd = del_cmd or self.DEFAULT_DEL_CMD
        self.js_cmd = js_cmd or self.DEFAULT_JS_CMD
        self.login_nodes_cmd = login_nodes_cmd or self.DEFAULT_LOGIN_NODES_CMD
        self.array_switch = array_switch or self.DEFAULT_ARRAY_SWITCH
        self.array_item_var = array_item_var or self.DEFAULT_ARRAY_ITEM_VAR

    @property
    def unique_properties(self) -> tuple[str, str, Any, Any]:
        return (self.__class__.__name__, self.submit_cmd, self.show_cmd, self.del_cmd)

<<<<<<< HEAD
    def format_switch(self, switch) -> str:
=======
    def format_switch(self, switch):
        """
        Format a particular switch to use the JS command.
        """
>>>>>>> 843003bf
        return f"{self.js_cmd} {switch}"

    def is_jobscript_active(self, job_ID: str) -> bool:
        """Query if a jobscript is running/pending."""
        return bool(self.get_job_state_info(js_refs=[job_ID]))

<<<<<<< HEAD
    @override
    def wait_for_jobscripts(self, js_refs: list[str]) -> None:
=======
    def wait_for_jobscripts(self, js_refs: List[Any]) -> None:
        """
        Wait for jobscripts to update their state.
        """
>>>>>>> 843003bf
        while js_refs:
            info: Mapping[str, Any] = self.get_job_state_info(js_refs=js_refs)
            print(info)
            if not info:
                break
            js_refs = list(info.keys())
            time.sleep(2)

    @abstractmethod
    def format_options(self, resources, num_elements, is_array, sub_idx) -> str:
        ...<|MERGE_RESOLUTION|>--- conflicted
+++ resolved
@@ -1,14 +1,11 @@
-<<<<<<< HEAD
+"""
+Job scheduler models.
+"""
+
 from __future__ import annotations
 from abc import ABC, abstractmethod
 from collections.abc import Mapping, Sequence
-=======
-"""
-Job scheduler models.
-"""
-
 from pathlib import Path
->>>>>>> 843003bf
 import sys
 import time
 from typing import Generic, TypeVar, TYPE_CHECKING
@@ -23,21 +20,17 @@
     from ...config.config import SchedulerConfigDescriptor
     from ...core.element import ElementResources
 
-<<<<<<< HEAD
 T = TypeVar("T")
 
 
 class Scheduler(ABC, Generic[T], AppAware):
     """
-    T: The type of a jobscript reference.
-    """
-
-    DEFAULT_SHELL_ARGS: ClassVar[str] = ""
-    DEFAULT_SHEBANG_ARGS: ClassVar[str] = ""
-=======
-class NullScheduler:
-    """
     Abstract base class for schedulers.
+
+    Type Parameters
+    ---------------
+    T
+        The type of a jobscript reference.
 
     Keyword Args
     ------------
@@ -50,30 +43,25 @@
     """
 
     #: Default value for arguments to the shell.
-    DEFAULT_SHELL_ARGS = ""
+    DEFAULT_SHELL_ARGS: ClassVar[str] = ""
     #: Default value for arguments on the shebang line.
-    DEFAULT_SHEBANG_ARGS = ""
->>>>>>> 843003bf
+    DEFAULT_SHEBANG_ARGS: ClassVar[str] = ""
 
     def __init__(
         self,
-        shell_args=None,
-        shebang_args=None,
-        options=None,
+        shell_args: str | None = None,
+        shebang_args: str | None = None,
+        options: dict | None = None,
     ):
         self.shebang_args = shebang_args or self.DEFAULT_SHEBANG_ARGS
         self.shell_args = shell_args or self.DEFAULT_SHELL_ARGS
         self.options = options or {}
 
     @property
-<<<<<<< HEAD
     def unique_properties(self) -> tuple[str, ...]:
-=======
-    def unique_properties(self):
         """
         Unique properties, for hashing.
         """
->>>>>>> 843003bf
         return (self.__class__.__name__,)
 
     def __eq__(self, other) -> bool:
@@ -85,45 +73,35 @@
     def process_resources(
         self, resources: ElementResources, scheduler_config: SchedulerConfigDescriptor
     ) -> None:
-        """Perform scheduler-specific processing to the element resources.
-
-        Note: this mutates `resources`.
-
-        """
-
-<<<<<<< HEAD
+        """
+        Perform scheduler-specific processing to the element resources.
+
+        Note
+        ----
+        This mutates `resources`.
+        """
+
     def get_version_info(self) -> dict[str, str | list[str]]:
+        """
+        Get the version of the scheduler.
+        """
         return {}
 
     def parse_submission_output(self, stdout: str) -> str | None:
+        """
+        Parse the output from a submission to determine the submission ID.
+        """
         return None
 
     @staticmethod
     def is_num_cores_supported(num_cores: int | None, core_range: list[int]) -> bool:
-=======
-    def get_version_info(self):
-        """
-        Get the version of the scheduler.
-        """
-        return {}
-
-    def parse_submission_output(self, stdout: str) -> None:
-        """
-        Parse the output from a submission to determine the submission ID.
-        """
-        return None
-
-    @staticmethod
-    def is_num_cores_supported(num_cores, core_range: List[int]):
         """
         Test whether particular number of cores is supported in given range of cores.
         """
->>>>>>> 843003bf
         step = core_range[1] if core_range[1] is not None else 1
         upper = core_range[2] + 1 if core_range[2] is not None else sys.maxsize
         return num_cores in range(core_range[0], upper, step)
 
-<<<<<<< HEAD
     @abstractmethod
     def get_submit_command(
         self,
@@ -154,17 +132,6 @@
 
 
 class QueuedScheduler(Scheduler[str]):
-    DEFAULT_LOGIN_NODES_CMD: ClassVar[Sequence[str] | None] = None
-    DEFAULT_LOGIN_NODE_MATCH: ClassVar[str] = "*login*"
-    DEFAULT_SUBMIT_CMD: ClassVar[str]
-    DEFAULT_SHOW_CMD: ClassVar[Sequence[str]]
-    DEFAULT_DEL_CMD: ClassVar[str]
-    DEFAULT_JS_CMD: ClassVar[str]
-    DEFAULT_ARRAY_SWITCH: ClassVar[str]
-    DEFAULT_ARRAY_ITEM_VAR: ClassVar[str]
-=======
-
-class Scheduler(NullScheduler):
     """
     Base class for schedulers that use a job submission system.
 
@@ -187,10 +154,15 @@
     """
 
     #: Default command for logging into nodes.
-    DEFAULT_LOGIN_NODES_CMD = None
+    DEFAULT_LOGIN_NODES_CMD: ClassVar[Sequence[str] | None] = None
     #: Default pattern for matching the names of login nodes.
-    DEFAULT_LOGIN_NODE_MATCH = "*login*"
->>>>>>> 843003bf
+    DEFAULT_LOGIN_NODE_MATCH: ClassVar[str] = "*login*"
+    DEFAULT_SUBMIT_CMD: ClassVar[str]
+    DEFAULT_SHOW_CMD: ClassVar[Sequence[str]]
+    DEFAULT_DEL_CMD: ClassVar[str]
+    DEFAULT_JS_CMD: ClassVar[str]
+    DEFAULT_ARRAY_SWITCH: ClassVar[str]
+    DEFAULT_ARRAY_ITEM_VAR: ClassVar[str]
 
     def __init__(
         self,
@@ -218,29 +190,21 @@
     def unique_properties(self) -> tuple[str, str, Any, Any]:
         return (self.__class__.__name__, self.submit_cmd, self.show_cmd, self.del_cmd)
 
-<<<<<<< HEAD
     def format_switch(self, switch) -> str:
-=======
-    def format_switch(self, switch):
         """
         Format a particular switch to use the JS command.
         """
->>>>>>> 843003bf
         return f"{self.js_cmd} {switch}"
 
     def is_jobscript_active(self, job_ID: str) -> bool:
         """Query if a jobscript is running/pending."""
         return bool(self.get_job_state_info(js_refs=[job_ID]))
 
-<<<<<<< HEAD
     @override
     def wait_for_jobscripts(self, js_refs: list[str]) -> None:
-=======
-    def wait_for_jobscripts(self, js_refs: List[Any]) -> None:
         """
         Wait for jobscripts to update their state.
         """
->>>>>>> 843003bf
         while js_refs:
             info: Mapping[str, Any] = self.get_job_state_info(js_refs=js_refs)
             print(info)
