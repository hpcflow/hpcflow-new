<<<<<<< HEAD
from __future__ import annotations
from collections.abc import Sequence
=======
"""
An interface to SGE.
"""

from pathlib import Path
>>>>>>> 843003bf
import re
from typing import TYPE_CHECKING
from typing_extensions import override
from hpcflow.sdk.core.errors import (
    IncompatibleSGEPEError,
    NoCompatibleSGEPEError,
    UnknownSGEPEError,
)
from hpcflow.sdk.log import TimeIt
from hpcflow.sdk.submission.jobscript_info import JobscriptElementState
from hpcflow.sdk.submission.schedulers import QueuedScheduler
from hpcflow.sdk.submission.schedulers.utils import run_cmd

if TYPE_CHECKING:
    from collections.abc import Iterator, Mapping
    from typing import Any, ClassVar
    from ...config.config import SchedulerConfigDescriptor
    from ...core.element import ElementResources
    from ..jobscript import Jobscript
    from ..shells.base import Shell


class SGEPosix(QueuedScheduler):
    """
    A scheduler that uses SGE.

    Keyword Args
    ------------
    cwd_switch: str
        Override of default switch to use to set the current working directory.
    shell_args: str
        Arguments to pass to the shell. Pre-quoted.
    shebang_args: str
        Arguments to set on the shebang line. Pre-quoted.
    options: dict
        Options to the jobscript command.

    Notes
    -----
    - runs in serial by default

    References
    ----------
    [1] https://gridscheduler.sourceforge.net/htmlman/htmlman1/qsub.html
    [2] https://softpanorama.org/HPC/Grid_engine/Queues/queue_states.shtml

    """

<<<<<<< HEAD
    DEFAULT_SHEBANG_ARGS: ClassVar[str] = ""
    DEFAULT_SUBMIT_CMD: ClassVar[str] = "qsub"
    DEFAULT_SHOW_CMD: ClassVar[Sequence[str]] = "qstat"
    DEFAULT_DEL_CMD: ClassVar[str] = "qdel"
    DEFAULT_JS_CMD: ClassVar[str] = "#$"
    DEFAULT_ARRAY_SWITCH: ClassVar[str] = "-t"
    DEFAULT_ARRAY_ITEM_VAR: ClassVar[str] = "SGE_TASK_ID"
    DEFAULT_CWD_SWITCH: ClassVar[str] = "-cwd"
    DEFAULT_LOGIN_NODES_CMD: ClassVar[Sequence[str]] = ("qconf", "-sh")
=======
    _app_attr = "app"

    #: Default args for shebang line.
    DEFAULT_SHEBANG_ARGS = ""
    #: Default submission command.
    DEFAULT_SUBMIT_CMD = "qsub"
    #: Default command to show the queue state.
    DEFAULT_SHOW_CMD = ["qstat"]
    #: Default cancel command.
    DEFAULT_DEL_CMD = "qdel"
    #: Default job control directive prefix.
    DEFAULT_JS_CMD = "#$"
    #: Default prefix to enable array processing.
    DEFAULT_ARRAY_SWITCH = "-t"
    #: Default shell variable with array ID.
    DEFAULT_ARRAY_ITEM_VAR = "SGE_TASK_ID"
    #: Default switch to control CWD.
    DEFAULT_CWD_SWITCH = "-cwd"
    #: Default command to get the login nodes.
    DEFAULT_LOGIN_NODES_CMD = ["qconf", "-sh"]
>>>>>>> 843003bf

    #: Maps scheduler state codes to :py:class:`JobscriptElementState` values.
    state_lookup = {
        "qw": JobscriptElementState.pending,
        "hq": JobscriptElementState.waiting,
        "hR": JobscriptElementState.waiting,
        "r": JobscriptElementState.running,
        "t": JobscriptElementState.running,
        "Rr": JobscriptElementState.running,
        # "Rt": JobscriptElementState.running,
        "s": JobscriptElementState.errored,
        "ts": JobscriptElementState.errored,
        "S": JobscriptElementState.errored,
        "tS": JobscriptElementState.errored,
        "T": JobscriptElementState.errored,
        "tT": JobscriptElementState.errored,
        "Rs": JobscriptElementState.errored,
        "Rt": JobscriptElementState.errored,
        "RS": JobscriptElementState.errored,
        "RT": JobscriptElementState.errored,
        "Eq": JobscriptElementState.errored,
        "Eh": JobscriptElementState.errored,
        "dr": JobscriptElementState.cancelled,
        "dt": JobscriptElementState.cancelled,
        "dR": JobscriptElementState.cancelled,
        "ds": JobscriptElementState.cancelled,
        "dS": JobscriptElementState.cancelled,
        "dT": JobscriptElementState.cancelled,
    }

    def __init__(self, cwd_switch: str | None = None, *args, **kwargs):
        super().__init__(*args, **kwargs)
        self.cwd_switch = cwd_switch or self.DEFAULT_CWD_SWITCH

    @classmethod
    @override
    @TimeIt.decorator
    def process_resources(
        cls, resources: ElementResources, scheduler_config: SchedulerConfigDescriptor
    ) -> None:
        """Perform scheduler-specific processing to the element resources.

        Note: this mutates `resources`.

        """
        if resources.num_nodes is not None:
            raise ValueError(
                f"Specifying `num_nodes` for the {cls.__name__!r} scheduler is not "
                f"supported."
            )

        para_envs = scheduler_config.get("parallel_environments", {})

        if resources.SGE_parallel_env is not None:
            # check user-specified `parallel_env` is valid and compatible with
            # `num_cores`:
            if resources.num_cores and resources.num_cores > 1:
                raise ValueError(
                    f"An SGE parallel environment should not be specified if `num_cores` "
                    f"is 1 (`SGE_parallel_env` was specified as "
                    f"{resources.SGE_parallel_env!r})."
                )

            try:
                env = para_envs[resources.SGE_parallel_env]
            except KeyError:
                raise UnknownSGEPEError(
                    f"The SGE parallel environment {resources.SGE_parallel_env!r} is not "
                    f"specified in the configuration. Specified parallel environments "
                    f"are {list(para_envs.keys())!r}."
                )
            if not cls.is_num_cores_supported(resources.num_cores, env["num_cores"]):
                raise IncompatibleSGEPEError(
                    f"The SGE parallel environment {resources.SGE_parallel_env!r} is not "
                    f"compatible with the number of cores requested: "
                    f"{resources.num_cores!r}."
                )
        else:
            # find the first compatible PE:
            for pe_name, pe_info in para_envs.items():
                if cls.is_num_cores_supported(resources.num_cores, pe_info["num_cores"]):
                    resources.SGE_parallel_env = pe_name
                    break
            else:
                raise NoCompatibleSGEPEError(
                    f"No compatible SGE parallel environment could be found for the "
                    f"specified `num_cores` ({resources.num_cores!r})."
                )

    def get_login_nodes(self) -> list[str]:
        """Return a list of hostnames of login/administrative nodes as reported by the
        scheduler."""
        get_login = self.login_nodes_cmd
        assert isinstance(get_login, Sequence) and len(get_login) >= 1
        stdout, stderr = run_cmd(get_login)
        if stderr:
            print(stderr)
<<<<<<< HEAD
        return stdout.strip().split("\n")

    def _format_core_request_lines(self, resources: ElementResources) -> Iterator[str]:
        if resources.num_cores and resources.num_cores > 1:
            yield f"{self.js_cmd} -pe {resources.SGE_parallel_env} {resources.num_cores}"
=======
        nodes = stdout.strip().split("\n")
        return nodes

    def _format_core_request_lines(self, resources):
        lns = []
        if resources.num_cores > 1:
            lns.append(
                f"{self.js_cmd} -pe {resources.SGE_parallel_env} {resources.num_cores}"
            )
>>>>>>> 843003bf
        if resources.max_array_items:
            yield f"{self.js_cmd} -tc {resources.max_array_items}"

<<<<<<< HEAD
    def _format_array_request(self, num_elements: int) -> str:
        return f"{self.js_cmd} {self.array_switch} 1-{num_elements}"

    def _format_std_stream_file_option_lines(
        self, is_array: bool, sub_idx: int
    ) -> Iterator[str]:
        # note: we can't modify the file names
        yield f"{self.js_cmd} -o ./artifacts/submissions/{sub_idx}"
        yield f"{self.js_cmd} -e ./artifacts/submissions/{sub_idx}"

    @override
    def format_options(
        self, resources: ElementResources, num_elements: int, is_array: bool, sub_idx: int
    ) -> str:
        opts: list[str] = []
=======
    def _format_array_request(self, num_elements):
        return f"{self.js_cmd} {self.array_switch} 1-{num_elements}"

    def _format_std_stream_file_option_lines(self, is_array, sub_idx):
        # note: we can't modify the file names
        base = f"./artifacts/submissions/{sub_idx}"
        return [
            f"{self.js_cmd} -o {base}",
            f"{self.js_cmd} -e {base}",
        ]

    def format_options(self, resources, num_elements, is_array, sub_idx):
        """
        Format the options to the jobscript command.
        """
        opts = []
>>>>>>> 843003bf
        opts.append(self.format_switch(self.cwd_switch))
        opts.extend(self._format_core_request_lines(resources))
        if is_array:
            opts.append(self._format_array_request(num_elements))

        opts.extend(self._format_std_stream_file_option_lines(is_array, sub_idx))

        for opt_k, opt_v in self.options.items():
            if opt_v is None:
                opts.append(f"{self.js_cmd} {opt_k}")
            elif isinstance(opt_v, list):
                for i in opt_v:
                    opts.append(f"{self.js_cmd} {opt_k} {i}")
            elif opt_v:
                opts.append(f"{self.js_cmd} {opt_k} {opt_v}")

        return "\n".join(opts) + "\n"

    @override
    @TimeIt.decorator
    def get_version_info(self):
        vers_cmd = self.show_cmd + ["-help"]
        stdout, stderr = run_cmd(vers_cmd)
        if stderr:
            print(stderr)
        version_str = stdout.split("\n")[0].strip()
        name, version = version_str.split()
        return {
            "scheduler_name": name,
            "scheduler_version": version,
        }

    @override
    def get_submit_command(
        self,
        shell: Shell,
        js_path: str,
<<<<<<< HEAD
        deps: dict[Any, tuple[Any, ...]],
    ) -> list[str]:
=======
        deps: List[Tuple],
    ) -> List[str]:
        """
        Get the command to use to submit a job to the scheduler.

        Returns
        -------
        List of argument words.
        """
>>>>>>> 843003bf
        cmd = [self.submit_cmd, "-terse"]

        dep_job_IDs: list[str] = []
        dep_job_IDs_arr: list[str] = []
        for job_ID, is_array_dep in deps.values():
            if is_array_dep:  # array dependency
                dep_job_IDs_arr.append(str(job_ID))
            else:
                dep_job_IDs.append(str(job_ID))

        if dep_job_IDs:
            cmd.append("-hold_jid")
            cmd.append(",".join(dep_job_IDs))

        if dep_job_IDs_arr:
            cmd.append("-hold_jid_ad")
            cmd.append(",".join(dep_job_IDs_arr))

        cmd.append(js_path)
        return cmd

    def parse_submission_output(self, stdout: str) -> str:
        """Extract scheduler reference for a newly submitted jobscript"""
        match = re.search(r"^\d+", stdout)
        if match:
            job_ID = match.group()
        else:
            raise RuntimeError(f"Could not parse Job ID from scheduler output {stdout!r}")
        return job_ID

    def get_job_statuses(self) -> dict[str, dict[int | None, JobscriptElementState]]:
        """Get information about all of this user's jobscripts that currently listed by
        the scheduler."""
        cmd = [*self.show_cmd, "-u", "$USER", "-g", "d"]  # "-g d": separate arrays items
        stdout, stderr = run_cmd(cmd, logger=self._app.submission_logger)
        if stderr:
            raise ValueError(
                f"Could not get query SGE jobs. Command was: {cmd!r}; stderr was: "
                f"{stderr}"
            )
        elif not stdout:
            return {}

        info: dict[str, dict[int | None, JobscriptElementState]] = {}
        lines = stdout.split("\n")
        # assuming a job name with spaces means we can't split on spaces to get
        # anywhere beyond the job name, so get the column index of the state heading
        # and assume the state is always left-aligned with the heading:
        state_idx = lines[0].index("state")
        task_id_idx = lines[0].index("ja-task-ID")
        for ln in lines[2:]:
            if not ln:
                continue
            ln_s = ln.split()
            base_job_ID = ln_s[0]

            # states can be one or two chars (for our limited purposes):
            state_str = ln[state_idx : state_idx + 2].strip()
            state = self.state_lookup[state_str]

            arr_idx_s = ln[task_id_idx:].strip()
            arr_idx = (
                int(arr_idx_s) - 1  # We are using zero-indexed info
                if arr_idx_s
                else None
            )

            info.setdefault(base_job_ID, {})[arr_idx] = state
        return info

    @override
    def get_job_state_info(
        self, *, js_refs: list[str] | None = None, num_js_elements: int = 0
    ) -> Mapping[str, Mapping[int | None, JobscriptElementState]]:
        """Query the scheduler to get the states of all of this user's jobs, optionally
        filtering by specified job IDs.

        Jobs that are not in the scheduler's status output will not appear in the output
        of this method.

        """
        info = self.get_job_statuses()
        if js_refs:
            return {k: v for k, v in info.items() if k in js_refs}
        return info

<<<<<<< HEAD
    @override
    def cancel_jobs(
        self,
        js_refs: list[str],
        jobscripts: list[Jobscript] | None = None,
        num_js_elements: int = 0,  # Ignored!
    ):
=======
    def cancel_jobs(self, js_refs: List[str], jobscripts: List = None):
        """
        Cancel submitted jobs.
        """
>>>>>>> 843003bf
        cmd = [self.del_cmd] + js_refs
        self._app.submission_logger.info(
            f"cancelling {self.__class__.__name__} jobscripts with command: {cmd}."
        )
        stdout, stderr = run_cmd(cmd, logger=self._app.submission_logger)
        if stderr:
            raise ValueError(
                f"Could not get query SGE {self.__class__.__name__}. Command was: "
                f"{cmd!r}; stderr was: {stderr}"
            )
        self._app.submission_logger.info(
            f"jobscripts cancel command executed; stdout was: {stdout}."
        )<|MERGE_RESOLUTION|>--- conflicted
+++ resolved
@@ -1,13 +1,10 @@
-<<<<<<< HEAD
-from __future__ import annotations
-from collections.abc import Sequence
-=======
 """
 An interface to SGE.
 """
 
+from __future__ import annotations
+from collections.abc import Sequence
 from pathlib import Path
->>>>>>> 843003bf
 import re
 from typing import TYPE_CHECKING
 from typing_extensions import override
@@ -56,41 +53,27 @@
 
     """
 
-<<<<<<< HEAD
+    #: Default args for shebang line.
     DEFAULT_SHEBANG_ARGS: ClassVar[str] = ""
+    #: Default submission command.
     DEFAULT_SUBMIT_CMD: ClassVar[str] = "qsub"
-    DEFAULT_SHOW_CMD: ClassVar[Sequence[str]] = "qstat"
+    #: Default command to show the queue state.
+    DEFAULT_SHOW_CMD: ClassVar[Sequence[str]] = ("qstat",)
+    #: Default cancel command.
     DEFAULT_DEL_CMD: ClassVar[str] = "qdel"
+    #: Default job control directive prefix.
     DEFAULT_JS_CMD: ClassVar[str] = "#$"
+    #: Default prefix to enable array processing.
     DEFAULT_ARRAY_SWITCH: ClassVar[str] = "-t"
+    #: Default shell variable with array ID.
     DEFAULT_ARRAY_ITEM_VAR: ClassVar[str] = "SGE_TASK_ID"
+    #: Default switch to control CWD.
     DEFAULT_CWD_SWITCH: ClassVar[str] = "-cwd"
+    #: Default command to get the login nodes.
     DEFAULT_LOGIN_NODES_CMD: ClassVar[Sequence[str]] = ("qconf", "-sh")
-=======
-    _app_attr = "app"
-
-    #: Default args for shebang line.
-    DEFAULT_SHEBANG_ARGS = ""
-    #: Default submission command.
-    DEFAULT_SUBMIT_CMD = "qsub"
-    #: Default command to show the queue state.
-    DEFAULT_SHOW_CMD = ["qstat"]
-    #: Default cancel command.
-    DEFAULT_DEL_CMD = "qdel"
-    #: Default job control directive prefix.
-    DEFAULT_JS_CMD = "#$"
-    #: Default prefix to enable array processing.
-    DEFAULT_ARRAY_SWITCH = "-t"
-    #: Default shell variable with array ID.
-    DEFAULT_ARRAY_ITEM_VAR = "SGE_TASK_ID"
-    #: Default switch to control CWD.
-    DEFAULT_CWD_SWITCH = "-cwd"
-    #: Default command to get the login nodes.
-    DEFAULT_LOGIN_NODES_CMD = ["qconf", "-sh"]
->>>>>>> 843003bf
 
     #: Maps scheduler state codes to :py:class:`JobscriptElementState` values.
-    state_lookup = {
+    state_lookup: ClassVar[Mapping[str, JobscriptElementState]] = {
         "qw": JobscriptElementState.pending,
         "hq": JobscriptElementState.waiting,
         "hR": JobscriptElementState.waiting,
@@ -185,27 +168,14 @@
         stdout, stderr = run_cmd(get_login)
         if stderr:
             print(stderr)
-<<<<<<< HEAD
         return stdout.strip().split("\n")
 
     def _format_core_request_lines(self, resources: ElementResources) -> Iterator[str]:
         if resources.num_cores and resources.num_cores > 1:
             yield f"{self.js_cmd} -pe {resources.SGE_parallel_env} {resources.num_cores}"
-=======
-        nodes = stdout.strip().split("\n")
-        return nodes
-
-    def _format_core_request_lines(self, resources):
-        lns = []
-        if resources.num_cores > 1:
-            lns.append(
-                f"{self.js_cmd} -pe {resources.SGE_parallel_env} {resources.num_cores}"
-            )
->>>>>>> 843003bf
         if resources.max_array_items:
             yield f"{self.js_cmd} -tc {resources.max_array_items}"
 
-<<<<<<< HEAD
     def _format_array_request(self, num_elements: int) -> str:
         return f"{self.js_cmd} {self.array_switch} 1-{num_elements}"
 
@@ -220,25 +190,10 @@
     def format_options(
         self, resources: ElementResources, num_elements: int, is_array: bool, sub_idx: int
     ) -> str:
+        """
+        Format the options to the jobscript command.
+        """
         opts: list[str] = []
-=======
-    def _format_array_request(self, num_elements):
-        return f"{self.js_cmd} {self.array_switch} 1-{num_elements}"
-
-    def _format_std_stream_file_option_lines(self, is_array, sub_idx):
-        # note: we can't modify the file names
-        base = f"./artifacts/submissions/{sub_idx}"
-        return [
-            f"{self.js_cmd} -o {base}",
-            f"{self.js_cmd} -e {base}",
-        ]
-
-    def format_options(self, resources, num_elements, is_array, sub_idx):
-        """
-        Format the options to the jobscript command.
-        """
-        opts = []
->>>>>>> 843003bf
         opts.append(self.format_switch(self.cwd_switch))
         opts.extend(self._format_core_request_lines(resources))
         if is_array:
@@ -276,12 +231,8 @@
         self,
         shell: Shell,
         js_path: str,
-<<<<<<< HEAD
         deps: dict[Any, tuple[Any, ...]],
     ) -> list[str]:
-=======
-        deps: List[Tuple],
-    ) -> List[str]:
         """
         Get the command to use to submit a job to the scheduler.
 
@@ -289,7 +240,6 @@
         -------
         List of argument words.
         """
->>>>>>> 843003bf
         cmd = [self.submit_cmd, "-terse"]
 
         dep_job_IDs: list[str] = []
@@ -376,7 +326,6 @@
             return {k: v for k, v in info.items() if k in js_refs}
         return info
 
-<<<<<<< HEAD
     @override
     def cancel_jobs(
         self,
@@ -384,12 +333,9 @@
         jobscripts: list[Jobscript] | None = None,
         num_js_elements: int = 0,  # Ignored!
     ):
-=======
-    def cancel_jobs(self, js_refs: List[str], jobscripts: List = None):
         """
         Cancel submitted jobs.
         """
->>>>>>> 843003bf
         cmd = [self.del_cmd] + js_refs
         self._app.submission_logger.info(
             f"cancelling {self.__class__.__name__} jobscripts with command: {cmd}."
