name: release
concurrency: release

env:
  PYTHON_VERSION_BUMP: "3.12"
  PYTHON_VERSION_BUILD_EXES: "3.12"
  PYTHON_VERSION_RELEASE: "3.12"
  PYTHON_VERSION_BUILD_DOCS: "3.12"
  PYTHON_VERSION_UPDATE_WEB: "3.12"
  POETRY_VERSION: "1.4"

on:
  pull_request_target:
    branches: [main, develop]
    types: [closed]

jobs:
  bump-version:
    if:
      | # skip if: trying to re-run; PR is closed without merging; '[skip release]' is in the PR title; or if merging any branch other than pre_release_branch into release_branch
      (
        github.run_attempt == '1'
        && github.event.pull_request.merged
        && ! contains(github.event.pull_request.title, '[skip release]')
        && (
          github.event.pull_request.base.ref == 'develop' || (
            github.event.pull_request.base.ref == 'main'
            && github.event.pull_request.head.ref == 'develop'
          )
        )
      )
    runs-on: ubuntu-latest
    outputs:
      new_tag_name: ${{ steps.get_new_tag.outputs.new_tag_name }}
    steps:
      - uses: actions/checkout@v4
        with:
          fetch-depth: 0 # get all history and tags
          ref: ${{ github.event.pull_request.base.ref }}
          token: ${{ secrets.HPCFLOW_ACTIONS_TOKEN }}

      - run: |
          git config user.name hpcflow-actions
          git config user.email hpcflow-actions@users.noreply.github.com

      - uses: actions/setup-python@v5
        with:
          python-version: ${{ env.PYTHON_VERSION_BUMP }}

      - name: Get git-chglog executable
        run: |
          wget https://github.com/git-chglog/git-chglog/releases/download/v0.15.0/git-chglog_0.15.0_linux_amd64.tar.gz
          tar --extract --file git-chglog_0.15.0_linux_amd64.tar.gz git-chglog

      - name: Install commitizen
        run: pip install commitizen

      - name: Manipulate tags (stable release)
        if: github.event.pull_request.base.ref == 'main'
        run:
          | # delete all pre-release tags, set current version to the latest stable release,
          CUR_PRE_TAG=$(git describe --tags $(git rev-list --tags --max-count=1))
          echo "CUR_PRE_TAG is: $CUR_PRE_TAG"
          echo "cur_pre_tag=$CUR_PRE_TAG" >> $GITHUB_ENV
          git tag -l | awk '/^(v[0-9]+\.[0-9]+\.[0-9]+(a|b|rc).*)$/ {print $1}' | xargs git tag -d

      - name: Get current tag
        run: |
          CUR_TAG=$(git describe --tags $(git rev-list --tags --max-count=1))
          echo "CUR_TAG is: $CUR_TAG"
          echo "cur_tag=$CUR_TAG" >> $GITHUB_ENV

      - name: Commitizen bump (pre-release) # Bump version strings (pre-release) and add a new tag; commit
        if: github.event.pull_request.base.ref == 'develop'
        run: cz bump --prerelease alpha

      - name: Commitizen bump # First update version number to latest stable release, then bump to new stable release, add a new tag and commit
        if: github.event.pull_request.base.ref == 'main'
        run: |
          python3 -c "
          from commitizen.bump import update_version_in_files
          update_version_in_files(
              current_version='${{ env.cur_pre_tag }}'.lstrip('v'),
              new_version='${{ env.cur_tag }}'.lstrip('v'),
              files=['pyproject.toml', 'hpcflow/_version.py'],
          )"
          cz bump

      - name: Get new tag
        id: get_new_tag
        run: |
          NEW_TAG=$(git describe --tags $(git rev-list --tags --max-count=1))
          echo "NEW_TAG is: $NEW_TAG"
          echo "new_tag=$NEW_TAG" >> $GITHUB_ENV
          echo "new_tag_name=$NEW_TAG" >> $GITHUB_OUTPUT

      - name: Generate CHANGELOG (stable release)
        if: github.event.pull_request.base.ref == 'main'
        run: |
          ./git-chglog --output CHANGELOG.md
          git add CHANGELOG.md

      - name: Generate CHANGELOG-dev (pre-release)
        if: github.event.pull_request.base.ref == 'develop'
        run: |
          ./git-chglog --output CHANGELOG-dev.md
          git add CHANGELOG-dev.md

      - name: Push new CHANGELOG
        run: |
          git tag -d ${{ env.new_tag }}
          git commit --amend --no-edit
          git tag ${{ env.new_tag }}
          git push && git push origin ${{ env.new_tag }}

      - name: Rebase into develop branch if exists (stable release)
        if: github.event.pull_request.base.ref == 'main'
        run: |
          exists_in_remote=$(git ls-remote --heads origin refs/heads/develop)
          echo "exists_in_remote: $exists_in_remote"
          if [[ -n $exists_in_remote ]]; then
            export SKIP=end-of-file-fixer
            git checkout develop
            git pull
            git rebase main
            git push -u origin develop
          else
            echo "No develop branch to merge into."
          fi

      - name: Generate incremental CHANGELOG for GitHub release body (stable release)
        if: github.event.pull_request.base.ref == 'main'
        run: |
          ./git-chglog --template .chglog/RELEASE.tpl.md --output CHANGELOG_increment.md ${{ env.cur_tag }}..
          cat CHANGELOG_increment.md

      - name: Generate incremental CHANGELOG for GitHub release body (pre-release)
        if: github.event.pull_request.base.ref == 'develop'
        run: |
          ./git-chglog --template .chglog/RELEASE.tpl.md --output CHANGELOG_increment.md ${{ env.new_tag }}
          cat CHANGELOG_increment.md

      - uses: actions/upload-artifact@v4
        with:
          name: CHANGELOG_increment
          path: CHANGELOG_increment.md

  build-executables:
    needs: bump-version
    strategy:
      fail-fast: false
      matrix:
        os: [windows-2019, macos-13]
        include:
          - os: windows-2019
            executable_ext: .exe
            executable_os: win
          - os: macos-13
            executable_ext: ""
            executable_os: macOS

    runs-on: ${{ matrix.os }}
    steps:
      - uses: actions/checkout@v4
        with:
          ref: ${{ github.event.pull_request.base.ref }} # otherwise we get the ref when the workflow started (missing above commit)

      - uses: actions/setup-python@v5
        with:
          python-version: ${{ env.PYTHON_VERSION_BUILD_EXES }}

      - name: Cache the virtualenv
        uses: actions/cache@v4
        with:
          path: ./.venv
          key: venv-build-${{ matrix.os }}-${{ hashFiles('**/poetry.lock') }}

      - name: Install poetry
        run: python -m pip install poetry==${{ env.POETRY_VERSION }}

      - name: Configure poetry
        run: |
          poetry config virtualenvs.in-project true
          poetry config installer.modern-installation false

      - name: Install dependencies
        run: poetry install --without dev

      - name: Build with pyinstaller (non-Windows, file)
        if: "!contains(matrix.os, 'windows')"
        working-directory: pyinstaller
        run: ./make.sh hpcflow-${{ needs.bump-version.outputs.new_tag_name }}-${{ matrix.executable_os }} INFO 'onefile'

      - name: Build with pyinstaller (non-Windows, folder)
        if: "!contains(matrix.os, 'windows')"
        working-directory: pyinstaller
        run: ./make.sh hpcflow-${{ needs.bump-version.outputs.new_tag_name}}-${{ matrix.executable_os }}-dir INFO 'onedir'

      - name: Build with pyinstaller (Windows, file)
        if: contains(matrix.os, 'windows')
        working-directory: pyinstaller
        run: ./make.ps1 -ExeName 'hpcflow-${{ needs.bump-version.outputs.new_tag_name }}-${{ matrix.executable_os }}' -LogLevel INFO -BuildType 'onefile'

      - name: Build with pyinstaller (Windows, folder)
        if: contains(matrix.os, 'windows')
        working-directory: pyinstaller
        run: ./make.ps1 -ExeName 'hpcflow-${{ needs.bump-version.outputs.new_tag_name }}-${{ matrix.executable_os }}-dir' -LogLevel INFO -BuildType 'onedir'

      - name: Version check (windows, file)
        if: contains(matrix.os, 'windows')
        run: |
          $tag = "${{ needs.bump-version.outputs.new_tag_name }}"
          $tagNoV = $tag.trim('v')
          $hpcflow_vers = pyinstaller/dist/onefile/hpcflow-${{ needs.bump-version.outputs.new_tag_name }}-${{ matrix.executable_os }}${{ matrix.executable_ext }} --version
          $hpcflow_vers_expected = "hpcFlow, version $tagNoV"
          echo $hpcflow_vers
          echo "$hpcflow_vers_expected"
          if ($hpcflow_vers -ne $hpcflow_vers_expected) {
            exit 1
          }

      - name: Version check (windows, folder)
        if: contains(matrix.os, 'windows')
        run: |
          $tag = "${{ needs.bump-version.outputs.new_tag_name }}"
          $tagNoV = $tag.trim('v')
          $hpcflow_vers = pyinstaller/dist/onedir/hpcflow-${{ needs.bump-version.outputs.new_tag_name }}-${{ matrix.executable_os }}-dir/hpcflow-${{ needs.bump-version.outputs.new_tag_name }}-${{ matrix.executable_os }}-dir${{ matrix.executable_ext }}  --version
          $hpcflow_vers_expected = "hpcFlow, version $tagNoV"
          echo $hpcflow_vers
          echo "$hpcflow_vers_expected"
          if ($hpcflow_vers -ne $hpcflow_vers_expected) {
            exit 1
          }

      - name: Version check (non-windows, file)
        if: "!contains(matrix.os, 'windows')"
        run: |
          tag=${{ needs.bump-version.outputs.new_tag_name }}
          tagNoV=${tag:1}
          hpcflow_vers=$(pyinstaller/dist/onefile/hpcflow-${{ needs.bump-version.outputs.new_tag_name }}-${{ matrix.executable_os }}${{ matrix.executable_ext }} --version)
          hpcflow_vers_expected="hpcFlow, version $tagNoV"
          echo $hpcflow_vers
          echo $hpcflow_vers_expected
          [ "$hpcflow_vers" = "$hpcflow_vers_expected" ]

      - name: Version check (non-windows, folder)
        if: "!contains(matrix.os, 'windows')"
        run: |
          tag=${{ needs.bump-version.outputs.new_tag_name }}
          tagNoV=${tag:1}
          hpcflow_vers=$(pyinstaller/dist/onedir/hpcflow-${{ needs.bump-version.outputs.new_tag_name }}-${{ matrix.executable_os }}-dir/hpcflow-${{ needs.bump-version.outputs.new_tag_name }}-${{ matrix.executable_os }}-dir${{ matrix.executable_ext }} --version)
          hpcflow_vers_expected="hpcFlow, version $tagNoV"
          echo $hpcflow_vers
          echo $hpcflow_vers_expected
          [ "$hpcflow_vers" = "$hpcflow_vers_expected" ]

      - name: Run test suite on the frozen app (folder)
        env:
          GH_TOKEN: ${{ secrets.GITHUB_TOKEN }}
        run: |
          pyinstaller/dist/onedir/hpcflow-${{ needs.bump-version.outputs.new_tag_name }}-${{ matrix.executable_os }}-dir/hpcflow-${{ needs.bump-version.outputs.new_tag_name }}-${{ matrix.executable_os }}-dir${{ matrix.executable_ext }} test

      - name: Compress folder (windows, folder)
        if: contains(matrix.os, 'windows')
        working-directory: pyinstaller
        run: ./compress.ps1 -ExeName 'hpcflow-${{ needs.bump-version.outputs.new_tag_name }}-${{ matrix.executable_os }}-dir' -BuildType 'onedir'

      - name: Compress folder (non-windows, folder)
        if: "!contains(matrix.os, 'windows')"
        working-directory: pyinstaller
        run: ./compress.sh hpcflow-${{ needs.bump-version.outputs.new_tag_name }}-${{ matrix.executable_os }}-dir 'onedir'

      - name: Upload executable artifact (file)
        uses: actions/upload-artifact@v4
        with:
          name: hpcflow-${{ needs.bump-version.outputs.new_tag_name }}-${{ matrix.executable_os }}${{ matrix.executable_ext }}
          path: pyinstaller/dist/onefile/hpcflow-${{ needs.bump-version.outputs.new_tag_name }}-${{ matrix.executable_os }}${{ matrix.executable_ext }}

      - name: Upload executable artifact (compressed folder)
        uses: actions/upload-artifact@v4
        with:
          name: hpcflow-${{ needs.bump-version.outputs.new_tag_name }}-${{ matrix.executable_os }}-dir.zip
          path: pyinstaller/dist/onedir/hpcflow-${{ needs.bump-version.outputs.new_tag_name }}-${{ matrix.executable_os }}-dir.zip

  build-executables-linux:
    runs-on: ubuntu-latest
    needs: bump-version
    env:
      ACTIONS_ALLOW_USE_UNSECURE_NODE_VERSION: "true"
      ACTIONS_RUNNER_FORCE_ACTIONS_NODE_VERSION: node16
    container:
      image: ghcr.io/hpcflow/centos7-poetry:latest
    steps:
      - uses: actions/checkout@v3
        with:
          ref: ${{ github.event.pull_request.base.ref }} # otherwise we get the ref when the workflow started (missing above commit)

      - name: Set ownership
        run: |
          # see: https://github.com/actions/runner/issues/2033#issuecomment-1204205989
          # this is to fix GIT not liking owner of the checkout dir
          chown -R $(id -u):$(id -g) $PWD

      - name: Configure poetry
        run: |
          poetry config virtualenvs.in-project true
          poetry config installer.modern-installation false

      - name: Cache the virtualenv
        uses: actions/cache@v3
        with:
          path: ./.venv
          key: venv-build-CentOS-${{ hashFiles('**/poetry.lock') }}

      - name: Install dependencies
        run: poetry install --without dev

      - name: Build with pyinstaller for CentOS (file)
        working-directory: pyinstaller
        run: ./make.sh hpcflow-${{ needs.bump-version.outputs.new_tag_name }}-linux INFO onefile

      - name: Build with pyinstaller for CentOS (folder)
        working-directory: pyinstaller
        run: ./make.sh hpcflow-${{ needs.bump-version.outputs.new_tag_name }}-linux-dir INFO onedir

      - name: Version check (file)
        run: |
          tag=${{ needs.bump-version.outputs.new_tag_name }}
          tagNoV=${tag:1}
          hpcflow_vers=$(pyinstaller/dist/onefile/hpcflow-${{ needs.bump-version.outputs.new_tag_name }}-linux --version)
          hpcflow_vers_expected="hpcFlow, version $tagNoV"
          echo $hpcflow_vers
          echo $hpcflow_vers_expected
          [ "$hpcflow_vers" = "$hpcflow_vers_expected" ]

      - name: Version check (folder)
        run: |
          tag=${{ needs.bump-version.outputs.new_tag_name }}
          tagNoV=${tag:1}
          hpcflow_vers=$(pyinstaller/dist/onedir/hpcflow-${{ needs.bump-version.outputs.new_tag_name }}-linux-dir/hpcflow-${{ needs.bump-version.outputs.new_tag_name }}-linux-dir --version)
          hpcflow_vers_expected="hpcFlow, version $tagNoV"
          echo $hpcflow_vers
          echo $hpcflow_vers_expected
          [ "$hpcflow_vers" = "$hpcflow_vers_expected" ]

      - name: Run test suite on the frozen app (file)
        env:
          GH_TOKEN: ${{ secrets.GITHUB_TOKEN }}
        run: |
          pyinstaller/dist/onefile/hpcflow-${{ needs.bump-version.outputs.new_tag_name }}-linux test

      - name: Run test suite on the frozen app (folder)
        env:
          GH_TOKEN: ${{ secrets.GITHUB_TOKEN }}
        run: |
          pyinstaller/dist/onedir/hpcflow-${{ needs.bump-version.outputs.new_tag_name }}-linux-dir/hpcflow-${{ needs.bump-version.outputs.new_tag_name }}-linux-dir test

      - name: Compress folder (folder)
        working-directory: pyinstaller
        run: ./compress.sh hpcflow-${{ needs.bump-version.outputs.new_tag_name }}-linux-dir 'onedir'

      - name: Upload executable artifact (file)
        uses: actions/upload-artifact@v3
        with:
          name: hpcflow-${{ needs.bump-version.outputs.new_tag_name }}-linux
          path: pyinstaller/dist/onefile/hpcflow-${{ needs.bump-version.outputs.new_tag_name }}-linux

      - name: Upload executable artifact (compressed folder)
        uses: actions/upload-artifact@v3
        with:
          name: hpcflow-${{ needs.bump-version.outputs.new_tag_name }}-linux-dir.zip
          path: pyinstaller/dist/onedir/hpcflow-${{ needs.bump-version.outputs.new_tag_name }}-linux-dir.zip

  make-workflow-benchmark:
    needs: bump-version
    strategy:
      fail-fast: false
      matrix:
        python-version:
          - "3.8"
          - "3.12"
        os:
          - ubuntu-latest
          - macos-13
          - windows-latest
        num_elements:
          - 1
          - 100
          - 10000
    runs-on: ${{ matrix.os }}
    steps:
      - uses: actions/checkout@v4
        with:
          ref: ${{ github.ref }}

      - uses: actions/setup-python@v5
        with:
          python-version: ${{ matrix.python-version }}

      - name: Install and configure poetry
        run: |
          python -m pip install poetry==${{ env.POETRY_VERSION }}
          poetry config virtualenvs.in-project true
          poetry config installer.modern-installation false

      - name: Cache the virtualenv
        uses: actions/cache@v4
        with:
          path: ./.venv
          key: ${{ runner.os }}-test-${{ matrix.python-version }}-venv-${{ hashFiles('**/poetry.lock') }}

      - name: Install dependencies
        run: |
          poetry install --without dev,pyinstaller

      - name: Run app make workflow command
        run: |
          poetry run hpcflow --timeit-file benchmark_make_workflow_${{ matrix.num_elements }}_elements-${{ runner.os }}-py-${{ matrix.python-version }}.txt make ./hpcflow/tests/data/benchmark_N_elements.yaml --var N ${{ matrix.num_elements }}

      - uses: actions/upload-artifact@v4
        with:
          name: benchmark_make_workflow_${{ matrix.num_elements }}_elements-${{ runner.os }}-py-${{ matrix.python-version }}.txt
          path: benchmark_make_workflow_${{ matrix.num_elements }}_elements-${{ runner.os }}-py-${{ matrix.python-version }}.txt

  make-workflow-benchmark-upload:
    needs: make-workflow-benchmark
    runs-on: ubuntu-latest
    steps:
      - uses: actions/checkout@v4
        with:
          ref: ${{ github.ref }}
      - run: |
          mkdir benchmarks
      - uses: actions/download-artifact@v4
        with:
          merge-multiple: true
          path: benchmarks
      - name: zip benchmark results
        run: |
          zip -r ./benchmarks.zip benchmarks
      - uses: actions/upload-artifact@v4
        with:
          name: benchmarks.zip
          path: benchmarks.zip

  release-github-PyPI:
    needs:
<<<<<<< HEAD
      [
        bump-version,
        build-executables,
        build-executables-linux,
        make-workflow-benchmark-upload,
      ]
=======
      - bump-version
      - build-executables
      - build-executables-linux
      - make-workflow-benchmark-upload
>>>>>>> 9ab18548
    runs-on: ubuntu-latest
    outputs:
      binary_download_links: ${{ steps.get_binary_download_links.outputs.binary_download_links }}
    permissions:
      contents: write
    steps:
      - uses: actions/checkout@v4
        with:
          ref: ${{ github.event.pull_request.base.ref }} # otherwise we get the ref when the workflow started (missing above commit)

      - uses: actions/setup-python@v5
        with:
          python-version: ${{ env.PYTHON_VERSION_RELEASE }}

      - name: Cache the virtualenv
        uses: actions/cache@v4
        with:
          path: ./.venv
          key: venv-release-${{ hashFiles('**/poetry.lock') }}

      - name: Install poetry
        run: python -m pip install poetry==${{ env.POETRY_VERSION }}

      - name: Configure poetry
        run: |
          poetry config virtualenvs.in-project true
          poetry config installer.modern-installation false

      - name: Install dependencies
        run: poetry install --without dev,pyinstaller

      - name: Build (for PyPI)
        run: |
          poetry build

      - run: mkdir release-artifacts

      - uses: actions/download-artifact@v4
        with:
          path: release-artifacts

      - uses: actions/download-artifact@v3 # for CentOS (docker) build-exes
        with:
          path: release-artifacts

      - name: Display structure of downloaded files
        run: ls -R

      - name: Release
        id: release
        uses: softprops/action-gh-release@v2
        with:
          body_path: release-artifacts/CHANGELOG_increment/CHANGELOG_increment.md
          tag_name: ${{ needs.bump-version.outputs.new_tag_name }}
          files: |
            **/hpcflow-${{ needs.bump-version.outputs.new_tag_name }}-win.exe
            **/hpcflow-${{ needs.bump-version.outputs.new_tag_name }}-macOS
            **/hpcflow-${{ needs.bump-version.outputs.new_tag_name }}-linux
            **/hpcflow-${{ needs.bump-version.outputs.new_tag_name }}-win-dir.zip
            **/hpcflow-${{ needs.bump-version.outputs.new_tag_name }}-macOS-dir.zip
            **/hpcflow-${{ needs.bump-version.outputs.new_tag_name }}-linux-dir.zip
            **/benchmarks.zip
          prerelease: ${{ github.event.pull_request.base.ref == 'develop' }}

      - name: Release info
        id: get_binary_download_links
        run: |
          binaryYaml=$(python3 -c "
          from pathlib import Path
          out_yaml = ''
          for i in ['win.exe', 'macOS', 'linux', 'win-dir.zip', 'macOS-dir.zip', 'linux-dir.zip']:
            exe_name = 'hpcflow-${{ needs.bump-version.outputs.new_tag_name }}-' + i
            url = 'https://github.com/hpcflow/hpcflow-new/releases/download/${{ needs.bump-version.outputs.new_tag_name }}/' + exe_name
            out_yaml += exe_name + ': ' + url + '\n'
          print(out_yaml)
          ")
          # Save multiline output
          EOF=$(dd if=/dev/urandom bs=15 count=1 status=none | base64)
          echo "binary_download_links<<$EOF" >> $GITHUB_OUTPUT
          echo "$binaryYaml" >> $GITHUB_OUTPUT
          echo "$EOF" >> $GITHUB_OUTPUT

      - name: Publish (to https://upload.pypi.org/legacy/)
        run: |
          poetry config repositories.pypi https://upload.pypi.org/legacy/
          poetry config pypi-token.pypi ${{ secrets.PYPI }}
          poetry publish --repository pypi

  build-documentation:
    needs: release-github-PyPI
    runs-on: ubuntu-latest
    steps:
      - uses: actions/checkout@v4
        with:
          fetch-depth: 0 # get all history and tags
          ref: ${{ github.event.pull_request.base.ref }} # otherwise we get the ref when the workflow started (missing above commit)
          token: ${{ secrets.HPCFLOW_ACTIONS_TOKEN }}

      - run: |
          git config user.name hpcflow-actions
          git config user.email hpcflow-actions@users.noreply.github.com

      - uses: actions/setup-python@v5
        with:
          python-version: ${{ env.PYTHON_VERSION_BUILD_DOCS }}

      - name: Write binary links YAML file and push
        run: |
          echo -e "${{ needs.release-github-PyPI.outputs.binary_download_links }}" > docs/source/released_binaries.yml
          git add .
          git commit -m "build: update binary download links file [skip ci]"
          git push

      - name: Rebase into develop branch if exists (stable release)
        if: github.event.pull_request.base.ref == 'main'
        run: |
          exists_in_remote=$(git ls-remote --heads origin refs/heads/develop)
          echo "exists_in_remote: $exists_in_remote"
          if [[ -n $exists_in_remote ]]; then
            export SKIP=end-of-file-fixer
            git checkout develop
            git pull
            git rebase main
            git push -u origin develop
          else
            echo "No develop branch to merge into."
          fi

      - name: Cache the virtualenv
        uses: actions/cache@v4
        with:
          path: ./.venv
          key: venv-release-${{ matrix.os }}-${{ hashFiles('**/poetry.lock') }}

      - name: Install poetry
        run: python -m pip install poetry==${{ env.POETRY_VERSION }}

      - name: Configure poetry
        run: |
          poetry config virtualenvs.in-project true
          poetry config installer.modern-installation false

      - name: Install dependencies
        run: poetry install --without test,pyinstaller

      - name: Build documentation with Sphinx
        run: |
          cd docs
          poetry run make clean
          poetry run make html

      - name: Upload documentation artifact
        uses: actions/upload-artifact@v4
        with:
          name: docs_html
          path: docs/build/html

  update-website:
    needs: [bump-version, release-github-PyPI, build-documentation]
    runs-on: ubuntu-latest
    steps:
      - uses: actions/setup-python@v5
        with:
          python-version: ${{ env.PYTHON_VERSION_UPDATE_WEB }}

      - uses: actions/checkout@v4
        with:
          repository: hpcflow/hpcflow.github.io
          token: ${{ secrets.HPCFLOW_ACTIONS_TOKEN }}

      - run: |
          git config user.name hpcflow-actions
          git config user.email hpcflow-actions@users.noreply.github.com

      - name: Download documentation artifact
        uses: actions/download-artifact@v4
        with:
          name: docs_html
          path: docs/${{ needs.bump-version.outputs.new_tag_name }}

      - name: Update stable docs symlink
        if: github.event.pull_request.base.ref == 'main'
        run: |
          ln -sfn ${{ needs.bump-version.outputs.new_tag_name }} docs/stable

      - name: Update pre-release docs symlink
        if: github.event.pull_request.base.ref == 'develop'
        run: |
          ln -sfn ${{ needs.bump-version.outputs.new_tag_name }} docs/dev

      - run: |
          tree

      - name: Update doc version switcher
        run: |
          curl https://raw.githubusercontent.com/hpcflow/hpcflow-new/${{ github.ref_name }}/docs/make_vers_switcher.py --output docs/make_vers_switcher.py
          python docs/make_vers_switcher.py docs

      - name: Push changes
        run: |
          git add .
          git commit -m "update content"
          git push<|MERGE_RESOLUTION|>--- conflicted
+++ resolved
@@ -445,19 +445,10 @@
 
   release-github-PyPI:
     needs:
-<<<<<<< HEAD
-      [
-        bump-version,
-        build-executables,
-        build-executables-linux,
-        make-workflow-benchmark-upload,
-      ]
-=======
       - bump-version
       - build-executables
       - build-executables-linux
       - make-workflow-benchmark-upload
->>>>>>> 9ab18548
     runs-on: ubuntu-latest
     outputs:
       binary_download_links: ${{ steps.get_binary_download_links.outputs.binary_download_links }}
